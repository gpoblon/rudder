// Copyright 2019 Normation SAS
//
// This file is part of Rudder.
//
// Rudder is free software: you can redistribute it and/or modify
// it under the terms of the GNU General Public License as published by
// the Free Software Foundation, either version 3 of the License, or
// (at your option) any later version.
//
// In accordance with the terms of section 7 (7. Additional Terms.) of
// the GNU General Public License version 3, the copyright holders add
// the following Additional permissions:
// Notwithstanding to the terms of section 5 (5. Conveying Modified Source
// Versions) and 6 (6. Conveying Non-Source Forms.) of the GNU General
// Public License version 3, when you create a Related Module, this
// Related Module is not considered as a part of the work and may be
// distributed under the license agreement of your choice.
// A "Related Module" means a set of sources files including their
// documentation that, without modification of the Source Code, enables
// supplementary functions or services in addition to those offered by
// the Software.
//
// Rudder is distributed in the hope that it will be useful,
// but WITHOUT ANY WARRANTY; without even the implied warranty of
// MERCHANTABILITY or FITNESS FOR A PARTICULAR PURPOSE.  See the
// GNU General Public License for more details.
//
// You should have received a copy of the GNU General Public License
// along with Rudder.  If not, see <http://www.gnu.org/licenses/>.

mod error;
mod token;

use nom::error::*;
use nom::branch::*;
use nom::bytes::complete::*;
use nom::character::complete::*;
use nom::combinator::*;
use nom::multi::*;
use nom::number::complete::*;
use nom::sequence::*;

use std::collections::HashMap;

use crate::error::*;
use error::*;
// reexport tokens
pub use token::Token;
#[allow(unused_imports)]
use token::*;
// reexport PInput for tests
#[cfg(test)]
pub use token::PInput;

///! All structures are public to be read directly by other modules.
///! Parsing errors must be avoided if possible since they are fatal.
///! Keep the structure and handle the error in later analyser if possible.
///!
///! All parsers should manage whitespace inside them.
///! All parser assume whitespaces at the beginning of the input have been removed.

// TODO v2: measures, actions, functions, iterators, include, proptest
// ===== Public interfaces =====

/// PAST is just a global structure parsed data sequentially.
#[derive(Debug)]
pub struct PAST<'src> {
    pub enums: Vec<PEnum<'src>>,
    pub enum_mappings: Vec<PEnumMapping<'src>>,
    pub resources: Vec<PResourceDef<'src>>,
    pub states: Vec<PStateDef<'src>>,
    pub variable_declarations: Vec<(Token<'src>, PValue<'src>)>,
    pub parameter_defaults: Vec<(Token<'src>, Option<Token<'src>>, Vec<Option<PValue<'src>>>)>, // separate parameter defaults since they will be processed first
    pub parents: Vec<(Token<'src>, Token<'src>)>,
    pub aliases: Vec<PAliasDef<'src>>,
}

impl<'src> PAST<'src> {
    pub fn new() -> PAST<'static> {
        PAST {
            enums: Vec::new(),
            enum_mappings: Vec::new(),
            resources: Vec::new(),
            states: Vec::new(),
            variable_declarations: Vec::new(),
            parameter_defaults: Vec::new(),
            parents: Vec::new(),
            aliases: Vec::new(),
        }
    }

    /// The parse function that should be called to parse a file
    pub fn add_file(&mut self, filename: &'src str, content: &'src str) -> Result<()> {
        let pfile = fix_error_type(pfile(PInput::new_extra(content, filename)))?;
        if pfile.header.version != 0 {
            return Err(Error::User(format!(
                "Format not supported yet: {}",
                pfile.header.version
            )));
        }
        pfile
            .code
            .into_iter()
            .for_each(|declaration| match declaration {
                PDeclaration::Enum(e) => self.enums.push(e),
                PDeclaration::Mapping(e) => self.enum_mappings.push(e),
                PDeclaration::Resource((r, d, p)) => {
                    self.parameter_defaults.push((r.name, None, d));
                    if let Some(parent) = p {
                        self.parents.push((r.name, parent))
                    };
                    self.resources.push(r);
                }
                PDeclaration::State((s, d)) => {
                    self.parameter_defaults.push((
                        s.resource_name,
                        Some(s.name),
                        d,
                    ));
                    self.states.push(s);
                }
                PDeclaration::GlobalVar(kv) => self.variable_declarations.push(kv),
                PDeclaration::Alias(a) => self.aliases.push(a),
            });
        Ok(())
    }
}

/// Parse a string for interpolation
pub fn parse_string(content: &str) -> Result<Vec<PInterpolatedElement>> {
    fix_error_type(pinterpolated_string(PInput::new_extra(content, "")))
}

// ===== Parsers =====

// TODO nomplus: sp!(parser) sp!(parser,sp) sp sequence, wsequence, cut_with

/// Eat everything that can be ignored between tokens
/// ie white spaces, newlines and simple comments (with a single #)
fn strip_spaces_and_comment(i: PInput) -> PResult<()> {
    let (i, _) = many0(alt((
        // spaces
        multispace1,
        // simple comments (ie # but not ##)
        terminated(
            tag("#"),
            alt((
                delimited(not(tag("#")), take_until("\n"), newline),
                // comment is the last line
                preceded(not(tag("#")), rest),
            )),
        ),
    )))(i)?;
    Ok((i, ()))
}

/// Combinator automatically call strip_spaces_and_comment before and after a parser
/// This avoids having to call it manually many times
fn sp<'src, O, F>(f: F) -> impl Fn(PInput<'src>) -> PResult<O>
where
    F: Fn(PInput<'src>) -> PResult<O>,
    O: 'src,
{
    move |i| {
        let (i, _) = strip_spaces_and_comment(i)?;
        let (i, r) = f(i)?;
        let (i, _) = strip_spaces_and_comment(i)?;
        Ok((i, r))
    }
}

/// A bit like do_parse!
///
/// Transforms:
///     {
///         variable: combinator(parser);
///         ...
///     } => Object { variable, ... }
/// Into a series of sequential calls like this:
///     |i|
///     let(i,variable) = combinator(parser)(i)?;
///     let (i,_) = strip_spaces_and_comment(i)?
///     ...
///     Ok((i,Object { variable, ... }))
///
/// The result is a closure parser that can be used in place of any other parser
///
/// We don't use a list or a tuple for sequence parsing because we want to
/// use some intermediary result at some steps (for example for error management).
macro_rules! sequence {
    ( { $($f:ident : $parser:expr;)* } => $output:expr ) => {
        move |i| {
            $(
                // intercept error to update its context if it should lead to a handled compilation error
                let (j, $f) = match $parser (i) {
                    Ok(res) => res,
                    Err(e) => return Err(update_error_context(e, get_accurate_context(i)))
                };
                let i = j;
            )*
            Ok((i, $output))
        }
    };
}

/// wsequence is the same a sequence, but we automatically insert space parsing between each call
macro_rules! wsequence {
    ( { $($f:ident : $parser:expr;)* } => $output:expr ) => {
        move |i| {
            $(
                // intercept error to update its context if it should lead to a handled compilation error
                let (j, $f) = match $parser (i) {
                    Ok(res) => res,
                    Err(e) => return Err(update_error_context(e, get_accurate_context(i)))
                };
<<<<<<< HEAD
                let (j,_) = strip_spaces_and_comment(j)?;
                let i = j;
=======
                let (i,_) = strip_spaces_and_comment(j)?;
>>>>>>> 0adbd32e
            )*
            Ok((i, $output))
        }
    };
}

/// Tool function allowing to save last state of parsing offset line before any error
fn get_accurate_context(i: PInput) -> PInput {
    // Might be useful to expand via a second parameter the limit pattern or even a function to combine with
    let single_line_result: nom::IResult<PInput, PInput> = take_until("\n")(i);
    // return the received input by default
    let (_next, updated_context) = single_line_result.unwrap_or((i, i));
    updated_context
}

/// A source file header consists of a single line '@format=<version>'.
/// Shebang accepted.
#[derive(Debug, PartialEq)]
pub struct PHeader {
    pub version: u32,
}
fn pheader(i: PInput) -> PResult<PHeader> {
    sequence!(
        {
            _x: opt(tuple((tag("#!/"), take_until("\n"), newline)));
            _x: or_fail(tag("@format="), || PErrorKind::InvalidFormat);
            version: or_fail(
                map_res(take_until("\n"), |s: PInput| s.fragment.parse::<u32>()),
                || PErrorKind::InvalidFormat
            );
            _x: tag("\n");
        } => PHeader { version }
    )(i)
}

/// An identifier is a word that contains alphanumeric chars.
/// Be liberal here, they are checked again later
fn pidentifier(i: PInput) -> PResult<Token> {
    map(
        take_while1(|c: char| c.is_alphanumeric() || (c == '_')),
        |x: PInput| x.into(),
    )(i)
}

/// A variable identifier is a list of dot separated identifiers
fn pvariable_identifier(i: PInput) -> PResult<Token> {
    map(
        take_while1(|c: char| c.is_alphanumeric() || (c == '_') || (c == '.')),
        |x: PInput| x.into(),
    )(i)
}

/// An enum is a list of values, like a C enum.
/// An enum can be global, which means its values are globally unique and can be guessed without specifying type.
/// A global enum also has a matching global variable with the same name as its type.
#[derive(Debug, PartialEq)]
pub struct PEnum<'src> {
    pub global: bool,
    pub name: Token<'src>,
    pub items: Vec<Token<'src>>,
}
fn penum(i: PInput) -> PResult<PEnum> {
    wsequence!(
        {
            metadata: pmetadata_list; // metadata unsupported here, check done after 'enum' tag
            global: opt(tag("global")); // TODO at least one space here
            e:      or_err(tag("enum"), || PErrorKind::ExpectedReservedWord("enum")); // TODO at least one space here
            _fail:  or_fail(verify(peek(anychar), |_| metadata.is_empty()), || PErrorKind::UnsupportedMetadata(metadata[0].key.into()));
            name:   or_fail(pidentifier, || PErrorKind::InvalidName(e));
            b:      or_err(tag("{"), || PErrorKind::ExpectedToken("{")); // do not fail here, it could still be a mapping
            items:  separated_nonempty_list(sp(tag(",")), pidentifier);
            _x:     opt(tag(","));
            _x:     or_fail(tag("}"), || PErrorKind::UnterminatedDelimiter(b));
        } => PEnum {
                global: global.is_some(),
                name,
                items,
        }
    )(i)
}

/// An enum mapping maps an enum to another one creating the second one in the process.
/// The mapping must map all items from the source enum.
/// A default keyword '*' can be used to map all unmapped items.
/// '*->xxx' maps then to xxx, '*->*' maps them to the same name in the new enum.
/// The new enum as the same properties as the original one .
#[derive(Debug, PartialEq)]
pub struct PEnumMapping<'src> {
    pub from: Token<'src>,
    pub to: Token<'src>,
    pub mapping: Vec<(Token<'src>, Token<'src>)>,
}
fn penum_mapping(i: PInput) -> PResult<PEnumMapping> {
    wsequence!(
        {
            metadata: pmetadata_list; // metadata unsupported here, check done after 'enum' tag
            e:     tag("enum");// TODO at least one space here
            _fail: or_fail(verify(peek(anychar), |_| metadata.is_empty()), || PErrorKind::UnsupportedMetadata(metadata[0].key.into()));
            from:  or_fail(pidentifier,|| PErrorKind::InvalidName(e));
            _x:    or_fail(tag("~>"),|| PErrorKind::ExpectedToken("~>"));
            to:    or_fail(pidentifier,|| PErrorKind::InvalidName(e));
            b:     or_fail(tag("{"),|| PErrorKind::ExpectedToken("{"));
            mapping:
                separated_nonempty_list(
                    sp(tag(",")),
                    separated_pair(
                        or_fail(
                            alt((
                                pidentifier,
                                map(tag("*"),|x: PInput| x.into())
                            )),
                            || PErrorKind::InvalidName(to.into())),
                        or_fail(
                            sp(tag("->")),
                            || PErrorKind::ExpectedToken("->")),
                        or_fail(
                            alt((
                                pidentifier,
                                map(tag("*"),|x: PInput| x.into())
                            )),
                            || PErrorKind::InvalidName(to.into()))
                    )
                );
            _x: opt(tag(","));
            _x: or_fail(tag("}"),|| PErrorKind::UnterminatedDelimiter(b));
        } => PEnumMapping {from, to, mapping}
    )(i)
}

/// An enum expression is used as a condition in a case expression.
/// This is a boolean expression based on enum comparison.
/// A comparison check if the variable is of the right type and contains
/// the provided item as a value, or an ancestor item if this is a mapped enum.
/// 'default' is a value that is equivalent of 'true'.
#[derive(Debug, PartialEq)]
pub enum PEnumExpression<'src> {
    //             variable                 enum              value/item
    Compare(Option<Token<'src>>, Option<Token<'src>>, Token<'src>),
    And(Box<PEnumExpression<'src>>, Box<PEnumExpression<'src>>),
    Or(Box<PEnumExpression<'src>>, Box<PEnumExpression<'src>>),
    Not(Box<PEnumExpression<'src>>),
    Default(Token<'src>),
}
// impl<'src> PEnumExpression<'src> {
//     // extract the first token of the expression
//     pub fn token(&self) -> Token<'src> {
//         match self {
//             PEnumExpression::Compare(_, _, v) => *v,
//             PEnumExpression::And(a, _) => a.token(),
//             PEnumExpression::Or(a, _) => a.token(),
//             PEnumExpression::Not(a) => a.token(),
//             PEnumExpression::Default(t) => *t,
//         }
//     }
// }

fn penum_expression(i: PInput) -> PResult<PEnumExpression> {
    alt((
        enum_or_expression,
        enum_and_expression,
        enum_not_expression,
        map(tag("default"), |t| PEnumExpression::Default(Token::from(t))), // default looks like an atom so it must come first
        enum_atom,
    ))(i)
}
fn enum_atom(i: PInput) -> PResult<PEnumExpression> {
    alt((
        wsequence!(
            {
                t: tag("(");
                e: penum_expression;
                _x: or_fail(tag(")"), || PErrorKind::UnterminatedDelimiter(t));
            } => e
        ),
        wsequence!(
            {
                var: pvariable_identifier;
                _x: tag("=~");
                penum: opt(terminated(pidentifier, sp(tag(":"))));
                value: or_fail(pidentifier, || PErrorKind::InvalidEnumExpression);
            } => PEnumExpression::Compare(Some(var), penum, value)
        ),
        wsequence!(
            {
                var: pvariable_identifier;
                _x: tag("!~");
                penum: opt(terminated(pidentifier, sp(tag(":"))));
                value: or_fail(pidentifier, || PErrorKind::InvalidEnumExpression);
            } => PEnumExpression::Not(Box::new(PEnumExpression::Compare(Some(var), penum, value)))
        ),
        wsequence!(
            {
                penum: opt(terminated(pidentifier, sp(tag(":"))));
                value: pidentifier;
            } => PEnumExpression::Compare(None, penum, value)
        ),
    ))(i)
}
fn enum_or_expression(i: PInput) -> PResult<PEnumExpression> {
    wsequence!(
        {
            left: alt((enum_and_expression, enum_not_expression, enum_atom));
            _x: tag("||");
            right: or_fail(
                       alt((enum_or_expression, enum_and_expression, enum_not_expression, enum_atom)),
                       || PErrorKind::InvalidEnumExpression);
        } => PEnumExpression::Or(Box::new(left), Box::new(right))
    )(i)
}
fn enum_and_expression(i: PInput) -> PResult<PEnumExpression> {
    wsequence!(
        {
            left: alt((enum_not_expression, enum_atom));
            _x: tag("&&");
            right: or_fail(
                       alt((enum_and_expression, enum_not_expression, enum_atom)),
                       || PErrorKind::InvalidEnumExpression);
        } => PEnumExpression::And(Box::new(left), Box::new(right))
    )(i)
}
fn enum_not_expression(i: PInput) -> PResult<PEnumExpression> {
    wsequence!(
        {
            _x: tag("!");
            value: or_fail(enum_atom, || PErrorKind::InvalidEnumExpression);
        } => PEnumExpression::Not(Box::new(value))
    )(i)
}

/// An escaped string is a string delimited by '"' and that support backslash escapes.
/// The token is here to keep position
fn pescaped_string(i: PInput) -> PResult<(Token, String)> {
    // Add type annotation to help the type solver
    let f: fn(PInput) -> PResult<(Token, String)> = sequence!(
        {
            prefix: tag("\"");
            content: alt((
                        // empty lines are not properly handled by escaped_transform
                        // so we detect them here beforehand
                        peek(value("".into(), tag("\""))),
                        or_fail(
                            escaped_transform(
                                take_till1(|c: char| (c == '\\')||(c == '"')),
                                '\\',
                                alt((
                                   value("\\", tag("\\")),
                                   value("\"", tag("\"")),
                                   value("\n", tag("n")),
                                   value("\r", tag("r")),
                                   value("\t", tag("t")),
                                ))
                            ),
                            || PErrorKind::InvalidEscapeSequence
                        )
                    ));
            _x: or_fail(tag("\""), || PErrorKind::UnterminatedDelimiter(prefix));
        } => (prefix.into(), content)
    );
    f(i)
}

/// An unescaped string is a literal string delimited by '"""'.
/// The token is here to keep position
fn punescaped_string(i: PInput) -> PResult<(Token, String)> {
    sequence!(
        {
            prefix: tag("\"\"\"");
            content: map(
                         or_fail(take_until("\"\"\""), || PErrorKind::UnterminatedDelimiter(prefix)),
                         |x: PInput| x.to_string()
                    );
            _x: or_fail(tag("\"\"\""), || PErrorKind::UnterminatedDelimiter(prefix));
        } => (prefix.into(), content)
    )(i)
}

/// All strings should be interpolated
#[derive(Debug, PartialEq, Clone)]
pub enum PInterpolatedElement {
    Static(String),   // static content
    Variable(String), // variable name
}
fn pinterpolated_string(i: PInput) -> PResult<Vec<PInterpolatedElement>> {
    // There is a rest inside so this just serve as a guard
    all_consuming(alt((
        many1(alt((
            // $ constant
            value(PInterpolatedElement::Static("$".into()), tag("$$")),
            // variable
            sequence!(
                {
                    s: tag("${");
                    variable: or_fail(pvariable_identifier, || PErrorKind::InvalidVariableReference);
                    _x: or_fail(tag("}"), || PErrorKind::UnterminatedDelimiter(s));
                } => PInterpolatedElement::Variable(variable.fragment().into())
            ),
            // invalid $
            sequence!(
                {
                    _s: tag("$"); // $SomethingElse is an error
                    _x: or_fail(tag("$"), || PErrorKind::InvalidVariableReference); // $$ is already processed so this is an error
                } => PInterpolatedElement::Static("".into()) // this is mandatory but cannot happen
            ),
            // static data
            map(take_until("$"), |s: PInput| {
                PInterpolatedElement::Static(s.fragment.into())
            }),
            // end of string
            map(
                preceded(
                    peek(anychar), // do no take rest if we are already at the end
                    rest,
                ),
                |s: PInput| PInterpolatedElement::Static(s.fragment.into()),
            ),
        ))),
        // empty string
        value(vec![PInterpolatedElement::Static("".into())], not(anychar)),
    )))(i)
}

/// A PType is the type a variable or a parameter can take.
#[derive(Debug, PartialEq, Clone, Copy)]
pub enum PType {
    String,
    Number,
    Boolean,
    Struct,
    List,
}
fn ptype(i: PInput) -> PResult<PType> {
    alt((
        value(PType::String, tag("string")),
        value(PType::Number, tag("num")),
        value(PType::Boolean, tag("boolean")),
        value(PType::Struct, tag("struct")),
        value(PType::List, tag("list")),
    ))(i)
}

/// A number is currently represented by a float64
fn pnumber(i: PInput) -> PResult<(Token, f64)> {
    let (i, val) = recognize_float(i)?;
    match double::<&[u8], (&[u8], nom::error::ErrorKind)>(val.fragment.as_bytes()) {
        Err(_e) => panic!(format!("A parsed number canot be reparsed : {:?}", val)),
        Ok((_, n)) => Ok((i, (val.into(), n))),
    }
}

/// A list is stored in a Vec
fn plist(i: PInput) -> PResult<Vec<PValue>> {
    wsequence!(
        {
            s: tag("[");
            values: separated_list(sp(tag(",")),pvalue);
            _x: or_fail(tag("]"),|| PErrorKind::UnterminatedDelimiter(s));
        } => values
    )(i)
}

/// A struct is stored in a HashMap
fn pstruct(i: PInput) -> PResult<HashMap<String, PValue>> {
    wsequence!(
        {
            s: tag("{");
            values: separated_list(
                        sp(tag(",")),
                        separated_pair(pescaped_string, sp(tag(":")), pvalue)
                    );
            _x: or_fail(tag("}"),|| PErrorKind::UnterminatedDelimiter(s));
        } => values.into_iter().map(|(k,v)| (k.1,v)).collect()

    )(i)
}

/// PValue is a typed value of the content of a variable or a parameter.
/// Must be cloneable because it is copied during default values expansion
#[derive(Debug, PartialEq)]
pub enum PValue<'src> {
    String(Token<'src>, String),
    Number(Token<'src>, f64),
    EnumExpression(PEnumExpression<'src>),
    List(Vec<PValue<'src>>),
    Struct(HashMap<String, PValue<'src>>),
}
impl<'src> PValue<'src> {
    pub fn get_type(&self) -> PType {
        match self {
            PValue::String(_, _) => PType::String,
            PValue::Number(_, _) => PType::Number,
            PValue::EnumExpression(_) => PType::Boolean,
            PValue::Struct(_) => PType::Struct,
            PValue::List(_) => PType::List,
        }
    }
}
fn pvalue(i: PInput) -> PResult<PValue> {
    alt((
        // Be careful of ordering here
        map(punescaped_string, |(x, y)| PValue::String(x, y)),
        map(pescaped_string, |(x, y)| PValue::String(x, y)),
        map(pnumber, |(x, y)| PValue::Number(x, y)),
        map(penum_expression, PValue::EnumExpression),
        map(plist, PValue::List),
        map(pstruct, PValue::Struct),
    ))(i)
}

/// A metadata is a key/value pair that gives properties to the statement that follows.
/// Currently metadata is not used by the compiler, just parsed, but that may change.
#[derive(Debug, PartialEq)]
pub struct PMetadata<'src> {
    pub key: Token<'src>,
    pub value: PValue<'src>,
}
fn pmetadata(i: PInput) -> PResult<PMetadata> {
    wsequence!(
        {
            key: preceded(tag("@"), pidentifier);
            _x: or_fail(tag("="), || PErrorKind::ExpectedToken("="));
            value: pvalue;
        } => PMetadata { key, value }
    )(i)
}

/// A parsed comment block starts with a ## and ends with the end of line.
/// Such comment is parsed and kept contrarily to comments starting with '#'.
fn pcomment(i: PInput) -> PResult<PMetadata> {
    let (i, start) = peek(tag("##"))(i)?;
    let (i, lines) = many1(map(
        preceded(
            tag("##"),
            alt((
                terminated(take_until("\n"), newline),
                // comment is the last line
                rest,
            )),
        ),
        |x: PInput| x.to_string(),
    ))(i)?;
    Ok((
        i,
        PMetadata {
            key: "comment".into(),
            value: PValue::String(start.into(), lines.join("\n")),
        },
    ))
}

/// A metadata list is an optional list of metadata entries
/// Comments are considered to be metadata
fn pmetadata_list(i: PInput) -> PResult<Vec<PMetadata>> {
    many0(alt((pmetadata, pcomment)))(i)
}

/// A parameters defines how a parameter can be passed.
/// Its is of the form name:type=default where type and default are optional.
/// Type can be guessed from default.
#[derive(Debug, PartialEq)]
pub struct PParameter<'src> {
    pub name: Token<'src>,
    pub ptype: Option<PType>,
}
// return a pair because we will store the default value separately
fn pparameter(i: PInput) -> PResult<(PParameter, Option<PValue>)> {
    wsequence!(
        {
            name: pidentifier;
            ptype: opt(
                    wsequence!(
                        {
                            _t: tag(":");
                            ty: or_fail(ptype,|| PErrorKind::ExpectedKeyword("type"));
                        } => ty)
                    );
            default: opt(
                    wsequence!(
                        {
                            _t: tag("=");
                            val: or_fail(pvalue,|| PErrorKind::ExpectedKeyword("value"));
                        } => val)
                    );
        } => (PParameter { ptype, name }, default)
    )(i)
}

/// A resource definition defines how a resource is uniquely identified.
#[derive(Debug, PartialEq)]
pub struct PResourceDef<'src> {
    pub metadata: Vec<PMetadata<'src>>,
    pub name: Token<'src>,
    pub parameters: Vec<PParameter<'src>>,
}
// separate default parameters and parents because they are stored separately
fn presource_def(i: PInput) -> PResult<(PResourceDef, Vec<Option<PValue>>, Option<Token>)> {
    wsequence!(
        {
            metadata: pmetadata_list;
            _x: tag("resource"); // TODO at least one space here
            name: pidentifier;
            s: tag("(");
            parameter_list: separated_list(sp(tag(",")), pparameter);
            _x: or_fail(tag(")"), || PErrorKind::UnterminatedDelimiter(s));
            parent: opt(preceded(sp(tag(":")),pidentifier));
        } => {
            let (parameters, parameter_defaults) = parameter_list.into_iter().unzip();
            (PResourceDef {
                      metadata,
                      name,
                      parameters,
            },
            parameter_defaults,
            parent)
        }
    )(i)
}

/// A resource reference identifies a unique resource.
fn presource_ref(i: PInput) -> PResult<(Token, Vec<PValue>)> {
    wsequence!(
        {
            name: pidentifier;
            params: opt(wsequence!(
                        {
                            t: tag("(");
                            parameters: separated_list(sp(tag(",")), pvalue);
                            _x: or_fail(tag(")"), || PErrorKind::UnterminatedDelimiter(t));
                        } => parameters
                    ));
        } => (name, params.unwrap_or_else(Vec::new))
    )(i)
}

/// A variable definition is a var=value
fn pvariable_definition(i: PInput) -> PResult<(Token, PValue)> {
    wsequence!(
        {
            variable: pidentifier;
            _t: tag("=");
            value: or_fail(pvalue, || PErrorKind::ExpectedKeyword("value"));
        } => (variable, value)
    )(i)
}

/// A call mode tell how a state must be applied
#[derive(Debug, PartialEq, Clone)]
pub enum PCallMode {
    Enforce,
    Condition,
    Audit,
}
fn pcall_mode(i: PInput) -> PResult<PCallMode> {
    alt((
        value(PCallMode::Condition, tag("?")),
        value(PCallMode::Audit, tag("!")),
        value(PCallMode::Enforce, peek(anychar)),
    ))(i)
}

/// A State Declaration is a given required state on a given resource
#[derive(Debug, PartialEq)]
pub struct PStateDeclaration<'src> {
    pub metadata: Vec<PMetadata<'src>>,
    pub mode: PCallMode,
    pub resource: Token<'src>,
    pub resource_params: Vec<PValue<'src>>,
    pub state: Token<'src>,
    pub state_params: Vec<PValue<'src>>,
    pub outcome: Option<Token<'src>>,
}
fn pstate_declaration(i: PInput) -> PResult<PStateDeclaration> {
    wsequence!(
        {
            metadata: pmetadata_list;
            mode: pcall_mode;
            resource: presource_ref;
            _t: tag(".");
            state: pidentifier;
            s: tag("(");
            state_params: separated_list( sp(tag(",")), pvalue );
            _x: or_fail(tag(")"), || PErrorKind::UnterminatedDelimiter(s));
            outcome: opt(preceded(sp(tag("as")),pidentifier));
        } => PStateDeclaration {
                metadata,
                mode,
                resource: resource.0,
                resource_params: resource.1,
                state,
                state_params,
                outcome
        }
    )(i)
}

/// A statement is the atomic element of a state definition.
#[derive(Debug, PartialEq)]
pub enum PStatement<'src> {
    VariableDefinition(Vec<PMetadata<'src>>, Token<'src>, PValue<'src>),
    StateDeclaration(PStateDeclaration<'src>),
    //   case keyword, list (condition   ,       then)
    Case(
        Token<'src>,
        Vec<(PEnumExpression<'src>, Vec<PStatement<'src>>)>,
    ), // keep the pinput since it will be reparsed later
    // Stop engine with a final message
    Fail(PValue<'src>),
    // Inform the user of something
    Log(PValue<'src>),
    // Return a specific outcome
    Return(Token<'src>),
    // Do nothing
    Noop,
}
fn pstatement(i: PInput) -> PResult<PStatement> {
    alt((
        // One state
        map(pstate_declaration, PStatement::StateDeclaration),
        // Variable definition
        map(
            pair(pmetadata_list, pvariable_definition),
            |(metadata, (variable, value))| {
                PStatement::VariableDefinition(metadata, variable, value)
            },
        ),
        // case
        wsequence!(
            {
                metadata: pmetadata_list; // metadata is invalid here, check it after the 'case' tag below
                case: tag("case");
                _fail: or_fail(verify(peek(anychar), |_| metadata.is_empty()), || PErrorKind::UnsupportedMetadata(metadata[0].key.into()));
                s: tag("{");
                cases: separated_list(sp(tag(",")),
                        wsequence!(
                            {
                                expr: or_fail(penum_expression, || PErrorKind::ExpectedKeyword("enum expression"));
                                _x: or_fail(tag("=>"), || PErrorKind::ExpectedToken("=>"));
                                stmt: or_fail(alt((
                                    map(pstatement, |x| vec![x]),
                                    wsequence!(
                                        {
                                            s: tag("{");
                                            vec: many0(pstatement);
                                            _x: or_fail(tag("}"),|| PErrorKind::UnterminatedDelimiter(s));
                                        } => vec
                                    ),
                                )), || PErrorKind::ExpectedKeyword("statement"));
                            } => (expr,stmt)
                        ));
                _x: opt(tag(","));
                _x: or_fail(tag("}"),|| PErrorKind::UnterminatedDelimiter(s));
            } => PStatement::Case(case.into(), cases)
        ),
        // if
        wsequence!(
            {
                metadata: pmetadata_list; // metadata is invalid here, check it after the 'if' tag below
                case: tag("if");// TODO at least one space here
                expr: or_fail(penum_expression, || PErrorKind::ExpectedKeyword("enum expression"));
                _x: or_fail(tag("=>"), || PErrorKind::ExpectedToken("=>"));
                stmt: or_fail(pstatement, || PErrorKind::ExpectedKeyword("statement"));
            } => {
                // Propagate metadata to the single statement
                let statement = match stmt {
                    PStatement::StateDeclaration(mut sd) => {
                        sd.metadata.extend(metadata);
                        PStatement::StateDeclaration(sd)
                    },
                    x => x,
                };
                PStatement::Case(case.into(), vec![(expr,vec![statement]), (PEnumExpression::Default("default".into()),vec![PStatement::Noop])] )
            }
        ),
        // Flow statements
        map(
            preceded(sp(tag("return")), pvariable_identifier),
            PStatement::Return,
        ), // TODO at least one space here
        map(preceded(sp(tag("fail")), pvalue), PStatement::Fail), // TODO at least one space here
        map(preceded(sp(tag("log")), pvalue), PStatement::Log),   // TODO at least one space here
        map(tag("noop"), |_| PStatement::Noop),
    ))(i)
}

/// A state definition defines a state of a resource.
/// It is composed of one or more statements.
#[derive(Debug, PartialEq)]
pub struct PStateDef<'src> {
    pub metadata: Vec<PMetadata<'src>>,
    pub name: Token<'src>,
    pub resource_name: Token<'src>,
    pub parameters: Vec<PParameter<'src>>,
    pub statements: Vec<PStatement<'src>>,
}
// separate parameter defaults since they will be stored separately
fn pstate_def(i: PInput) -> PResult<(PStateDef, Vec<Option<PValue>>)> {
    wsequence!(
        {
            metadata: pmetadata_list;
            resource_name: pidentifier;
            _st: tag("state"); // TODO at least one space here
            name: pidentifier;
            s: or_fail(tag("("), || PErrorKind::ExpectedToken("("));
            parameter_list: separated_list(sp(tag(",")), pparameter);
            _x: or_fail(tag(")"), || PErrorKind::UnterminatedDelimiter(s));
            sb: or_fail(tag("{"), || PErrorKind::ExpectedToken("{"));
            statements: many0(pstatement);
            _x: or_fail(tag("}"), || PErrorKind::UnterminatedDelimiter(sb));
        } => {
            let (parameters, parameter_defaults) = parameter_list.into_iter().unzip();
            (PStateDef {
                metadata,
                name,
                resource_name,
                parameters,
                statements,
            },
            parameter_defaults)
        }
    )(i)
}

#[derive(Debug, PartialEq)]
pub struct PAliasDef<'src> {
    metadata: Vec<PMetadata<'src>>,
    resource_alias: Token<'src>,
    resource_alias_parameters: Vec<Token<'src>>,
    state_alias: Token<'src>,
    state_alias_parameters: Vec<Token<'src>>,
    resource: Token<'src>,
    resource_parameters: Vec<Token<'src>>,
    state: Token<'src>,
    state_parameters: Vec<Token<'src>>,
}
fn palias_def(i: PInput) -> PResult<PAliasDef> {
    wsequence!(
        {
            metadata: pmetadata_list;
            _x: tag("alias"); // TODO at least one space here
            resource_alias: pidentifier;
            resource_alias_parameters: delimited(sp(tag("(")),separated_list(sp(tag(",")),pidentifier),sp(tag(")")));
            _x: tag(".");
            state_alias: pidentifier;
            state_alias_parameters: delimited(sp(tag("(")),separated_list(sp(tag(",")),pidentifier),sp(tag(")")));
            _x: tag("=");
            resource: pidentifier;
            resource_parameters: delimited(sp(tag("(")),separated_list(sp(tag(",")),pidentifier),sp(tag(")")));
            _x: tag(".");
            state: pidentifier;
            state_parameters: delimited(sp(tag("(")),separated_list(sp(tag(",")),pidentifier),sp(tag(")")));
        } => PAliasDef {metadata, resource_alias, resource_alias_parameters,
                        state_alias, state_alias_parameters,
                        resource, resource_parameters,
                        state, state_parameters }
    )(i)
}

/// A declaration is one of the a top level elements that can be found anywhere in the file.
#[derive(Debug, PartialEq)]
pub enum PDeclaration<'src> {
    Enum(PEnum<'src>),
    Mapping(PEnumMapping<'src>),
    Resource(
        (
            PResourceDef<'src>,
            Vec<Option<PValue<'src>>>,
            Option<Token<'src>>,
        ),
    ),
    State((PStateDef<'src>, Vec<Option<PValue<'src>>>)),
    GlobalVar((Token<'src>, PValue<'src>)),
    Alias(PAliasDef<'src>),
}
fn pdeclaration(i: PInput) -> PResult<PDeclaration> {
    end_of_pfile(i)?;
    alt((
        map(penum, PDeclaration::Enum),
        map(penum_mapping, PDeclaration::Mapping),
        map(presource_def, PDeclaration::Resource),
        map(pstate_def, PDeclaration::State),
        map(pvariable_definition, PDeclaration::GlobalVar),
        map(palias_def, PDeclaration::Alias),
    ))(i)
}

fn end_of_pfile(i: PInput) -> PResult<()> {
    let (i, _) = strip_spaces_and_comment(i)?;
    if i.fragment.len() == 0 {
        return Err(nom::Err::Error(PError {
            context: None,
            kind: PErrorKind::Nom(VerboseError::from_error_kind(i, ErrorKind::Eof))
        }))
    }
    Ok((i, ()))
}

/// A PFile is the result of a single file parsing
/// It contains a valid header and top level declarations.
#[derive(Debug, PartialEq)]
pub struct PFile<'src> {
    pub header: PHeader,
    pub code: Vec<PDeclaration<'src>>,
}
fn pfile(i: PInput) -> PResult<PFile> {
    all_consuming(sequence!(
        {
            header: pheader;
            _x: strip_spaces_and_comment;
            code: many0(or_fail_perr(pdeclaration));
            _x: strip_spaces_and_comment;
        } => PFile {header, code}
    ))(i)
}

// tests must be at the end to be able to test macros
#[cfg(test)]
pub mod tests; // pub for use by other tests only<|MERGE_RESOLUTION|>--- conflicted
+++ resolved
@@ -213,12 +213,7 @@
                     Ok(res) => res,
                     Err(e) => return Err(update_error_context(e, get_accurate_context(i)))
                 };
-<<<<<<< HEAD
-                let (j,_) = strip_spaces_and_comment(j)?;
-                let i = j;
-=======
                 let (i,_) = strip_spaces_and_comment(j)?;
->>>>>>> 0adbd32e
             )*
             Ok((i, $output))
         }
