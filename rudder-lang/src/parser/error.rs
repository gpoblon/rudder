// Copyright 2019 Normation SAS
//
// This file is part of Rudder.
//
// Rudder is free software: you can redistribute it and/or modify
// it under the terms of the GNU General Public License as published by
// the Free Software Foundation, either version 3 of the License, or
// (at your option) any later version.
//
// In accordance with the terms of section 7 (7. Additional Terms.) of
// the GNU General Public License version 3, the copyright holders add
// the following Additional permissions:
// Notwithstanding to the terms of section 5 (5. Conveying Modified Source
// Versions) and 6 (6. Conveying Non-Source Forms.) of the GNU General
// Public License version 3, when you create a Related Module, this
// Related Module is not considered as a part of the work and may be
// distributed under the license agreement of your choice.
// A "Related Module" means a set of sources files including their
// documentation that, without modification of the Source Code, enables
// supplementary functions or services in addition to those offered by
// the Software.
//
// Rudder is distributed in the hope that it will be useful,
// but WITHOUT ANY WARRANTY; without even the implied warranty of
// MERCHANTABILITY or FITNESS FOR A PARTICULAR PURPOSE.  See the
// GNU General Public License for more details.
//
// You should have received a copy of the GNU General Public License
// along with Rudder.  If not, see <http://www.gnu.org/licenses/>.

use super::{PInput, Token};
use crate::error::*;
use colored::Colorize;
use nom::error::{ErrorKind, ParseError, VerboseError};
use nom::{Err, IResult};
use std::fmt;

/// Result for all parser
pub type PResult<'src, O> = IResult<PInput<'src>, O, PError<PInput<'src>>>;

/// This is the only error type that should be returned by the main parser.
/// It is an error that is suitable to give to the user as opposed to nom error that are suitable
/// for the developer.
/// Sub parsers may mix error types from nom or from finalerror
/// So this is a generir error type that must implement ParseError
#[derive(Debug, PartialEq, Clone)]
pub enum PErrorKind<I> {
    Nom(VerboseError<I>),
    #[cfg(test)]
    NomTest(String), // cannot be use outside of tests
    ExpectedKeyword(&'static str), // anywhere (keyword type)
    ExpectedReservedWord(&'static str), // anywhere (keyword that does not exist)
    ExpectedToken(&'static str), // anywhere (expected token)
    InvalidEnumExpression,         // in enum expression
    InvalidEscapeSequence,         // in string definition
    InvalidFormat,                 // in header
    InvalidName(I),                // in identifier expressions (type of expression)
    InvalidVariableReference,      // during string interpolation
    UnsupportedMetadata(I), // metadata or comments are not supported everywhere (metadata key)
    UnterminatedDelimiter(I),      // after an opening delimiter (first delimiter)
}

#[derive(Debug, PartialEq, Clone)]
pub struct PError<I> {
    pub context: Option<I>,
    pub kind: PErrorKind<I>,
}

/// This trait must be implemented by the error type of a nom parser
/// Implement all method to differenciate between :
/// - nom VerboseError (stack errors)
/// - pure PError (keep last error)
impl<I: Clone> ParseError<I> for PError<I> {
    /// creates an error from the input position and an [ErrorKind]
    fn from_error_kind(input: I, kind: ErrorKind) -> Self {
        PError {
            context: None,
            kind: PErrorKind::Nom(VerboseError::from_error_kind(input, kind)),
        }
    }

    /// combines an existing error with a new one created from the input
    /// position and an [ErrorKind]. This is useful when backtracking
    /// through a parse tree, accumulating error context on the way
    fn append(input: I, kind: ErrorKind, other: Self) -> Self {
        match other.kind {
            PErrorKind::Nom(e) => PError {
                context: None,
                kind: PErrorKind::Nom(VerboseError::append(input, kind, e)),
            },
            _ => other,
        }
    }

    /// creates an error from an input position and an expected character
    fn from_char(input: I, c: char) -> Self {
        PError {
            context: None,
            kind: PErrorKind::Nom(VerboseError::from_char(input, c)),
        }
    }

    /// combines two existing error. This function is used to compare errors
    /// generated in various branches of [alt]
    fn or(self, other: Self) -> Self {
        match self.kind {
            PErrorKind::Nom(_) => other,
            _ => self,
        }
    }

    /// create a new error from an input position, a static string and an existing error.
    /// This is used mainly in the [context] combinator, to add user friendly information
    /// to errors when backtracking through a parse tree
    fn add_context(input: I, ctx: &'static str, mut other: Self) -> Self {
        if let PErrorKind::Nom(e) = other.kind {
            other.kind = PErrorKind::Nom(VerboseError::add_context(input, ctx, e));
        }
        other
    }
}

/// Proper printing of errors.
impl<'src> fmt::Display for PError<PInput<'src>> {
    fn fmt(&self, f: &mut fmt::Formatter) -> fmt::Result {
        let message = match &self.kind {
            PErrorKind::Nom(e) => format!("Unprocessed parsing error: '{:#?}'.\nPlease fill a BUG with context on when this happened!", e),
            #[cfg(test)]
            PErrorKind::NomTest(msg) => format!("Testing only error message, this should never happen {}.\nPlease fill a BUG with context on when this happened!", msg),
            PErrorKind::ExpectedKeyword(s) => format!("The following value kind was expected: '{}'.", s.bright_magenta()),
            PErrorKind::ExpectedReservedWord(s) => format!("The following reserved keyword was expected: '{}'.", s.bright_magenta()),
            PErrorKind::ExpectedToken(s) => format!("The following token was expected '{}'.", s.bright_magenta()),
            PErrorKind::InvalidEnumExpression => "This enum expression is invalid".to_string(),
            PErrorKind::InvalidEscapeSequence => "This escape sequence cannot be used in a string".to_string(),
            PErrorKind::InvalidFormat => "Invalid header format, it must contain a single line '@format=x' where x is an integer. Shebang accepted.".to_string(),
            PErrorKind::InvalidName(i) => format!("The identifier is invalid in a {}.", i.fragment.bright_magenta()),
            PErrorKind::InvalidVariableReference => "This variable reference is invalid".to_string(),
            PErrorKind::UnsupportedMetadata(i) => format!("Parsed comment or metadata not supported at this place: '{}' fount at {}", i.fragment.bright_magenta(), Token::from(*i).position_str().bright_yellow()),
            PErrorKind::UnterminatedDelimiter(i) => format!("Missing closing delimiter for '{}'", i.fragment.bright_magenta()),
        };

        // simply removes superfluous line return (prettyfication)
<<<<<<< HEAD
        let mut err_context = self.context.fragment.to_owned();
        if err_context.chars().last() == Some('\n') {
            err_context.pop();
        }
        // Formats final error output
        f.write_str(&format!(
            "{}, near '{}'\n{} {}",
            Token::from(self.context).position_str().bright_yellow(),
            err_context,
            "-->".bright_blue(),
            message.bold(),
            
        ))
=======
        match self.context {
            Some(ctx) => {
                let mut context = ctx.fragment.to_owned();
                if context.chars().last() == Some('\n') {
                    context.pop();
                }
                // Formats final error output
                f.write_str(&format!(
                    "{}, near '{}'\n{} {}",
                    Token::from(context.as_ref()).position_str().bright_yellow(),
                    context,
                    "-->".bright_blue(),
                    message.bold(),
                ))
            },
            None => f.write_str(&format!(
                "{}\n{} {}",
                "undefined context".bright_yellow(),
                "-->".bright_blue(),
                message.bold(),
            ))
        }
>>>>>>> 3472d5c9
    }
}

/// Convert into a project error
impl Into<Error> for PError<PInput<'_>> {
    fn into(self) -> Error {
        Error::User(format!("{}", self))
    }
}

/// Combinator to force the error output to be a specific PError.
/// Having a combinator instead of a macro is much better since it can be used from within other
/// combinators.
// Here closures could use ParseError<I> but this way we force the type inference for
// all sub parsers to return PError<I>, which we won't have to specify during call.
// Pass a closure instead of a PErrorKind to allow lazy evaluation of its parameters
pub fn or_fail<'src, O, F, E>(f: F, e: E) -> impl Fn(PInput<'src>) -> PResult<'src, O>
where
    F: Fn(PInput<'src>) -> PResult<'src, O>,
    E: Fn() -> PErrorKind<PInput<'src>>,
{
    move |input| {
        match f(input) {
            // a non nom error cannot be superseded
            // keep original context when possible
            Err(Err::Failure(err)) => match err.kind {
                PErrorKind::Nom(_) => Err(Err::Failure(PError {
                    context: None,
                    kind: e(),
                })),
                _ => Err(Err::Failure(err)),
            },
            Err(Err::Error(_)) => Err(Err::Failure(PError {
                context: None,
                kind: e(),
            })),
            Err(Err::Incomplete(_)) => panic!("Incomplete should never happen"),
            Ok(y) => Ok(y),
        }
    }
}

/// Similar code than `or_fail()` yet usage and behavior differ:
/// primarly it is non-blockant as it does not turn Errors into Failures
/// but rather gives it a PError context (E parameter) therefore updating the generic Nom::ErrorKind
pub fn or_err<'src, O, F, E>(f: F, e: E) -> impl Fn(PInput<'src>) -> PResult<'src, O>
where
    F: Fn(PInput<'src>) -> PResult<'src, O>,
    E: Fn() -> PErrorKind<PInput<'src>>,
{
    move |input| {
        match f(input) {
            Err(Err::Failure(err)) => match err.kind {
                PErrorKind::Nom(_) => Err(Err::Failure(PError {
<<<<<<< HEAD
                    context: err.context,
=======
                    context: None,
>>>>>>> 3472d5c9
                    kind: e(),
                })),
                _ => Err(Err::Failure(err)),
            },
<<<<<<< HEAD
            Err(Err::Error(err)) => Err(Err::Error(PError {
                context: err.context,
=======
            Err(Err::Error(_)) => Err(Err::Error(PError {
                context: None,
>>>>>>> 3472d5c9
                kind: e(),
            })),
            Err(Err::Incomplete(_)) => panic!("Incomplete should never happen"),
            Ok(y) => Ok(y)
        }
    }
}

/// This function turns our own `Error`s (not nom ones) into `Failure`s so they are properly handled
/// by the `nom::multi::many0()` function which abstracts Errors, only breaking on failures which was an issue
pub fn or_fail_perr<'src, O, F>(f: F) -> impl Fn(PInput<'src>) -> PResult<'src, O>
where
    F: Fn(PInput<'src>) -> PResult<'src, O>,
{
    move |input| {    
        match f(input) {
            Err(Err::Failure(e)) => Err(Err::Failure(e)),
            Err(Err::Error(e)) => match &e.kind {
                PErrorKind::Nom(_) => Err(Err::Error(PError{
<<<<<<< HEAD
                    context: e.context,
=======
                    context: None,
>>>>>>> 3472d5c9
                    kind: e.kind
                })),
                _ => Err(Err::Failure(e)),
            },
            Err(Err::Incomplete(_)) => panic!("Incomplete should never happen"),
            Ok(y) => Ok(y)
        }
    }
}

<<<<<<< HEAD
/// Tool / Trick function to work on a PInput from within the closure macro
pub fn update_error_context<'src>(e: Err<PError<PInput<'src>>>, ctx: PInput<'src>) -> Err<PError<PInput<'src>>> {
    match e {
        Err::Failure(err) => Err::Failure(PError {
            context: ctx,
            kind: err.kind,
        }),
        Err::Error(err) => Err::Error(PError {
            context: ctx,
            kind: err.kind,
        }),
=======
/// Updates content of on error to fit and capture a better context
/// Solely exists for (w)sequence macro
pub fn update_error_context<'src>(e: Err<PError<PInput<'src>>>, new_ctx: PInput<'src>) -> Err<PError<PInput<'src>>> {
    match e {
        Err::Failure(err) => {
            let context = match err.context {
                None => Some(new_ctx),
                Some(context_to_keep) => Some(context_to_keep)
            };
            Err::Failure(PError {
                context: context,
                kind: err.kind,
            })
        },
        Err::Error(err) => {
            let context = match err.context {
                None => Some(new_ctx),
                Some(context_to_keep) => Some(context_to_keep)
            };
            Err::Error(PError {
                context,
                kind: err.kind,
            })
        },
>>>>>>> 3472d5c9
        Err::Incomplete(_) => panic!("Incomplete should never happen"),
    }
}

/// Extract error from a parsing result and transforms it to the project's global error type.
pub fn fix_error_type<T>(res: PResult<T>) -> Result<T> {
    match res {
        Ok((_, t)) => Ok(t),
        Err(Err::Failure(e)) => Err(e.into()),
        Err(Err::Error(e)) => Err(e.into()),
        Err(Err::Incomplete(_)) => panic!("Incomplete should never happen"),
    }
}<|MERGE_RESOLUTION|>--- conflicted
+++ resolved
@@ -140,21 +140,6 @@
         };
 
         // simply removes superfluous line return (prettyfication)
-<<<<<<< HEAD
-        let mut err_context = self.context.fragment.to_owned();
-        if err_context.chars().last() == Some('\n') {
-            err_context.pop();
-        }
-        // Formats final error output
-        f.write_str(&format!(
-            "{}, near '{}'\n{} {}",
-            Token::from(self.context).position_str().bright_yellow(),
-            err_context,
-            "-->".bright_blue(),
-            message.bold(),
-            
-        ))
-=======
         match self.context {
             Some(ctx) => {
                 let mut context = ctx.fragment.to_owned();
@@ -177,7 +162,6 @@
                 message.bold(),
             ))
         }
->>>>>>> 3472d5c9
     }
 }
 
@@ -232,22 +216,14 @@
         match f(input) {
             Err(Err::Failure(err)) => match err.kind {
                 PErrorKind::Nom(_) => Err(Err::Failure(PError {
-<<<<<<< HEAD
-                    context: err.context,
-=======
+
                     context: None,
->>>>>>> 3472d5c9
                     kind: e(),
                 })),
                 _ => Err(Err::Failure(err)),
             },
-<<<<<<< HEAD
-            Err(Err::Error(err)) => Err(Err::Error(PError {
-                context: err.context,
-=======
             Err(Err::Error(_)) => Err(Err::Error(PError {
                 context: None,
->>>>>>> 3472d5c9
                 kind: e(),
             })),
             Err(Err::Incomplete(_)) => panic!("Incomplete should never happen"),
@@ -267,11 +243,7 @@
             Err(Err::Failure(e)) => Err(Err::Failure(e)),
             Err(Err::Error(e)) => match &e.kind {
                 PErrorKind::Nom(_) => Err(Err::Error(PError{
-<<<<<<< HEAD
-                    context: e.context,
-=======
                     context: None,
->>>>>>> 3472d5c9
                     kind: e.kind
                 })),
                 _ => Err(Err::Failure(e)),
@@ -282,19 +254,6 @@
     }
 }
 
-<<<<<<< HEAD
-/// Tool / Trick function to work on a PInput from within the closure macro
-pub fn update_error_context<'src>(e: Err<PError<PInput<'src>>>, ctx: PInput<'src>) -> Err<PError<PInput<'src>>> {
-    match e {
-        Err::Failure(err) => Err::Failure(PError {
-            context: ctx,
-            kind: err.kind,
-        }),
-        Err::Error(err) => Err::Error(PError {
-            context: ctx,
-            kind: err.kind,
-        }),
-=======
 /// Updates content of on error to fit and capture a better context
 /// Solely exists for (w)sequence macro
 pub fn update_error_context<'src>(e: Err<PError<PInput<'src>>>, new_ctx: PInput<'src>) -> Err<PError<PInput<'src>>> {
@@ -319,7 +278,6 @@
                 kind: err.kind,
             })
         },
->>>>>>> 3472d5c9
         Err::Incomplete(_) => panic!("Incomplete should never happen"),
     }
 }
