--- conflicted
+++ resolved
@@ -126,15 +126,8 @@
     "correctly parse the timezone" in {
       report.node.timezone must beEqualTo(Some(NodeTimezone("CEST", "+0200")))
     }
-
-  }
-
-<<<<<<< HEAD
-  "Agent in Inventory" should {
-
-    "be empty when there is no agent" in {
-      val agents = parser.parse("fusion-report/rudder-tag/minimal-zero-agent.ocs").node.agents.map(_.agentType).toList
-=======
+  }
+
   "Arch in Inventory" should {
 
     "be defined for windows 2012" in {
@@ -161,13 +154,11 @@
   "Agent in Inventory" should {
 
     "be empty when there is no agent" in {
-      val agents = parser.parse("fusion-report/rudder-tag/minimal-zero-agent.ocs").node.agents.map(_.name).toList
->>>>>>> 3f50c558
+      val agents = parser.parse("fusion-report/rudder-tag/minimal-zero-agent.ocs").node.agents.map(_.agentType).toList
       agents must be empty
     }
 
     "have one agent when using community" in {
-<<<<<<< HEAD
     val agents = parser.parse("fusion-report/rudder-tag/minimal-one-agent.ocs").node.agents.map(_.agentType).toList
       agents == (CfeCommunity :: Nil)
     }
@@ -179,19 +170,6 @@
 
     "be empty when there is two agents, using two different policy servers" in {
       val agents = parser.parse("fusion-report/rudder-tag/minimal-two-agents-fails.ocs").node.agents.map(_.agentType).toList
-=======
-    val agents = parser.parse("fusion-report/rudder-tag/minimal-one-agent.ocs").node.agents.map(_.name).toList
-      agents == (COMMUNITY_AGENT :: Nil)
-    }
-
-    "have two agent when using community and nova" in {
-      val agents = parser.parse("fusion-report/rudder-tag/minimal-two-agents.ocs").node.agents.map(_.name).toList
-      agents == (COMMUNITY_AGENT :: NOVA_AGENT :: Nil)
-    }
-
-    "be empty when there is two agents, using two different policy servers" in {
-      val agents = parser.parse("fusion-report/rudder-tag/minimal-two-agents-fails.ocs").node.agents.map(_.name).toList
->>>>>>> 3f50c558
       agents must be empty
     }
 
