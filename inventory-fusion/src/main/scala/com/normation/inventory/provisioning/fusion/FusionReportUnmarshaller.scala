/*
*************************************************************************************
* Copyright 2011 Normation SAS
*************************************************************************************
*
* This program is free software: you can redistribute it and/or modify
* it under the terms of the GNU Affero General Public License as
* published by the Free Software Foundation, either version 3 of the
* License, or (at your option) any later version.
*
* In accordance with the terms of section 7 (7. Additional Terms.) of
* the GNU Affero GPL v3, the copyright holders add the following
* Additional permissions:
* Notwithstanding to the terms of section 5 (5. Conveying Modified Source
* Versions) and 6 (6. Conveying Non-Source Forms.) of the GNU Affero GPL v3
* licence, when you create a Related Module, this Related Module is
* not considered as a part of the work and may be distributed under the
* license agreement of your choice.
* A "Related Module" means a set of sources files including their
* documentation that, without modification of the Source Code, enables
* supplementary functions or services in addition to those offered by
* the Software.
*
* This program is distributed in the hope that it will be useful,
* but WITHOUT ANY WARRANTY; without even the implied warranty of
* MERCHANTABILITY or FITNESS FOR A PARTICULAR PURPOSE. See the
* GNU Affero General Public License for more details.
*
* You should have received a copy of the GNU Affero General Public License
* along with this program. If not, see <http://www.gnu.org/licenses/agpl.html>.
*
*************************************************************************************
*/

package com.normation.inventory.provisioning
package fusion

import com.normation.inventory.domain._
import com.normation.inventory.provisioning.fusion._
import java.io.InputStream
import org.joda.time.DateTime
import org.joda.time.format.DateTimeFormat
import java.util.Locale
import com.normation.utils.StringUuidGenerator
import com.normation.utils.Utils._
import java.net.InetAddress
import scala.xml._
import org.xml.sax.SAXParseException
import net.liftweb.common._
import com.normation.inventory.domain.InventoryConstants._
import com.normation.inventory.services.provisioning._
import org.joda.time.format.DateTimeFormatter


class FusionReportUnmarshaller(
    uuidGen:StringUuidGenerator,
    rootParsingExtensions:List[FusionReportParsingExtension] = Nil,
    contentParsingExtensions:List[FusionReportParsingExtension] = Nil,
    biosDateFormat : String = "MM/dd/yyyy",
    slotMemoryUnit : String = "Mo",
    ramUnit : String = "Mo",
    swapUnit : String = "Mo",
    fsSpaceUnit : String = "Mo",
    lastLoggedUserDatetimeFormat : String = "EEE MMM dd HH:mm"
) extends ParsedReportUnmarshaller with Loggable {

  val userLoginDateTimeFormat = DateTimeFormat.forPattern(lastLoggedUserDatetimeFormat).withLocale(Locale.ENGLISH)
  val biosDateTimeFormat = DateTimeFormat.forPattern(biosDateFormat).withLocale(Locale.ENGLISH)

  /*
   * A method that retrieve the text value of an XML and
   * clean it:
   * - remove leading/trailing spaces ;
   * - remove multiple space
   */
  private def optText(n:NodeSeq) = n.text match {
    case null | "" => None
    case s => Some(s.trim().replaceAll("""[\p{Blank}]+"""," "))
  }
  def parseDate(n:NodeSeq,fmt:DateTimeFormatter) = {
    val date = optText(n).getOrElse("Unknown")
    try {
      Some(DateTime.parse(date,fmt))
    } catch {
      case e : IllegalArgumentException =>
        logger.debug("error when parsing node %s, value %s ".format(n,date))
      None
  } }

  override def fromXmlDoc(reportName:String, doc:NodeSeq) : Box[InventoryReport] = {

     var report =  {
      /*
       * Fusion Inventory gives a device id, but we don't exactly understand
       * how that id is generated and when/if it changes.
       * At least, the presence of that tag is a good indicator
       * that we have an actual Fusion Inventory report
       */
      val deviceId = optText(doc \ "DEVICEID").getOrElse {
        return Failure("The XML does not seems to be a Fusion Inventory report (no device id found)")
      }

      //init a node inventory
      /*
       * It is not the role of the report parsing to assign UUID to node
       * and machine, we have special rules for that:
       * - node id is handled in RudderNodeIdParsing
       * - policy server is handled in RudderPolicyServerParsing
       * - machine id is handled in RudderMachineIdParsing
       */
      val node = NodeInventory( NodeSummary(
          NodeId("dummy-node-id"),
          PendingInventory, "dummy-root", "dummy-hostname",
          UnknownOS(),
          NodeId("dummy-policy-server")
      ) )

      //create a machine used as a template to modify - used a fake UUID that will be change latter
      val machine = MachineInventory(MachineUuid("dummy-machine-id"), PendingInventory, PhysicalMachineType)

      //idems for VMs and applications
      val vms = List[MachineInventory]()
      val applications =  List[Software]()
      val version= processVersion(doc\\("Request")\("VERSIONCLIENT"));
     InventoryReport(
        reportName,
        deviceId,
        node,
        machine,
        version,
        vms.toSeq,
        applications,
        doc
      )
    }



    /*
     * and now, actually parse !
     * Each line is a partial function of the form: Node => Unit
     */
    for(e <- (doc \\ "REQUEST").head.child) { e.label match {
      case "CONTENT" => for( elt <- e.head.child ) { elt.label match {
        case "ACCESSLOG"   => processAccessLog(elt).foreach(x => report = report.copy ( node = report.node.copy( inventoryDate = Some(x) ), machine = report.machine.copy ( inventoryDate = Some(x) ) ))
        case "BATTERIES"   => //TODO not sure about that
        case "BIOS"        => processBios(elt).foreach {x => report = report.copy( machine = report.machine.copy( bios = x +: report.machine.bios ) ) }
        case "CONTROLLERS" => processController(elt).foreach { x => report = report.copy( machine = report.machine.copy( controllers = x +: report.machine.controllers ) ) }
        case "CPUS"        => processCpu(elt).foreach { x => report = report.copy( machine = report.machine.copy( processors = x +: report.machine.processors ) ) }
        case "DRIVES"      => processFileSystem(elt).foreach { x => report = report.copy( node = report.node.copy( fileSystems = x +: report.node.fileSystems ) ) }
        case "ENVS"        => processEnvironmentVariable(elt).foreach {x => report = report.copy(node = report.node.copy (environmentVariables = x +: report.node.environmentVariables ) ) }
        case "HARDWARE"    =>  processHardware(elt, report).foreach(x => report = report.copy(node = x._1, machine = x._2))
        case "OPERATINGSYSTEM" => report = processOsDetails(elt, report, e)
        case "INPUTS"      => //TODO keyborad, mouse, speakers
        case "MEMORIES"    => processMemory(elt).foreach { x => report = report.copy( machine = report.machine.copy( memories = x +: report.machine.memories ) ) }
        case "NETWORKS"    => processNetworks(elt).foreach { x => report = report.copy( node = report.node.copy( networks = x +: report.node.networks ) ) }
        case "PORTS"       => processPort(elt).foreach { x => report = report.copy( machine = report.machine.copy( ports = x +: report.machine.ports ) ) }
        case "PROCESSES"   => processProcesses(elt).foreach { x => report = report.copy( node = report.node.copy ( processes = x +: report.node.processes))}
        case "SLOTS"       => processSlot(elt).foreach { x => report = report.copy( machine = report.machine.copy( slots = x +: report.machine.slots ) ) }
        case "SOFTWARES"   => report = report.copy( applications  = processSoftware(elt) +: report.applications )
        case "SOUNDS"      => processSound(elt).foreach { x => report = report.copy( machine = report.machine.copy( sounds = x +: report.machine.sounds ) ) }
        case "STORAGES"    => processStorage(elt).foreach { x => report = report.copy( machine = report.machine.copy( storages = x +: report.machine.storages ) ) }
        case "USBDEVICES"  => //TODO only digits for them, not sure we want to keep that as it is.
        case "USERS"       => //TODO Not sure what is it (only one login ? a logged user ?)
        case "VIDEOS"      => processVideo(elt).foreach { x => report = report.copy( machine = report.machine.copy( videos = x +: report.machine.videos ) ) }
        case "VIRTUALMACHINES" => processVms(elt).foreach { x =>  report = report.copy(node  = report.node.copy( vms = x +: report.node.vms) ) }
     // done previously :    case "VERSIONCLIENT" => report = report.copy( version = processVersion(elt))
        case x => contentParsingExtensions.find {
            pf => pf.isDefinedAt(elt,report)
          }.foreach { pf =>
            report = pf(elt,report)
          }
      } }
      case x => rootParsingExtensions.find {
          pf => pf.isDefinedAt(e,report)
        }.foreach { pf =>
          report = pf(e,report)
        }
    } }

    val demuxed = demux(report)
    val fullReport = demuxed.copy(
       //add all VMs and software ids to node
      node = demuxed.node.copy(
          softwareIds = demuxed.applications.map( _.id )
      )
    )
    Full(fullReport)
  }

  /**
   * This method look into all list of components to search for duplicates and remove
   * them, updating the "quantity" field accordingly.
   *
   * The processing of memories is a little special. In place of adjusting the quantity,
   * it updates the slotNumber (two memories can not share the same slot), setting position
   * in the list as key. And yes, that may be unstable from one inventory to the next one.
   */
  private[this] def demux(report:InventoryReport) : InventoryReport = {
    //how can that be better ?
    var r = report
    r = r.copy(machine = r.machine.copy( bios = report.machine.bios.groupBy(identity).map { case (x,seq) => x.copy(quantity = seq.size) }.toSeq ) )
    r = r.copy(machine = r.machine.copy( controllers = report.machine.controllers.groupBy(identity).map { case (x,seq) => x.copy(quantity = seq.size) }.toSeq ) )
    r = r.copy(machine = r.machine.copy( memories = demuxMemories(report.machine.memories) ) )
    r = r.copy(machine = r.machine.copy( ports = report.machine.ports.groupBy(identity).map { case (x,seq) => x.copy(quantity = seq.size) }.toSeq ) )
    r = r.copy(machine = r.machine.copy( processors = report.machine.processors.groupBy(identity).map { case (x,seq) => x.copy(quantity = seq.size) }.toSeq ) )
    r = r.copy(machine = r.machine.copy( slots = report.machine.slots.groupBy(identity).map { case (x,seq) => x.copy(quantity = seq.size) }.toSeq ) )
    r = r.copy(machine = r.machine.copy( sounds = report.machine.sounds.groupBy(identity).map { case (x,seq) => x.copy(quantity = seq.size) }.toSeq ) )
    r = r.copy(machine = r.machine.copy( storages = report.machine.storages.groupBy(identity).map { case (x,seq) => x.copy(quantity = seq.size) }.toSeq ) )
    r = r.copy(machine = r.machine.copy( videos = report.machine.videos.groupBy(identity).map { case (x,seq) => x.copy(quantity = seq.size) }.toSeq ) )
    r = r.copy(applications = report.applications.groupBy( app => (app.name, app.version)).map { case (x,seq) => seq.head }.toSeq ) //seq.head is ok since its the result of groupBy
    r
  }

  private[this] def demuxMemories(memories:Seq[com.normation.inventory.domain.MemorySlot]) : Seq[com.normation.inventory.domain.MemorySlot] = {
    val duplicatedSlotsAndMemory = memories.groupBy( _.slotNumber).filter { case(x,seq) => x != DUMMY_MEM_SLOT_NUMBER && seq.size > 1 }
    val nonValideSlotNumber = memories.filter(mem => mem.slotNumber == DUMMY_MEM_SLOT_NUMBER)
    val validSlotNumbers = memories.filter(mem =>
                                mem.slotNumber != DUMMY_MEM_SLOT_NUMBER
                             && !duplicatedSlotsAndMemory.exists { case (i,_) => mem.slotNumber == i }
                           )

    //set negative slotNumbers for duplicated and non valid
    val getNegative = (duplicatedSlotsAndMemory.flatMap( _._2) ++ nonValideSlotNumber).zipWithIndex.map {
      case(mem,i) => mem.copy(slotNumber = (-i-1).toString )
    }
    validSlotNumbers++getNegative
  }


  // ******************************************** //
  // parsing implementation details for each tags //
  // ******************************************** //

  def processHardware(xml:NodeSeq, report:InventoryReport) : Option[(NodeInventory,MachineInventory)] = {
      /*
       *
       * *** Operating System infos ***
       * ARCHNAME : architecture type.
       *      Ex: "x86_64-linux-gnu-thread-multi"
       * VMSYSTEM : The virtualization technologie used if the machine is a virtual machine.
       *      Can be: Physical (default), Xen, VirtualBox, Virtual Machine, VMware, QEMU, SolarisZone
       *
       * MEMORY : RAM for that OS
       *      Ex: "512"
       * SWAP : The swap space in MB.
       *      Ex: "512"
       *
       * *** user last login ***
       * LASTLOGGEDUSER : The login of the last logged user.
       *      Ex: "jdoe"
       * DATELASTLOGGEDUSER : date of last user login.
       *      Ex: "Wed Mar 30 12:39"
       *
       * *** ip/networking ***
       * DEFAULTGATEWAY : default gateway
       *      Ex: "88.190.19.1"
       * DNS
       *      Ex: "88.190.254.14"
       * IPADDR : ip addresses, separated by "/"
       *      Ex: "88.190.19.131/10.94.94.46"
       * NAME : short version of the hostname (without domain)
       *      Ex: "dedibox-2" (when hostname is "dedibox-2.normation.com"
       *
       * *** diverse ***
       * ETIME : The time needed to run the inventory on the agent side. (Unit ?)
       *      Ex: "3"
       * TYPE :
       * DESCRIPTION : ???
       *      Ex: x86_64/00-00-00 00:47:51
       * UUID : mother board UUID (system id) - DO NOT EVER USE THAT ! Not reliable !
       *      Ex: "4454C4C-4D00-104B-8047-C2C04F30354A"
       *      We don't use that as it is not reliable, and rely on a our MACHINEID extension
       *      to get the mother board UUID. See RudderMachineIdParsing class.
       *
       * *** Windows only ***
       * ==> processed by OsDetails
       * WINOWNER
       * WINPRODID
       * WINPRODKEY
       * WINCOMPANY
       * WINLANG
       *
       * Ignored / deprecated
       *
       * version : OS version => in <OPERATINGSYSTEM>
       *      Ex: 2.6.32-5-amd64
       * OSCOMMENTS : Service Pack on Windows, kernel build date on Linux => in <OPERATINGSYSTEM>
       *      Ex: "#1 SMP Mon Mar 7 21:35:22 UTC 2011"
       * OSNAME : OS long description => in <OPERATINGSYSTEM>
       *      Ex: "Debian GNU/Linux 6.0.1 (squeeze)"
       * WORKGROUP : Windows workgroup or Linux host (or resolv.conf ?) => in <OPERATINGSYSTEM>
       *      Ex: "normation.com"
       *
       * USERID : The current user list, '/' is the delemiter. This field is
       *          deprecated, you should use the USERS section instead.
       *
       * PROCESSORT : processor description. Deprecated, OCS only.
       * PROCESSORN : number of processor. Deprecated.
       * PROCESSORS : The processor speed in MHz. Deprecated, see CPUS instead.
       * CHECKSUM : Deprecated, OCS only.
       * USERDOMAIN : This field is deprecated, you should use the USERS section instead.
       *
       */


    //update machine VM type
    val newMachine = optText(xml\\"VMSYSTEM") match {
      case None => report.machine
      case Some(x) => x.toLowerCase match {
        case "physical" => report.machine.copy(machineType = PhysicalMachineType)
        case "xen" => report.machine.copy(machineType = VirtualMachineType(Xen) )
        case "virtualbox" => report.machine.copy(machineType = VirtualMachineType(VirtualBox) )
        case "virtual machine" => report.machine.copy(machineType = VirtualMachineType(UnknownVmType) )
        case "vmware" => report.machine.copy(machineType = VirtualMachineType(VMWare) )
        case "qemu" => report.machine.copy(machineType = VirtualMachineType(QEmu) )
        case "solariszone" => report.machine.copy(machineType = VirtualMachineType(SolarisZone) )
        case _ => report.machine.copy(machineType = VirtualMachineType(UnknownVmType) )
      }
    }

     //    s.name((h\"NAME") text) // what to do with that ?
    val newNode = report.node.copy(
        description = optText(xml\\"OSCOMMENTS")
      , name = optText(xml\\"NAME")
      , ram = optText(xml\\"MEMORY").map(m => MemorySize(m + ramUnit))
      , swap = optText(xml\\"SWAP").map(m=> MemorySize(m + swapUnit))
      , archDescription = optText(xml\\"ARCHNAME")
      , lastLoggedUser = optText(xml\\"LASTLOGGEDUSER")
      , lastLoggedUserTime = try {
          optText(xml\\"DATELASTLOGGEDUSER").map(date => userLoginDateTimeFormat.parseDateTime(date) )
        } catch {
          case e:IllegalArgumentException =>
            logger.warn("Error when parsing date for last user loggin. Awaited format is %s, found: %s".format(lastLoggedUserDatetimeFormat,(xml\\"DATELASTLOGGEDUSER").text))
            None
        }
    )
    Some((newNode, newMachine))
  }

  def processOsDetails(xml:NodeSeq, report:InventoryReport, contentNode:NodeSeq) : InventoryReport = {
      /*
       * FULL_NAME      : full os description string
       *                  SUSE Linux Enterprise Server 11 (x86_64)
       * KERNEL_NAME    : the type of OS
       *                  "linux", "mswin32", etc
       * KERNEL_VERSION : the full version of the kernel
       *                  "2.6.32.12-0.7-default"
       * NAME           : name os the os / distribution
       *                  "windows", "debian", etc
       * SERVICE_PACK   : a service pack if it exists
       *                  (for Windows, SuSE, etc)
       * VERSION        : version of the os
       *                  "5.08", "11.04", "N/A" for windows
       */
    val osDetail:OsDetails = {
      val osType = optText(xml\\"KERNEL_NAME").getOrElse("").toLowerCase
      val osName = optText(xml\\"NAME").getOrElse("").toLowerCase

      val fullName = optText(xml\\"FULL_NAME").getOrElse("")
      val kernelVersion = new Version(optText(xml\\"KERNEL_VERSION").getOrElse("N/A"))
      val servicePack = optText(xml\\"SERVICE_PACK")
      val version = new Version(optText(xml\\"VERSION").getOrElse("N/A"))

      //find os type, and name
      val detectedOs : OsType = (osType, osName) match {
        case ("mswin32", _ ) =>
          val x = fullName.toLowerCase
          //in windows, relevant information are in the fullName string
          if     (x contains  "xp"     )   WindowsXP
          else if(x contains  "vista"  )   WindowsVista
          else if(x contains  "seven"  )   WindowsSeven
          else if(x contains  "2000"   )   Windows2000
          else if(x contains  "2003"   )   Windows2003
          else if(x contains  "2008 r2")   Windows2008R2 //must be before 2008 for obvious reason
          else if(x contains  "2008"   )   Windows2008
          else                             UnknownWindowsType

        case ("linux"  , x ) =>
          if     (x contains "debian" ) Debian
          else if(x contains "ubuntu" ) Ubuntu
          else if(x contains "redhat" ) Redhat
          else if(x contains "centos" ) Centos
          else if(x contains "fedora" ) Fedora
          else if(x contains "suse"   ) Suse
          else if(x contains "android") Android
          else                          UnknownOSType

        case("solaris",x) =>
          if (x contains  "solaris" ) SolarisOS
          else UnknownSolarisType
        case _  => UnknownOSType
      }

      detectedOs match {
        case w:WindowsType =>

          Windows(
              os = w
            , fullName = fullName
            , version = version
            , servicePack = servicePack
            , kernelVersion = kernelVersion
            , userDomain = optText(contentNode\\"USERDOMAIN")
            , registrationCompany = optText(contentNode\\"WINCOMPANY")
            , productId = optText(contentNode\\"WINPRODID")
            , productKey = optText(contentNode\\"WINPRODKEY")
          )

        case distrib:LinuxType =>
          Linux(
              os = distrib
            , fullName = fullName
            , version = version
            , servicePack = servicePack
            , kernelVersion = kernelVersion
          )

<<<<<<< HEAD
=======
      case solaris:SolarisType =>
          Solaris(
              os = solaris
            , fullName = fullName
            , version = version
            , servicePack = servicePack
            , kernelVersion = kernelVersion
          )

>>>>>>> 8b0b7006
        case _  => UnknownOS(fullName, version, servicePack, kernelVersion)
      }
    }

    report.copy( node = report.node.copyWithMain(m => m.copy (osDetails = osDetail ) ) )

  }

  /**
   * The key used to identify filesystem is in order:
   * - the mount_point describe in TYPE (yes...), for Linux system, for example "/home", etc
   * - the volume letter for Windows ("A", etc)
   * - the volumn, if nothing else is available
   */
  def processFileSystem(d: NodeSeq) : Option[FileSystem] = {
    val mount_point = optText(d\"TYPE")
    val letter = optText(d\"LETTER")
    val volume = optText(d\"VOLUMN")
    //volum or letter is mandatory
    letter.orElse(mount_point).orElse(volume) match {
      case None =>
        logger.debug("Ignoring FileSystem entry because missing tag TYPE and LETTER")
        logger.debug(d)
        None
      case Some(mountPoint) =>
        Some(FileSystem(
            mountPoint = mountPoint
          , name = optText(d\"FILESYSTEM")
          , freeSpace = optText(d\"FREE").map(m => MemorySize(m + fsSpaceUnit))
          , totalSpace = optText(d\"TOTAL").map(m => MemorySize(m + fsSpaceUnit))
          , fileCount = optText(d\"NUMFILES").map(n => n.toInt)
        ) )
    }
  }

  def processNetworks(n : NodeSeq) : Option[Network] = {
    import InetAddressUtils._
    //in fusion report, we may have several IP address separated by comma
    def getAddresses(addressString : String) : Seq[InetAddress] = {
      for {
        addr <- addressString.split(",")
        a <- InetAddressUtils.getAddressByName(addr)
      } yield a
    }.toSeq

    /*
     * Normally, Fusion put in DESCRIPTION the interface name (eth0, etc).
     * This is missing for Android, so we are going to use the TYPE
     * (wifi, ethernet, etc) as an identifier in that case.
     */

    optText(n\"DESCRIPTION").orElse(optText(n\"TYPE")) match {
      case None =>
        logger.debug("Ignoring entry Network because tag DESCRIPTION is empty")
        logger.debug(n)
        None
      case Some(desc) =>
        Some( Network(
            name = desc
          , ifAddresses = optText(n\"IPADDRESS") match {
              case None => Seq()
              case Some(a) => getAddresses(a)
            }
          , ifDhcp = optText(n\"IPDHCP").flatMap(getAddressByName( _ ))
          , ifGateway = optText(n\"IPGATEWAY").flatMap(getAddressByName( _ ))
          , ifMask = optText(n\"IPMASK").flatMap(getAddressByName( _ ))
          , ifSubnet = optText(n\"IPSUBNET").flatMap(getAddressByName( _ ))
          , macAddress = optText(n\"MACADDR")
          , status = optText(n\"STATUS")
          , ifType = optText(n\"TYPE")
          , typeMib = optText(n\"TYPEMIB")
          , speed = optText(n\"SPEED")
        ) )
    }
  }

  def processSoftware(s : NodeSeq) : Software = Software(
        id = SoftwareUuid(uuidGen.newUuid)
      , name = optText(s\"NAME")
      , version = optText(s\"VERSION").map(x => new Version(x) )
      , description = optText(s\"COMMENTS")
      , editor = optText(s\"PUBLISHER").map(e => new SoftwareEditor(e))
    )

  def processBios(b : NodeSeq) : Option[Bios] = {
    optText(b\"SMODEL") match {
      case None =>
        logger.debug("Ignoring entry Bios because SMODEL is empty")
        logger.debug(b)
        None
      case Some(model) =>
        val date = try {
          optText(b\"BDATE").map(d => biosDateTimeFormat.parseDateTime(d))
        } catch {
          case e:IllegalArgumentException =>
            logger.warn("Error when parsing date for Bios. Awaited format is %s, found: %s".format(biosDateFormat,(b\"BDATE").text))
            None
        }

        Some( Bios(
            name = model
          , releaseDate = date
          , editor = optText(b\"BMANUFACTURER").map(s => new SoftwareEditor(s))
          , version = optText(b\"BVERSION").map(v => new Version(v) )
        ))
    }
  }

  def processController(c: NodeSeq) : Option[Controller] = {
    optText(c\"NAME") match {
      case None =>
        logger.debug("Ignoring entry Controller because tag NAME is empty")
        logger.debug(c)
        None
      case Some(name) =>
        Some(Controller(
            name = name
          , manufacturer = optText(c\"MANUFACTURER").map(m => new Manufacturer(m))
          , cType = optText(c\"TYPE")
        ) )
    }
  }

  private[this] val DUMMY_MEM_SLOT_NUMBER = "DUMMY"

  /**
   * For memory, the numslot is used for key.
   * On several embeded devices (Android especially), there is no
   * such information, so we use a false numslot, that will be
   * change after the full processing of the inventory.
   */
  def processMemory(m : NodeSeq) : Option[MemorySlot] = {
    //add memory. Add all slots, but add capacity other than numSlot only for full slot
    val slot = optText(m\"NUMSLOTS") match {
      case None =>
        logger.debug("Memory is missing tag NUMSLOTS, assigning a negative value for num slot")
        logger.debug(m)
        DUMMY_MEM_SLOT_NUMBER
      case Some(slot) =>  slot
    }

        (m\"CAPACITY").text.toLowerCase match {
          case "" | "no" =>
            Some(MemorySlot(slot))
          case c =>
            Some( MemorySlot(
                slotNumber = slot
              , capacity = Some(MemorySize(c+ slotMemoryUnit ))
              , caption = optText(m\"CAPTION")
              , description = optText(m\"DESCRIPTION")
              , serialNumber = optText(m\"SERIALNUMBER")
              , speed = optText(m\"SPEED")
              , memType = optText(m\"TYPE")
            ) )
        }
  }

  def processPort(p : NodeSeq) : Option[Port] = {
    optText(p\"NAME") match {
      case None =>
        logger.debug("Ignoring entry Port because tag NAME is empty")
        logger.debug(p)
        None
      case Some(name) =>
        /*It seems that CAPTION and DESCRIPTION
         * play the same role in turn, so we have to
         * check which one is "None" and take the other.
         * In case both are different from none, just aggregate
         * with the pattern: "CAPTION || DESCRIPTION"
         */
        val none = Some("None")
        val l = optText(p\"CAPTION")::optText(p\"DESCRIPTION")::Nil
        val description = l.filter(_ != none).distinct match {
          case Some(a)::Some(b)::t => Some(a + "||" + b)
          case x::t => x
          case _ => None
        }

        /*
         * Name may be not empty, but equals to "Not Specified".
         * In such a case, we append "(TYPE)" to allows to have
         * 'Not Specified (USB)', 'Not Specified (SATA)', etc.
         */
        val ptype = optText(p\"TYPE")
        val realName = {
              if(name.toLowerCase.trim == "not specified")
                name + ptype.map(" (" + _ +")").getOrElse("")
              else name
            }
        Some( Port(
            name = realName
          , description = description
          , pType = ptype
        ) )
    }
  }

  def processSlot(s : NodeSeq) : Option[Slot] = {
    /*
     * Depending if we are on a vm, windows, linux,
     * other things, the identifier may be
     * NAME or DESIGNATION
     * So we take the one defined if only one is,
     * or concatenate the two
     */
    val name = (optText(s\"NAME")::optText(s\"DESIGNATION")::Nil).filter(_.isDefined) match {
      case Some(x)::Some(y)::_ => Some(x + " - " + y)
      case Some(x)::_ => Some(x)
      case _ => None
    }

    name match {
      case None =>
        logger.debug("Ignoring entry Slot because tags NAME and DESIGNATION are empty")
        logger.debug(s)
        None
      case Some(sl) =>
        Some( Slot (
            name = sl
          , description = optText(s\"DESCRIPTION")
          , status = optText(s\"STATUS")
        ) )
    }
  }

  def processSound(s : NodeSeq) : Option[Sound] = {
    /*
     * We take the name+manufacturer as key as it
     * seems to be the most complete information
     */
    val name = (optText(s\"NAME")::optText(s\"MANUFACTURER")::Nil).filter(_.isDefined) match {
      case Some(x)::Some(y)::_ => Some(x + " - " + y)
      case Some(x)::_ => Some(x)
      case _ => None
    }

    name match {
      case None =>
        logger.debug("Ignoring entry Sound because tags NAME and MANUFACTURER are empty")
        logger.debug(s)
        None
      case Some(so) =>
        Some( Sound (
            name = so
          , description = optText(s\"DESCRIPTION")
        ) )
    }
  }

  def processStorage(s : NodeSeq) : Option[Storage] = {
    /*
     * It seems that the only things mostly
     * stable between windows/linux/vm
     * is the model
     */
    optText(s\"NAME") match {
      case None =>
        logger.debug("Ignoring entry Storage because tag NAME is empty")
        logger.debug(s)
        None
      case Some(name) =>
        Some( Storage(
            name = name
          , description = optText(s\"DESCRIPTION")
          , size = optText(s\"DISKSIZE").map(x => MemorySize(x  + "Mo"))
          , firmware = optText(s\"FIRMWARE")
          , manufacturer = optText(s\"MANUFACTURER").map(x => new Manufacturer(x))
          , model = optText(s\"MODEL")
          , serialNumber = optText(s\"SERIALNUMBER")
          , sType = optText(s\"TYPE")
        ) )
    }
  }

  /**
   * Process the Video.
   * The name is used by default for the key.
   * If there is no name but one resolution, we use that for the key.
   * Return None in other case.
   */
  def processVideo(v : NodeSeq) : Option[Video] = {
    optText(v\"NAME").orElse(optText(v\"RESOLUTION")) match {
      case None =>
        logger.debug("Ignoring entry Video because tag NAME is empty")
        logger.debug(v)
        None
      case Some(name) => Some( Video(
          name        = name
        , description = None
        , chipset     = optText(v\"CHIPSET")
        , memory      = optText(v\"MEMORY").map(s => MemorySize(s + "Mo"))
        , resolution  = optText(v\"RESOLUTION")
        ) )
    }
  }

  def processCpu(c : NodeSeq) : Option[Processor] = {
    optText(c\"NAME") match{
      case None =>
        logger.debug("Ignoring entry CPU because tag MANIFACTURER and ARCH are empty")
        logger.debug(c)
        None
      case Some(name) =>
        Some (
            Processor (
                manufacturer    = optText(c\"MANUFACTURER").map(new Manufacturer(_))
                , arch          = optText(c\"ARCH")
                , name          = name
                , speed         = optText(c\"SPEED").map(_.toFloat.toInt)
                , externalClock = optText(c\"EXTERNAL_CLOCK").map(_.toFloat)
                , core          = optText(c\"CORE").map(_.toInt)
                , thread        = optText(c\"THREAD").map(_.toInt)
                , cpuid         = optText(c\"ID")
                , stepping      = optText(c\"STEPPING").map(_.toInt)
                , model         = optText(c\"MODEL").map(_.toInt)
                , family        = optText(c\"FAMILYNUMBER").map(_.toInt)
                , familyName    = optText(c\"FAMILYNAME")
                ) )
    }
  }

  def processEnvironmentVariable(ev : NodeSeq) : Option[EnvironmentVariable] = {
    optText(ev\"KEY")	match {
    case None =>
      logger.debug("Ignoring entry Envs because tag KEY is empty")
      logger.debug(ev)
      None
    case Some(key) =>
      Some (
          EnvironmentVariable (
              name = key
              , value = optText(ev\"VAL")
              ) )
    }
  }

  def processVms(vm : NodeSeq) : Option[VirtualMachine] = {
	  optText(vm\"UUID") match {
	  case None =>
	    logger.debug("Ignoring entry VirtualMachine because tag UUID is empty")
	    logger.debug(vm)
	    None
	  case Some(uuid) =>
	      Some(
	      VirtualMachine (
	            vmtype    = optText(vm\"VMTYPE")
	          , subsystem = optText(vm\"SUBSYSTEM")
	          , owner     = optText(vm\"OWNER")
	          , name      = optText(vm\"NAME")
	          , status    = optText(vm\"STATUS")
	          , vcpu      = optText(vm\"VCPU").map(_.toInt)
	          , memory    = optText(vm\"MEMORY")
	          , uuid      = new MachineUuid(uuid)
	          ) )
	  }
  }

  def processProcesses(proc : NodeSeq) : Option[Process] = {
    val fmt = DateTimeFormat.forPattern("yyyy-MM-dd HH:mm")
	  optText(proc\"PID") match {
	  case None =>
	    logger.debug("Ignoring entry Process because tag PID is empty")
	    logger.debug(proc)
	    None
	  case Some(pid) =>
	    Some (
	      Process(
	            pid   = pid.toInt
	          , cpuUsage      = optText(proc\"CPUUSAGE").map(_.toFloat)
	          , memory        = optText(proc\"MEM").map(_.toFloat)
	          , commandName   = optText(proc\"CMD")
	          , started       = parseDate(proc\"STARTED",fmt)
	          , tty           = optText(proc\"TTY")
	          , user          = optText(proc\"USER")
	          , virtualMemory = optText(proc\"VIRTUALMEMORY").map(_.toInt)
	          ) )
	  }
  }




  def processAccessLog (accessLog : NodeSeq) : Option[DateTime] = {
     val fmt = DateTimeFormat.forPattern("yyyy-MM-dd HH:mm:ss")
	 optText(accessLog\"LOGDATE") match {
	   case None => None;
	   case Some(date) => try {
	       Some(DateTime.parse(date,fmt))
	     } catch {
	       case e:IllegalArgumentException => logger.warn("error when parsing ACCESSLOG, reason %s".format(e.getMessage()))
	           None
	     }
	 }
  }

   def processVersion (vers : NodeSeq) : Option[Version] = {
   optText(vers) match {
     case None => None;
     case Some(vers) => Some(new Version(vers))
   }
  }
}<|MERGE_RESOLUTION|>--- conflicted
+++ resolved
@@ -416,9 +416,7 @@
             , kernelVersion = kernelVersion
           )
 
-<<<<<<< HEAD
-=======
-      case solaris:SolarisType =>
+        case solaris:SolarisType =>
           Solaris(
               os = solaris
             , fullName = fullName
@@ -427,7 +425,6 @@
             , kernelVersion = kernelVersion
           )
 
->>>>>>> 8b0b7006
         case _  => UnknownOS(fullName, version, servicePack, kernelVersion)
       }
     }
