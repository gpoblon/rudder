--- conflicted
+++ resolved
@@ -233,7 +233,6 @@
     processHostname(fullReport, doc)
   }
 
-<<<<<<< HEAD
   // Use RUDDER/HOSTNAME first and if missing OS/FQDN
   def processHostname (report : InventoryReport, xml : NodeSeq) : Box[InventoryReport] = {
 
@@ -260,8 +259,6 @@
     }
   }
 
-=======
->>>>>>> 87dbb13c
   /**
    * Since there is a specific rudder Tag in fusion inventory we need to process it
    * It should be processed and add to the inventory at the end of the rootParsingExtensions are done
