--- conflicted
+++ resolved
@@ -208,7 +208,8 @@
     r = r.copy(machine = r.machine.copy( sounds = report.machine.sounds.groupBy(identity).map { case (x,seq) => x.copy(quantity = seq.size) }.toSeq ) )
     r = r.copy(machine = r.machine.copy( storages = report.machine.storages.groupBy(identity).map { case (x,seq) => x.copy(quantity = seq.size) }.toSeq ) )
     r = r.copy(machine = r.machine.copy( videos = report.machine.videos.groupBy(identity).map { case (x,seq) => x.copy(quantity = seq.size) }.toSeq ) )
-<<<<<<< HEAD
+    //node part
+    r = demuxSameInterfaceDifferentIp(r)
     r = r.copy(applications = report.applications.groupBy( app => (app.name, app.version)).map { case (x,seq) => seq.head }.toSeq ) //seq.head is ok since its the result of groupBy
     r
   }
@@ -228,13 +229,6 @@
     validSlotNumbers++getNegative
   }
   
-=======
-
-    //node part
-    r = demuxSameInterfaceDifferentIp(r)
-    r
-  }
-  
   /**
    * One interface can have several IP. We have to
    * merge them when it's the case.
@@ -249,7 +243,6 @@
     report.copy(node = report.node.copy(networks = nets))
   }
 
->>>>>>> e010c44f
   
   // ******************************************** //
   // parsing implementation details for each tags //
