--- conflicted
+++ resolved
@@ -57,8 +57,6 @@
   , totalSpace  : Option[MemorySize] = None
 ) extends NodeElement with HashcodeCaching
 
-<<<<<<< HEAD
-=======
 /**
  * For network, we *should* have a group for all layer 3 information that
  * are linked together and may be multivalued:
@@ -71,7 +69,6 @@
  * it's better to have correct information that not have them,
  * even if they are a little mixed-up.
  */
->>>>>>> 45946de6
 case class Network (
     name        : String
   , description : Option[String] = None
