--- conflicted
+++ resolved
@@ -168,18 +168,14 @@
     :: Centos
     :: Fedora
     :: Suse
-<<<<<<< HEAD
     :: Android
     :: UnknownLinuxType
-=======
     :: Oracle
     :: Scientific
->>>>>>> 32228048
     :: Nil
   )
 }
 
-<<<<<<< HEAD
 case object UnknownLinuxType extends LinuxType with HashcodeCaching { val name = "UnknownLinux" }
 case object Debian  extends LinuxType with HashcodeCaching          { val name = "Debian"  }
 case object Ubuntu  extends LinuxType with HashcodeCaching          { val name = "Ubuntu"  }
@@ -188,6 +184,8 @@
 case object Fedora  extends LinuxType with HashcodeCaching          { val name = "Fedora"  }
 case object Suse    extends LinuxType with HashcodeCaching          { val name = "Suse"    }
 case object Android extends LinuxType with HashcodeCaching          { val name = "Android" }
+case object Oracle extends LinuxType with HashcodeCaching           { val name = "Oracle" }
+case object Scientific extends LinuxType with HashcodeCaching       { val name = "Scientific" }
 
 sealed abstract class SolarisType extends OsType {
   val kernelName = "Solaris"
@@ -201,17 +199,6 @@
 // Only one Solaris Type for the moment
 case object SolarisOS  extends SolarisType with HashcodeCaching          { val name = "Solaris"  }
 case object UnknownSolarisType  extends SolarisType with HashcodeCaching { val name = "Solaris"  }
-=======
-case object UnknownLinuxType extends LinuxType with HashcodeCaching { val name = "Linux"  }
-case object Debian extends LinuxType with HashcodeCaching           { val name = "Debian" }
-case object Ubuntu extends LinuxType with HashcodeCaching           { val name = "Ubuntu" }
-case object Redhat extends LinuxType with HashcodeCaching           { val name = "Redhat" }
-case object Centos extends LinuxType with HashcodeCaching           { val name = "Centos" }
-case object Fedora extends LinuxType with HashcodeCaching           { val name = "Fedora" }
-case object Suse   extends LinuxType with HashcodeCaching           { val name = "Suse"   }
-case object Oracle extends LinuxType with HashcodeCaching           { val name = "Oracle" }
-case object Scientific extends LinuxType with HashcodeCaching       { val name = "Scientific" }
->>>>>>> 32228048
 
 /**
  * The different OS type. For now, we know
