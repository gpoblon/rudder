--- conflicted
+++ resolved
@@ -245,13 +245,10 @@
 trait StartsAtVersion9  extends EndpointSchema { val versions = ApiV.From(9 ) }
 trait StartsAtVersion10 extends EndpointSchema { val versions = ApiV.From(10) }
 trait StartsAtVersion11 extends EndpointSchema { val versions = ApiV.From(11) }
-<<<<<<< HEAD
-=======
 trait StartsAtVersion12 extends EndpointSchema { val versions = ApiV.From(12) }
 trait StartsAtVersion13 extends EndpointSchema { val versions = ApiV.From(13) }
 trait StartsAtVersion14 extends EndpointSchema { val versions = ApiV.From(14) }
 trait StartsAtVersion15 extends EndpointSchema { val versions = ApiV.From(15) }
->>>>>>> bd6f0f4e
 
 // utility extension trait to define the kind of API
 trait PublicApi   extends EndpointSchema { val kind = ApiKind.Public   }
