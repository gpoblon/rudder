--- conflicted
+++ resolved
@@ -584,13 +584,8 @@
           case Windows2000  => win += (A_OS_NAME, A_OS_WIN_2000)
           case Windows2003  => win += (A_OS_NAME, A_OS_WIN_2003)
           case Windows2008  => win += (A_OS_NAME, A_OS_WIN_2008)
-<<<<<<< HEAD
-          case UnknownWindowsType => win += (A_OS_NAME, "Undetected windows version")
-          case _ => //nothing more
-=======
           case Windows2008R2 => win += (A_OS_NAME, A_OS_WIN_2008_R2)
           case _             => win += (A_OS_NAME, A_OS_UNKNOWN_WINDOWS)
->>>>>>> 3ccb4bdb
         }
         win.setOpt(userDomain, A_WIN_USER_DOMAIN, { x: String => x })
         win.setOpt(registrationCompany, A_WIN_COMPANY, { x: String => x })
