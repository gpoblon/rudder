/*
*************************************************************************************
* Copyright 2011 Normation SAS
*************************************************************************************
*
* This program is free software: you can redistribute it and/or modify
* it under the terms of the GNU Affero General Public License as
* published by the Free Software Foundation, either version 3 of the
* License, or (at your option) any later version.
*
* In accordance with the terms of section 7 (7. Additional Terms.) of
* the GNU Affero GPL v3, the copyright holders add the following
* Additional permissions:
* Notwithstanding to the terms of section 5 (5. Conveying Modified Source
* Versions) and 6 (6. Conveying Non-Source Forms.) of the GNU Affero GPL v3
* licence, when you create a Related Module, this Related Module is
* not considered as a part of the work and may be distributed under the
* license agreement of your choice.
* A "Related Module" means a set of sources files including their
* documentation that, without modification of the Source Code, enables
* supplementary functions or services in addition to those offered by
* the Software.
*
* This program is distributed in the hope that it will be useful,
* but WITHOUT ANY WARRANTY; without even the implied warranty of
* MERCHANTABILITY or FITNESS FOR A PARTICULAR PURPOSE. See the
* GNU Affero General Public License for more details.
*
* You should have received a copy of the GNU Affero General Public License
* along with this program. If not, see <http://www.gnu.org/licenses/agpl.html>.
*
*************************************************************************************
*/

package com.normation.inventory.ldap.core

import com.unboundid.ldap.sdk.{RDN,DN}
import com.normation.ldap.sdk.LDAPEntry


import LDAPConstants._
import com.normation.utils.Utils.nonEmpty
import com.normation.inventory.domain._
import net.liftweb.common._
import com.normation.utils.HashcodeCaching


/**
 * A DIT is only composed with ENTRY
 */
abstract class ENTRY[T<:Product](val rdnAttribute:T, val rdnValue: T) {
  /**
   * Build an RDN with the RDN attribute and the N values
   * Only expose to subclass, as the "toString" is a little fishy
   * and so implementation should take care of the "toStringibility"
   * of rdn values (for example, it won't work well with JPEG...)
   */
  protected def rdn(rdnValues:T) : RDN = new RDN(
    rdnAttribute.productIterator.map(_.toString).toArray,
    rdnValues.productIterator.map(_.toString).toArray
  )

  /*
   * Note: this abstract entry can not have a "parent DN" as the parent
   * ENTRY, if exsits, may have a variable RDN.
   * Thing for example to a group member entry whose parent entry, the
   * group, is created at run time.
   *
   * Hum. In fact, it should not be a problem, such variable entries
   * should be "def" in place of static val, and in fact should be
   * what is now called the model... and if it is done like that, we
   * could zap model, but we loose static methods.
   */
}

/**
 * Abstract version of a DIT
 * A DIT always has a BASE_DN
 */
trait AbstractDit {
  val BASE_DN:DN
  private[this] val ditEntries = scala.collection.mutable.Buffer[LDAPEntry]()

  /**
   * Register an entry to be available in the default DIT structure (what means that if
   * that entry is missing from the target directory, the software won't be able to work)
   * @param entry
   */
  def register(entry: LDAPEntry) : Unit = ditEntries.append(entry)

  /**
   * Find all required entries for that DIT structure. These entries and only
   * these entries have to be present in the LDAP directory to be able to use
   * data from that DIT.
   * Parent entries of the DIT roots are not part of the list of returned entries,
   * specifically the entry for base DN is not returned.
   */
  def getDITEntries = ditEntries.toSeq

  /**
   * Build an id of type T from a dn, checking that
   * the parent dn match some other parent dn (generally defined
   * from the position in the DIT).
   */
  protected def buildId[T](dn:DN, parentDn:DN, fid: String=>T) : Option[T] = {
    if(dn.getParent == parentDn) {
      dn.getRDN.getAttributeValues()(0) match {
        case null => None
        case v => Some(fid(v))
      }
    } else None
  }

  require(BASE_DN.getRDNs.size > 0,"The base DN of your DIT can't be empty")

}

/**
 * An inventory DIT that represent the structure of the inventory
 * object.
 * @param BASE_DN
 *   the DN under which Machine, Server, Machine elements and Server elements OUs are
 * @param SOFTWARE_BASE_DN
 *   the DN under which Software OU is
 */
case class InventoryDit(val BASE_DN:DN, val SOFTWARE_BASE_DN:DN, val name:String) extends AbstractDit with HashcodeCaching {
  dit =>

  implicit val DIT = dit

  object SOFTWARE extends OU("Software", SOFTWARE_BASE_DN) { software =>
    object SOFT extends UUID_ENTRY[SoftwareUuid](OC_SOFTWARE, A_SOFTWARE_UUID, software.dn) {

        def idFromDN(dn:DN) : Box[SoftwareUuid] = {
          if(dn.getParent == software.dn) {
            val rdn = dn.getRDN
            if(!rdn.isMultiValued && rdn.getAttributeNames()(0) == A_SOFTWARE_UUID) {
              Full(SoftwareUuid(rdn.getAttributeValues()(0)))
            } else {
              Failure("Unexpected RDN for a software ID")
            }
          } else Failure("DN %s does not belong to software inventories DN %s".format(dn,software.dn))
        }
    }
  }

  object NODES extends OU("Nodes", BASE_DN) { servers =>

    object NODE extends UUID_ENTRY[NodeId](OC_NODE, A_NODE_UUID, servers.dn) {

      def genericModel(id:NodeId) : LDAPEntry = {
        val mod = model(id)
        mod += (A_OC,OC.objectClassNames(OC_NODE).toSeq:_*)
        mod
      }

      def linuxModel(id:NodeId) : LDAPEntry = {
        val mod = model(id)
        mod += (A_OC,OC.objectClassNames(OC_LINUX_NODE).toSeq:_*)
        mod
      }

      def windowsModel(id:NodeId) : LDAPEntry = {
        val mod = model(id)
        mod += (A_OC,OC.objectClassNames(OC_WINDOWS_NODE).toSeq:_*)
        mod
      }

<<<<<<< HEAD
      def dn(uuid:String) = new DN(this.rdn(uuid), servers.dn)

      def idFromDN(dn:DN) : Box[NodeId] = {
=======
      def solarisModel(id:NodeId) : LDAPEntry = {
        val mod = model(id)
        mod += (A_OC,OC.objectClassNames(OC_SOLARIS_NODE).toSeq:_*)
        mod
      }
      def dn(uuid:String) = new DN(this.rdn(uuid), servers.dn)
        def idFromDN(dn:DN) : Box[NodeId] = {
>>>>>>> 8b0b7006
          if(dn.getParent == servers.dn) {
            val rdn = dn.getRDN
            if(!rdn.isMultiValued && rdn.getAttributeNames()(0) == A_NODE_UUID) {
              Full(NodeId(rdn.getAttributeValues()(0)))
            } else {
              Failure("Unexpected RDN for a node ID")
            }
          } else Failure("DN %s does not belong to server inventories DN %s".format(dn,servers.dn))
      }
    }

    object NETWORK extends NODE_ELT(NODE,OC_NET_IF,A_NETWORK_NAME, NODE)
    object FILESYSTEM extends NODE_ELT(NODE,OC_FS,A_MOUNT_POINT, NODE)
    object VM extends NODE_ELT(NODE,OC_VM_INFO,A_VM_ID, NODE)
  }

  object MACHINES extends OU("Machines", BASE_DN) { machines =>
    object MACHINE extends UUID_ENTRY[MachineUuid](OC_MACHINE,A_MACHINE_UUID,machines.dn) {

        def idFromDN(dn:DN) : Box[MachineUuid] = {
          if(dn.getParent == machines.dn) {
            val rdn = dn.getRDN
            if(!rdn.isMultiValued && rdn.getAttributeNames()(0) == A_MACHINE_UUID) {
              Full(MachineUuid(rdn.getAttributeValues()(0)))
            } else {
              Failure("Unexpected RDN for a machine ID")
            }
          } else Failure("DN %s does not belong to machine inventories DN %s".format(dn,machines.dn))
        }
    }

    object BIOS extends MACHINE_ELT(MACHINE,OC_BIOS,A_BIOS_NAME, MACHINE)
    object CONTROLLER extends MACHINE_ELT(MACHINE,OC_CONTROLLER,A_CONTROLLER_NAME, MACHINE)
    object CPU extends MACHINE_ELT(MACHINE,OC_PROCESSOR,A_PROCESSOR_NAME, MACHINE)
    object MEMORY extends MACHINE_ELT(MACHINE,OC_MEMORY,A_MEMORY_SLOT_NUMBER, MACHINE)
    object PORT extends MACHINE_ELT(MACHINE,OC_PORT,A_PORT_NAME, MACHINE)
    object SLOT extends MACHINE_ELT(MACHINE,OC_SLOT,A_SLOT_NAME, MACHINE)
    object SOUND extends MACHINE_ELT(MACHINE,OC_SOUND,A_SOUND_NAME, MACHINE)
    object STORAGE extends MACHINE_ELT(MACHINE,OC_STORAGE,A_STORAGE_NAME, MACHINE)
    object VIDEO extends MACHINE_ELT(MACHINE,OC_VIDEO,A_VIDEO_NAME, MACHINE)

  }

}


/*
 * Plombing to be able to define the DIT as it was
 * (what is an Entry, an OU, a MACHINE_ELT, etc)
 */



/**
 * A special case of ENTRY whose RDN is built from one Attribute
 */
abstract class ENTRY1(override val rdnAttribute:Tuple1[String],override val rdnValue:Tuple1[String] = new Tuple1("")) extends ENTRY[Tuple1[String]](rdnAttribute,rdnValue) {
  def this(rdnAttribute:String, rdnValue:String) = this(Tuple1(rdnAttribute),Tuple1(rdnValue))
  def this(rdnAttribute:String) = this(Tuple1(rdnAttribute))

  def rdn(rdnValue:String) : RDN = super.rdn(Tuple1(rdnValue))
}

/**
 * A special case of ENTRY whose RDN is built from two Attributes
 */
//abstract class ENTRY2(override val rdnAttribute:(String,String),override val rdnValue:(String,String) =("","")) extends ENTRY[Tuple2[String,String]](rdnAttribute,rdnValue) {
//  def rdn(rdnValue1:String,rdnValue2:String) : RDN = this.rdn((rdnValue1,rdnValue2))
//}

/**
 * A special vase of ENTRY whose RDN is built from one
 * attribute and that attribute is also an UUID object
 */
class UUID_ENTRY[U <: Uuid](val entryObjectClass:String,val rdnAttributeName:String, val parentDN:DN) extends
  ENTRY1(Tuple1(rdnAttributeName),Tuple1("")) {

  def rdn(u:U) = new RDN(rdnAttributeName,u.value)

  def dn(u:U) = new DN(rdn(u),parentDN)

  def model(uuid:U) : LDAPEntry = {
    val mod = LDAPEntry(dn(uuid))
    mod +=! (A_OC, OC.objectClassNames(entryObjectClass).toSeq:_*)
    mod
  }
}

/**
 * An Organizational Unit
 */
class OU(ouName:String,parentDn:DN)(implicit dit:AbstractDit) extends ENTRY1("ou",ouName) {
  ou =>

  dit.register(ou.model)

  lazy val rdn : RDN = this.rdn(this.rdnValue._1)
  lazy val dn = new DN(rdn, parentDn)
  def model() : LDAPEntry = {
    val mod = LDAPEntry(dn)
    mod +=! (A_OC, OC.objectClassNames(OC_OU).toSeq:_*)
    mod
  }
}

/**
 * A special case of ENTRY which represent and element (specialization for
 * physical or logical element)
 * They are expected to be under a root element, whose DN can be calculated from
 * UUID and parent DN
 */
class ELT[U <: Uuid](eltObjectClass:String, override val rdnAttribute:Tuple1[String], parentEntry:UUID_ENTRY[U]) extends ENTRY1(rdnAttribute._1,"") {
  def dn(uuid:U,y:String) = new DN(rdn(y), parentEntry.dn(uuid))
  def model( uuid:U, y:String ) : LDAPEntry = {
    val mod = LDAPEntry(new DN(rdn(y), parentEntry.dn(uuid)))
    mod +=! (A_OC, OC.objectClassNames(eltObjectClass).toSeq:_*)
    mod
  }
}

class NODE_ELT(server:UUID_ENTRY[NodeId], eltObjectClass:String, val attributeName:String, nodeParentEntry:UUID_ENTRY[NodeId]) extends
  ELT[NodeId](eltObjectClass,Tuple1(attributeName), nodeParentEntry) {}

class MACHINE_ELT(machine:UUID_ENTRY[MachineUuid], eltObjectClass:String, val attributeName:String, machineParentEntry:UUID_ENTRY[MachineUuid]) extends
  ELT[MachineUuid](eltObjectClass,Tuple1(attributeName),machineParentEntry) {}
<|MERGE_RESOLUTION|>--- conflicted
+++ resolved
@@ -166,20 +166,16 @@
         mod
       }
 
-<<<<<<< HEAD
-      def dn(uuid:String) = new DN(this.rdn(uuid), servers.dn)
-
-      def idFromDN(dn:DN) : Box[NodeId] = {
-=======
       def solarisModel(id:NodeId) : LDAPEntry = {
         val mod = model(id)
         mod += (A_OC,OC.objectClassNames(OC_SOLARIS_NODE).toSeq:_*)
         mod
       }
+      
       def dn(uuid:String) = new DN(this.rdn(uuid), servers.dn)
-        def idFromDN(dn:DN) : Box[NodeId] = {
->>>>>>> 8b0b7006
-          if(dn.getParent == servers.dn) {
+      
+      def idFromDN(dn:DN) : Box[NodeId] = {
+        if(dn.getParent == servers.dn) {
             val rdn = dn.getRDN
             if(!rdn.isMultiValued && rdn.getAttributeNames()(0) == A_NODE_UUID) {
               Full(NodeId(rdn.getAttributeValues()(0)))
