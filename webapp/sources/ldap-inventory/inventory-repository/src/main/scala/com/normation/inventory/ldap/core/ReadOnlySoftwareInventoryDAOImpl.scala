/*
*************************************************************************************
* Copyright 2011 Normation SAS
*************************************************************************************
*
* This file is part of Rudder.
*
* Rudder is free software: you can redistribute it and/or modify
* it under the terms of the GNU General Public License as published by
* the Free Software Foundation, either version 3 of the License, or
* (at your option) any later version.
*
* In accordance with the terms of section 7 (7. Additional Terms.) of
* the GNU General Public License version 3, the copyright holders add
* the following Additional permissions:
* Notwithstanding to the terms of section 5 (5. Conveying Modified Source
* Versions) and 6 (6. Conveying Non-Source Forms.) of the GNU General
* Public License version 3, when you create a Related Module, this
* Related Module is not considered as a part of the work and may be
* distributed under the license agreement of your choice.
* A "Related Module" means a set of sources files including their
* documentation that, without modification of the Source Code, enables
* supplementary functions or services in addition to those offered by
* the Software.
*
* Rudder is distributed in the hope that it will be useful,
* but WITHOUT ANY WARRANTY; without even the implied warranty of
* MERCHANTABILITY or FITNESS FOR A PARTICULAR PURPOSE.  See the
* GNU General Public License for more details.
*
* You should have received a copy of the GNU General Public License
* along with Rudder.  If not, see <http://www.gnu.org/licenses/>.

*
*************************************************************************************
*/

package com.normation.inventory.ldap.core

import com.normation.errors._
import com.normation.inventory.domain._
import com.normation.inventory.ldap.core.LDAPConstants._
import com.normation.inventory.services.core.ReadOnlySoftwareDAO
import com.normation.inventory.services.core.WriteOnlySoftwareDAO
import com.normation.ldap.sdk.BuildFilter.EQ
import com.normation.ldap.sdk.BuildFilter.OR
import com.normation.ldap.sdk.BuildFilter.IS
import com.normation.ldap.sdk._
import com.unboundid.ldap.sdk.DN
import zio._
import zio.syntax._
import com.normation.zio._

class ReadOnlySoftwareDAOImpl(
  inventoryDitService:InventoryDitService,
  ldap:LDAPConnectionProvider[RoLDAPConnection],
  mapper:InventoryMapper
) extends ReadOnlySoftwareDAO {

  private[this] def search(con: RoLDAPConnection, ids: Seq[SoftwareUuid]): IOResult[List[Software]] = {
    for {
      entries <- con.searchOne(inventoryDitService.getSoftwareBaseDN, OR(ids map {x:SoftwareUuid => EQ(A_SOFTWARE_UUID,x.value) }:_*)).map(_.toVector)
      soft    <- ZIO.foreach(entries) { entry =>
                   ZIO.fromEither(mapper.softwareFromEntry(entry)).chainError(s"Error when mapping LDAP entry '${entry.dn}' to a software. Entry details: ${entry}")
                 }
    } yield {
      soft
    }
  }

  override def getSoftware(ids:Seq[SoftwareUuid]) : IOResult[Seq[Software]] = {
    if(ids.isEmpty) Seq().succeed
    else (for {
      con   <- ldap
      softs <- search(con, ids)
    } yield {
      softs
    })
  }


  /**
   * softwares
   */
  override def getSoftwareByNode(nodeIds: Set[NodeId], status: InventoryStatus): IOResult[Map[NodeId, Seq[Software]]] = {

    val dit = inventoryDitService.getDit(status)

    val orFilter = BuildFilter.OR(nodeIds.toSeq.map(x => EQ(A_NODE_UUID,x.value)):_*)

    (for {
      con            <- ldap
      nodeEntries    <- con.searchOne(dit.NODES.dn, orFilter, Seq(A_NODE_UUID, A_SOFTWARE_DN):_*)
      softwareByNode =  (for {
                          e  <- nodeEntries
                          id <- e(A_NODE_UUID)
                          vs = for {
                                 dn <- e.valuesFor(A_SOFTWARE_DN)
                                 s  <- inventoryDitService.getDit(AcceptedInventory).SOFTWARE.SOFT.idFromDN(new DN(dn)).toOption
                               } yield {
                                 s
                               }
                        } yield {
                          (NodeId(id), vs)
                        }).toMap
      softwareIds    =  softwareByNode.values.flatten.toSeq
      software       <- search(con, softwareIds)
    } yield {
      softwareByNode.view.mapValues { ids => software.filter(s => ids.contains(s.id)) }.toMap
    })
  }

  def getAllSoftwareIds() : IOResult[Set[SoftwareUuid]] = {
    for {
      con           <- ldap
      softwareEntry <- con.searchOne(inventoryDitService.getSoftwareBaseDN, IS(OC_SOFTWARE), A_SOFTWARE_UUID)
      ids           <- ZIO.foreach(softwareEntry) { entry =>
                         entry(A_SOFTWARE_UUID) match {
                           case Some(value) => value.succeed
                           case _ => Inconsistancy(s"Missing attribute ${A_SOFTWARE_UUID} for entry ${entry.dn} ${entry.toString()}").fail
                         }
                       }
      softIds       =  ids.map(id => SoftwareUuid(id)).toSet
    } yield {
      softIds
    }
  }

  def getSoftwaresForAllNodes() : IOResult[Set[SoftwareUuid]] = {
    // Accepted Dit, to get the software
    val acceptedDit = inventoryDitService.getDit(AcceptedInventory)

    val NB_BATCH_NODES = 50

    // We need to search on the parent parent, as acceptedDit.NODES.dn.getParent ou=Accepted inventories
    val nodeBaseSearch = acceptedDit.NODES.dn.getParent.getParent

<<<<<<< HEAD
    for {
      con            <- ldap
      t1             <- currentTimeMillis
=======
      // This method may do too many LDAP query, and cause error (see https://issues.rudder.io/issues/17176 and https://issues.rudder.io/issues/16636)
>>>>>>> 4bbd9294
      // fetch all nodes
      nodes           <- con.searchSub(nodeBaseSearch, IS(OC_NODE), A_NODE_UUID)
      mutSetSoftwares <- Ref.make[scala.collection.mutable.Set[SoftwareUuid]](scala.collection.mutable.Set())
      _               <- ZIO.foreach(nodes.grouped(NB_BATCH_NODES).to(Iterable)) { nodeEntries => // batch by 50 nodes to avoid destroying ram/ldap con
                           for {
                             nodeIds       <- ZIO.foreach(nodeEntries) { e => IOResult.effect(e(A_NODE_UUID).map(NodeId(_))).notOptional(s"Missing mandatory attribute '${A_NODE_UUID}'") }
                             t2            <- currentTimeMillis
                             ids           <- {
                                val orFilter =  BuildFilter.OR(nodeIds.map(x => EQ(A_NODE_UUID, x.value)): _*)
                                for {
                                  softwareEntry <- con.searchSub(nodeBaseSearch, orFilter, A_SOFTWARE_DN)
                                } yield {
                                  softwareEntry.flatMap(entry => entry.valuesFor(A_SOFTWARE_DN)).toSet.toSeq
                                }
                             }
                             results       <- ZIO.foreach(ids) { id => acceptedDit.SOFTWARE.SOFT.idFromDN(new DN(id)).toIO }.either
                             t3            <- currentTimeMillis
                             _             <- InventoryProcessingLogger.debug(s"Software DNs from ${NB_BATCH_NODES} nodes fetched in ${t3-t2} ms")
                             _             <- results match { // we don't want to return "results" because we need on-site dedup.
                                                case Right(softIds) =>
                                                   mutSetSoftwares.update(_ ++ softIds)
                                                 case Left(err) =>
                                                   err.fail // otherwise the time is wrong
                                               }
                           } yield {
                             ()
                           }
                         }
       softwares      <- mutSetSoftwares.get
    } yield {
      softwares.toSet
    }
  }

}

class WriteOnlySoftwareDAOImpl(
     inventoryDit  :InventoryDit
   , ldap          :LDAPConnectionProvider[RwLDAPConnection]
) extends WriteOnlySoftwareDAO {


  def deleteSoftwares(softwareIds: Seq[SoftwareUuid]): IOResult[Seq[String]] = {
    for {
      con <- ldap
      dns =  softwareIds.map(inventoryDit.SOFTWARE.SOFT.dn(_))
      res <- dns.accumulate(con.delete(_))
    } yield {
      res.flatten.map( entry => entry.getDN)
    }
  }
}<|MERGE_RESOLUTION|>--- conflicted
+++ resolved
@@ -135,13 +135,10 @@
     // We need to search on the parent parent, as acceptedDit.NODES.dn.getParent ou=Accepted inventories
     val nodeBaseSearch = acceptedDit.NODES.dn.getParent.getParent
 
-<<<<<<< HEAD
-    for {
-      con            <- ldap
-      t1             <- currentTimeMillis
-=======
+    (for {
+      con           <- ldap
+
       // This method may do too many LDAP query, and cause error (see https://issues.rudder.io/issues/17176 and https://issues.rudder.io/issues/16636)
->>>>>>> 4bbd9294
       // fetch all nodes
       nodes           <- con.searchSub(nodeBaseSearch, IS(OC_NODE), A_NODE_UUID)
       mutSetSoftwares <- Ref.make[scala.collection.mutable.Set[SoftwareUuid]](scala.collection.mutable.Set())
