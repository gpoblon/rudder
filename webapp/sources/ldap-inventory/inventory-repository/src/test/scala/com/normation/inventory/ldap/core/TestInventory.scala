--- conflicted
+++ resolved
@@ -39,18 +39,11 @@
 
 import com.normation.errors.RudderError
 import com.normation.inventory.domain._
-<<<<<<< HEAD
 import com.normation.ldap.listener.InMemoryDsConnectionProvider
+import com.normation.ldap.sdk.RoLDAPConnection
 import com.normation.ldap.sdk.RwLDAPConnection
 import com.normation.zio.ZioRuntime
 import com.unboundid.ldap.sdk.DN
-=======
-import com.normation.ldap.sdk.{RoLDAPConnection, RwLDAPConnection}
-import net.liftweb.common.Empty
-import net.liftweb.common.Full
-import net.liftweb.common.EmptyBox
-import net.liftweb.common.Box
->>>>>>> b6674938
 import com.unboundid.ldap.sdk.Modification
 import com.unboundid.ldap.sdk.ModificationType
 import org.junit.runner._
@@ -58,6 +51,7 @@
 import org.specs2.mutable._
 import org.specs2.runner._
 import scalaz.zio._
+import com.normation.zio._
 
 final case class SystemError(cause: Throwable) extends RudderError {
   def msg = "Error in test"
@@ -425,18 +419,18 @@
 
   "Softwares" should {
     "Find 2 software referenced by nodes with the repository" in {
-      val softwares = readOnlySoftware.getSoftwaresForAllNodes()
-      softwares.isOK and softwares.map(_.size) == Full(2)
+      val softwares = readOnlySoftware.getSoftwaresForAllNodes().either.runNow
+      softwares.map(_.size) === Right(2)
     }
 
     "Find 3 software in ou=software with the repository" in {
-      val softwares = readOnlySoftware.getAllSoftwareIds()
-      softwares.isOK and softwares.map(_.size) == Full(3)
+      val softwares = readOnlySoftware.getAllSoftwareIds().either.runNow
+      softwares.map(_.size) === Right(3)
     }
 
     "Purge one unreferenced software with the SoftwareService" in {
-      val purgedSoftwares = softwareService.deleteUnreferencedSoftware()
-      purgedSoftwares.isOK and purgedSoftwares.map(_.size) == Full(1)
+      val purgedSoftwares = softwareService.deleteUnreferencedSoftware().either.runNow
+      purgedSoftwares.map(_.size) === Right(1)
     }
   }
 
