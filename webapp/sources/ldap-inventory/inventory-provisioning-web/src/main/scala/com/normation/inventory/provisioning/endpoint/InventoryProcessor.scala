--- conflicted
+++ resolved
@@ -39,7 +39,6 @@
 
 import java.security.{PublicKey => JavaSecPubKey}
 
-<<<<<<< HEAD
 import com.normation.NamedZioLogger
 import com.normation.errors.Chained
 import com.normation.errors.IOResult
@@ -51,9 +50,6 @@
 import com.normation.inventory.domain.KeyStatus
 import com.normation.inventory.domain.SecurityToken
 import com.normation.inventory.domain.UndefinedKey
-=======
-import com.normation.inventory.domain.{CertifiedKey, InventoryReport, KeyStatus, NodeId, UndefinedKey}
->>>>>>> 56218817
 import com.normation.inventory.ldap.core.InventoryDit
 import com.normation.inventory.provisioning.endpoint.FusionReportEndpoint._
 import com.normation.inventory.services.core.FullInventoryRepository
@@ -72,14 +68,6 @@
   override def loggerName: String = "inventory-processing"
 }
 
-<<<<<<< HEAD
-sealed trait InventoryProcessStatus { def report: InventoryReport }
-object InventoryProcessStatus {
-  final case class Accepted        (report: InventoryReport) extends InventoryProcessStatus
-  final case class QueueFull       (report: InventoryReport) extends InventoryProcessStatus
-  final case class SignatureInvalid(report: InventoryReport) extends InventoryProcessStatus
-  final case class MissingSignature(report: InventoryReport) extends InventoryProcessStatus
-=======
 sealed trait InventoryProcessStatus {
   def reportName: String
   def     nodeId: NodeId
@@ -90,7 +78,6 @@
   final case class QueueFull       (reportName: String, nodeId: NodeId) extends InventoryProcessStatus
   final case class SignatureInvalid(reportName: String, nodeId: NodeId) extends InventoryProcessStatus
   final case class MissingSignature(reportName: String, nodeId: NodeId) extends InventoryProcessStatus
->>>>>>> 56218817
 }
 
 
@@ -158,7 +145,6 @@
 
   // we need something that can produce the stream several time because we are reading the file several time - not very
   // optimized :/
-<<<<<<< HEAD
   def saveInventory(info: SaveInventoryInfo): IOResult[InventoryProcessStatus] = {
 
     def saveWithSignature(report: InventoryReport, publicKey: JavaSecPubKey, newInventoryStream: () => InputStream, newSignature: () => InputStream): IOResult[InventoryProcessStatus] = {
@@ -177,35 +163,12 @@
                          checkQueueAndSave(certifiedReport)
                        } else {
                          // Signature is not valid, reject inventory
-                         InventoryProcessStatus.SignatureInvalid(report).succeed
+                         InventoryProcessStatus.SignatureInvalid(report.name, report.node.main.id).succeed
                        }
            } yield {
              saved
            }
         }
-=======
-  def saveInventory(newInventoryStream: () => InputStream, inventoryFileName: String, optNewSignatureStream : Option[() => InputStream]): Box[InventoryProcessStatus] = {
-
-    def saveWithSignature(report: InventoryReport, publicKey: JavaSecPubKey, newSignature: () => InputStream): Box[InventoryProcessStatus] = {
-      val signatureStream = newSignature()
-      val inventoryStream = newInventoryStream()
-      val response = for {
-        digest  <- digestService.parse(signatureStream)
-        checked <- digestService.check(publicKey, digest, inventoryStream)
-        saved   <- if (checked) {
-                     // Signature is valid, send it to save engine
-                     // Set the keyStatus to Certified
-                     // For now we set the status to certified since we want pending inventories to have their inventory signed
-                     // When we will have a 'pending' status for keys we should set that value instead of certified
-                     val certifiedReport = report.copy(node = report.node.copyWithMain(main => main.copy(keyStatus = CertifiedKey)))
-                     checkQueueAndSave(certifiedReport)
-                   } else {
-                     // Signature is not valid, reject inventory
-                     Full(InventoryProcessStatus.SignatureInvalid(report.name, report.node.main.id))
-                   }
-       } yield {
-        saved
->>>>>>> 56218817
       }
     }
 
@@ -215,16 +178,11 @@
         // Status is undefined => We accept unsigned inventory
         case UndefinedKey => checkQueueAndSave(report)
         // We are in certified state, refuse inventory with no signature
-<<<<<<< HEAD
-        case CertifiedKey => InventoryProcessStatus.MissingSignature(report).succeed
+        case CertifiedKey => InventoryProcessStatus.MissingSignature(report.name, report.node.main.id).succeed
       }).chainError(
         // An error occurred while checking inventory key status
         s"Error when trying to check inventory key status for Node '${report.node.main.id.value}'"
       )
-=======
-        case CertifiedKey => Full(InventoryProcessStatus.MissingSignature(report.name, report.node.main.id))
-      }
->>>>>>> 56218817
     }
 
     def parseSafe(newInventoryStream: () => InputStream, inventoryFileName: String): IOResult[InventoryReport] = {
@@ -261,33 +219,20 @@
                         case Some(list) => SecurityToken.checkCertificateSubject(report.node.main.id, list)
                       }
       afterParsing =  System.currentTimeMillis()
-<<<<<<< HEAD
+      reportName   = report.name
+      nodeId       = report.node.main.id
       _            =  InventoryProcessingLogger.debug(s"Inventory '${report.name}' parsed in ${printer.print(new Duration(afterParsing, System.currentTimeMillis).toPeriod)} ms, now saving")
       saved        <- info.optSignatureStream match { // Do we have a signature ?
-=======
-      reportName   = report.name
-      nodeId       = report.node.main.id
-      _            =  logger.debug(s"Inventory '${reportName}' parsed in ${printer.print(new Duration(afterParsing, System.currentTimeMillis).toPeriod)} ms, now saving")
-      saved        <- optNewSignatureStream match { // Do we have a signature ?
->>>>>>> 56218817
                         // Signature here, check it
                         case Some(sig) =>
                           saveWithSignature(report, parsed.publicKey, info.inventoryStream, sig).chainError("Error when trying to check inventory signature")
 
                         // There is no Signature
                         case None =>
-<<<<<<< HEAD
-                          saveNoSignature(report, secPair._2).chainError(s"Error when trying to check inventory key status for Node '${report.node.main.id.value}'")
-=======
-                          saveNoSignature(report, status)  ?~! s"Error when trying to check inventory key status for Node '${nodeId.value}'"
->>>>>>> 56218817
+                          saveNoSignature(report, secPair._2).chainError(s"Error when trying to check inventory key status for Node '${nodeId.value}'")
                       }
       _            <- InventoryProcessingLogger.debug(s"Inventory '${report.name}' for node '${report.node.main.id.value}' pre-processed in ${printer.print(new Duration(start, System.currentTimeMillis).toPeriod)} ms")
     } yield {
-<<<<<<< HEAD
-=======
-      logger.debug(s"Inventory '${reportName}' for node '${nodeId.value}' pre-processed in ${printer.print(new Duration(start, System.currentTimeMillis).toPeriod)} ms")
->>>>>>> 56218817
       saved
     }
 
@@ -295,17 +240,10 @@
     res map { status =>
         import com.normation.inventory.provisioning.endpoint.StatusLog.LogMessage
         status match {
-<<<<<<< HEAD
-          case InventoryProcessStatus.MissingSignature(_) => InventoryProcessingLogger.error(status.msg)
-          case InventoryProcessStatus.SignatureInvalid(_) => InventoryProcessingLogger.error(status.msg)
-          case InventoryProcessStatus.QueueFull(_)        => InventoryProcessingLogger.warn(status.msg)
-          case InventoryProcessStatus.Accepted(_)         => InventoryProcessingLogger.trace(status.msg)
-=======
-          case InventoryProcessStatus.MissingSignature(_,_) => logger.error(status.msg)
-          case InventoryProcessStatus.SignatureInvalid(_,_) => logger.error(status.msg)
-          case InventoryProcessStatus.QueueFull(_,_)        => logger.warn(status.msg)
-          case InventoryProcessStatus.Accepted(_,_)         => logger.trace(status.msg)
->>>>>>> 56218817
+          case InventoryProcessStatus.MissingSignature(_,_) => InventoryProcessingLogger.error(status.msg)
+          case InventoryProcessStatus.SignatureInvalid(_,_) => InventoryProcessingLogger.error(status.msg)
+          case InventoryProcessStatus.QueueFull(_,_)        => InventoryProcessingLogger.warn(status.msg)
+          case InventoryProcessStatus.Accepted(_,_)         => InventoryProcessingLogger.trace(status.msg)
         }
     } catchAll { err =>
         val fail = Chained(s"Error when trying to process inventory '${info.fileName}'", err)
@@ -319,51 +257,21 @@
    * avoid the case where we are telling the use "everything is fine"
    * but just fail after.
    */
-<<<<<<< HEAD
   def checkQueueAndSave(report: InventoryReport): IOResult[InventoryProcessStatus] = {
 
     (for {
       _     <- checkAliveLdap()
       canDo <- queue.offer(report)
       res   <- if(canDo) {
-                 InventoryProcessStatus.Accepted(report).succeed
+                 InventoryProcessStatus.Accepted(report.name, report.node.main.id).succeed
                } else {
-                 InventoryProcessStatus.QueueFull(report).succeed
+                 InventoryProcessStatus.QueueFull(report.name, report.node.main.id).succeed
                }
     } yield {
       res
     }).catchAll { err =>
       val e = Chained(s"There is an error with the LDAP backend preventing acceptation of inventory '${report.name}'", err)
       InventoryLogger.error(err.fullMsg) *> e.fail
-=======
-  def checkQueueAndSave(report: InventoryReport): Box[InventoryProcessStatus] = {
-    checkAliveLdap() match {
-      case Full(ok) =>
-
-        val canDo = synchronized {
-          if(queueSize.incrementAndGet(1) <= maxQueueSize) {
-            // the decrement will be done by the report processor
-            true
-          } else {
-            // clean the not used increment
-            queueSize.decrement(1)
-            false
-          }
-        }
-
-        if(canDo) {
-          //queue the inventory processing
-          reportProcess.onNext(report)
-          Full(InventoryProcessStatus.Accepted(report.name, report.node.main.id))
-        } else {
-          Full(InventoryProcessStatus.QueueFull(report.name, report.node.main.id))
-        }
-
-      case eb: EmptyBox =>
-        val e = (eb ?~! s"There is an error with the LDAP backend preventing acceptation of inventory '${report.name}'")
-        logger.error(e.messageChain)
-        e
->>>>>>> 56218817
     }
   }
 
