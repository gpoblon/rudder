/*
*************************************************************************************
* Copyright 2011 Normation SAS
*************************************************************************************
*
* This file is part of Rudder.
*
* Rudder is free software: you can redistribute it and/or modify
* it under the terms of the GNU General Public License as published by
* the Free Software Foundation, either version 3 of the License, or
* (at your option) any later version.
*
* In accordance with the terms of section 7 (7. Additional Terms.) of
* the GNU General Public License version 3, the copyright holders add
* the following Additional permissions:
* Notwithstanding to the terms of section 5 (5. Conveying Modified Source
* Versions) and 6 (6. Conveying Non-Source Forms.) of the GNU General
* Public License version 3, when you create a Related Module, this
* Related Module is not considered as a part of the work and may be
* distributed under the license agreement of your choice.
* A "Related Module" means a set of sources files including their
* documentation that, without modification of the Source Code, enables
* supplementary functions or services in addition to those offered by
* the Software.
*
* Rudder is distributed in the hope that it will be useful,
* but WITHOUT ANY WARRANTY; without even the implied warranty of
* MERCHANTABILITY or FITNESS FOR A PARTICULAR PURPOSE.  See the
* GNU General Public License for more details.
*
* You should have received a copy of the GNU General Public License
* along with Rudder.  If not, see <http://www.gnu.org/licenses/>.

*
*************************************************************************************
*/

package com.normation.inventory.provisioning.fusion

import java.io.File

import com.normation.errors._
import com.normation.inventory.domain.AgentType._
import com.normation.inventory.domain._
import com.normation.utils.StringUuidGeneratorImpl
import com.normation.zio.ZioRuntime
import net.liftweb.common._
import net.liftweb.json.JsonAST.JBool
import net.liftweb.json.JsonAST.JInt
import net.liftweb.json.JsonAST.JString
import org.junit.runner._
import org.specs2.mutable._
import org.specs2.runner._
import zio._

/**
 * A simple test class to check that the demo data file is up to date
 * with the schema (there may still be a desynchronization if both
 * demo-data, test data and test schema for UnboundID are not synchronized
 * with OpenLDAP Schema).
 */
@RunWith(classOf[JUnitRunner])
class TestReportParsing extends Specification with Loggable {

  private[this] implicit class TestParser(parser: FusionReportUnmarshaller) {
    def parse(reportRelativePath: String): IOResult[InventoryReport] = {
      val url = this.getClass.getClassLoader.getResource(reportRelativePath)
      if(null == url) throw new NullPointerException(s"Resource with relative path '${reportRelativePath}' is null (missing resource? Spelling? Permissions?)")

      ZIO.bracket(Task.effect(url.openStream()).mapError(e => SystemError(s"error opening ${url.toString}", e)))(is => Task.effect(is.close).run){ is =>
        parser.fromXml(reportRelativePath, is).chainError(s"Parsing error with file ${reportRelativePath}")
      }
    }
  }


  val parser = new FusionReportUnmarshaller(new StringUuidGeneratorImpl)
  def parseRun(report: String) = ZioRuntime.unsafeRun(parser.parse(report))

  "All inventories in the fusion-report directory" should {
    "be correctly parsed and give a non generic OS type" in {

      val dir = new File(this.getClass.getClassLoader.getResource("fusion-report").getFile)
      val fileNames = dir.listFiles().collect { case f if(f.getName.endsWith(".ocs") || f.getName.endsWith(".xml")) => f.getName }.toList

      fileNames must contain { (f:String) =>
        val name = "fusion-report/"+f
        val report = parseRun(name)
        report.node.main.osDetails match {
          case _:UnknownOS =>
            logger.error(s"Inventory '${name}' has an unknown OS type")
            failure
          case _ =>
            success
        }
      }.foreach

    }
  }

  "Machine with four ips (two v4, two v6) for one interfaces" should {

    val report = parseRun("fusion-report/centos-with-two-ip-for-one-interface.ocs")

    "lead to a node with 4 ips for eth0" in {
      report.node.networks.find( _.name == "eth0").get.ifAddresses.size must beEqualTo(4)
    }
  }

  "Machine with one ipv4 and one ipv6 network for one interface" should {

    val report = parseRun("fusion-report/centos-with-two-ip-for-one-interface.ocs")

    "have correct gateway, mask, network defined" in {
      val net = report.node.networks.find( _.name == "ens3")
      (net.get.ifAddresses.size must beEqualTo(2)) and
      (net.get.ifAddresses.size must beEqualTo(2)) and
      (net.get.ifAddresses.size must beEqualTo(2)) and
      (net.get.ifAddresses.size must beEqualTo(2))
    }

  }


  "A node with Rudder roles" should {

    val report = parseRun("fusion-report/node-with-server-role-attribute.ocs")

    "correctly add roles"in {
      report.node.serverRoles must contain(exactly(ServerRole("magikal_node")))
    }
  }

  "A node with a timezone" should {

    val report = parseRun("fusion-report/sles-10-64-sp3-2011-08-23-16-06-17.ocs")

    "correctly parse the timezone" in {
      report.node.timezone must beEqualTo(Some(NodeTimezone("CEST", "+0200")))
    }
  }

  "Custom properties" should {
    "correctly be parsed" in {
      import net.liftweb.json.parse

      val expected = List(
          CustomProperty("hook1_k1", JInt(42))
        , CustomProperty("hook1_k2", JBool(true))
        , CustomProperty("hook1_k3", JString("a string"))
        , CustomProperty("hook2"   , parse("""
            { "some": "more"
            , "json": [1, 2, 3]
            , "deep": { "and": "deeper"}
            }"""
          )
        )
      )

      val report = parseRun("fusion-report/sles-10-64-sp3-2011-08-23-16-06-17.ocs")
      report.node.customProperties must beEqualTo(expected)
    }
  }

  "Arch in Inventory" should {

    "be defined for windows 2012" in {
      val arch = parseRun("fusion-report/WIN-AI8CLNPLOV5-2014-06-20-18-15-49.ocs").node.archDescription
      arch must beEqualTo(Some("x86_64"))
    }

    "correctly get the arch when OPERATINGSYSTEM/ARCH is defined" in {
      val arch = parseRun("fusion-report/signed_inventory.ocs").node.archDescription
      arch must beEqualTo(Some("x86_64"))
    }

    "correctly get the arch even if OPERATINGSYSTEM/ARCH is missing" in {
      val arch = parseRun("fusion-report/sles-10-64-sp3-2011-08-23-16-06-17.ocs").node.archDescription
      arch must beEqualTo(Some("x86_64"))
    }

    "be 'ppc64' on AIX" in {
      val arch = parseRun("fusion-report/sovma136-2014-02-10-07-13-43.ocs").node.archDescription
      arch must beEqualTo(Some("ppc64"))
    }
  }

  "Agent in Inventory" should {

    "be empty when there is no agent" in {
<<<<<<< HEAD
      val agents = parseRun("fusion-report/rudder-tag/minimal-zero-agent.ocs").node.agents.map(_.agentType).toList
      agents must be empty
    }

    "have one agent when using community" in {
    val agents = parseRun("fusion-report/rudder-tag/minimal-one-agent.ocs")

      agents.node.agents.map(_.agentType).toList === (CfeCommunity :: Nil)
    }

    "have two agent when using community and nova" in {
      val agents = parseRun("fusion-report/rudder-tag/minimal-two-agents.ocs").node.agents.map(_.agentType).toList
=======
      val agents = parser.parse("fusion-report/rudder-tag/minimal-zero-agent.ocs").node.agents.map(_.agentType).toList
      agents must beEmpty
    }

    "have one agent when using community" in {
      val agents = parser.parse("fusion-report/rudder-tag/minimal-one-agent.ocs").node.agents.map(_.agentType).toList
      agents === (CfeCommunity :: Nil)
    }

    "have two agent when using community and nova" in {
      val agents = parser.parse("fusion-report/rudder-tag/minimal-two-agents.ocs").node.agents.map(_.agentType).toList
>>>>>>> 41c6d526
      agents === (CfeCommunity :: CfeEnterprise :: Nil)
    }

    "be empty when there is two agents, using two different policy servers" in {
<<<<<<< HEAD
      val agents = parseRun("fusion-report/rudder-tag/minimal-two-agents-fails.ocs").node.agents.map(_.agentType).toList
      agents must be empty
    }

    "have dsc agent agent when using rudder-agent based on dsc" in {
      val agents = parseRun("fusion-report/dsc-agent.ocs").node.agents.map(_.agentType).toList
=======
      val agents = parser.parse("fusion-report/rudder-tag/minimal-two-agents-fails.ocs").node.agents.map(_.agentType).toList
      agents must beEmpty
    }

    "have dsc agent agent when using rudder-agent based on dsc" in {
      val agents = parser.parse("fusion-report/dsc-agent.ocs").node.agents.map(_.agentType).toList
>>>>>>> 41c6d526
      agents === (Dsc :: Nil)
    }

  }

  "Parsing Windows 2012" should {
    "parse as windows 2012" in {
<<<<<<< HEAD
      val os = parseRun("fusion-report/WIN-AI8CLNPLOV5-2014-06-20-18-15-49.ocs").node.main.osDetails.os
      os === Windows2012
    }
    "parse as windows 2012" in {
      val os = parseRun("fusion-report/windows2012r2.ocs").node.main.osDetails.os
=======
      val os = parser.parse("fusion-report/WIN-AI8CLNPLOV5-2014-06-20-18-15-49.ocs").node.main.osDetails.os
      os === Windows2012
    }
    "parse as windows 2012" in {
      val os = parser.parse("fusion-report/windows2012r2.ocs").node.main.osDetails.os
>>>>>>> 41c6d526
      os === Windows2012R2
    }
  }

  "Parsing Windows 2016" should {
    "parse as windows 2016" in {
<<<<<<< HEAD
      val os = parseRun("fusion-report/windows2016.ocs").node.main.osDetails.os
=======
      val os = parser.parse("fusion-report/windows2016.ocs").node.main.osDetails.os
>>>>>>> 41c6d526
      os === Windows2016
    }
  }

  "Parsing Windows 2019" should {
    "parse as windows 2019" in {
<<<<<<< HEAD
      val os = parseRun("fusion-report/windows2019.ocs").node.main.osDetails.os
=======
      val os = parser.parse("fusion-report/windows2019.ocs").node.main.osDetails.os
>>>>>>> 41c6d526
      os === Windows2019
    }
  }

  "Hostname should be correctly detected" should {
<<<<<<< HEAD
     "get node1 when it is defined as this" in {
        val hostname = parseRun("fusion-report/signed_inventory.ocs").node.main.hostname
        hostname === "node1"
     }

    "get WIN-AI8CLNPLOV5.eu-west-1.compute.internal as the hostname" in {
      val hostname = parseRun("fusion-report/WIN-AI8CLNPLOV5-2014-06-20-18-15-49.ocs").node.main.hostname
=======
    "get node1 when it is defined as this" in {
      val hostname = parser.parse("fusion-report/signed_inventory.ocs").node.main.hostname
      hostname === "node1"
    }

    "get WIN-AI8CLNPLOV5.eu-west-1.compute.internal as the hostname" in {
      val hostname = parser.parse("fusion-report/WIN-AI8CLNPLOV5-2014-06-20-18-15-49.ocs").node.main.hostname
>>>>>>> 41c6d526
      hostname === "WIN-AI8CLNPLOV5.eu-west-1.compute.internal"
    }
  }

  "Agent version" should {
    "be found for community agent" in {
      val version = parseRun("fusion-report/sles-11-sp1-64-2011-09-02-12-00-43.ocs").node.agents(0).version
      version must beEqualTo(Some(AgentVersion("2.3.0.beta1~git-1")))
    }

    "be found for nova agent" in {
      val version = parseRun("fusion-report/WIN-2017-rudder-4-1.ocs").node.agents(0).version
      version must beEqualTo(Some(AgentVersion("cfe-3.7.4.65534")))
    }

    "be unknown if rudder agent is missing" in {
      val version = parseRun("fusion-report/rudder-tag/minimal-two-agents.ocs").node.agents(0).version
      version must beEqualTo(None)
    }

  }


  "Parsing Slackware" should {
    "parse as slackware" in {
<<<<<<< HEAD
      val os = parseRun("fusion-report/slackinv.ocs").node.main.osDetails.os
=======
      val os = parser.parse("fusion-report/slackinv.ocs").node.main.osDetails.os
>>>>>>> 41c6d526
      os === Slackware
    }
  }

  "Parsing Mint" should {
    "parse as mint" in {
<<<<<<< HEAD
      val os = parseRun("fusion-report/mint.ocs").node.main.osDetails.os
      os == Mint
=======
      val os = parser.parse("fusion-report/mint.ocs").node.main.osDetails.os
      os === Mint
>>>>>>> 41c6d526
    }
  }

  "Parsing inventory with only KERNEL_NAME in OPERATING SYSTEM" should {
    "parse as a unknown linux when it's a linux" in {
<<<<<<< HEAD
      val os = parseRun("fusion-report/only-kernel-name-0034fbbe-4b52-4212-9535-1f1a952c6f36.ocs").node.main.osDetails.os
      os === UnknownLinuxType
    }
    "parse as a unknown windows when its windows" in {
      val os = parseRun("fusion-report/windows2016-incomplete.ocs").node.main.osDetails.os
=======
      val os = parser.parse("fusion-report/only-kernel-name-0034fbbe-4b52-4212-9535-1f1a952c6f36.ocs").node.main.osDetails.os
      os === UnknownLinuxType
    }
    "parse as a unknown windows when its windows" in {
      val os = parser.parse("fusion-report/windows2016-incomplete.ocs").node.main.osDetails.os
>>>>>>> 41c6d526
      os === UnknownWindowsType
    }
  }
  "Virtuozzo VM should be correctly parsed" in {
    val inventory = parser.parse("fusion-report/virtuozzo.ocs")

    (inventory.machine.machineType must beEqualTo(VirtualMachineType(Virtuozzo))) and
    (inventory.node.main.osDetails must beEqualTo(Linux(Debian, "Debian GNU/Linux 9.5 (stretch)", new Version("9.5"), None, new Version("4.9.0-7-amd64"))))
  }
}<|MERGE_RESOLUTION|>--- conflicted
+++ resolved
@@ -188,9 +188,8 @@
   "Agent in Inventory" should {
 
     "be empty when there is no agent" in {
-<<<<<<< HEAD
       val agents = parseRun("fusion-report/rudder-tag/minimal-zero-agent.ocs").node.agents.map(_.agentType).toList
-      agents must be empty
+      agents must beEmpty
     }
 
     "have one agent when using community" in {
@@ -201,38 +200,16 @@
 
     "have two agent when using community and nova" in {
       val agents = parseRun("fusion-report/rudder-tag/minimal-two-agents.ocs").node.agents.map(_.agentType).toList
-=======
-      val agents = parser.parse("fusion-report/rudder-tag/minimal-zero-agent.ocs").node.agents.map(_.agentType).toList
+      agents === (CfeCommunity :: CfeEnterprise :: Nil)
+    }
+
+    "be empty when there is two agents, using two different policy servers" in {
+      val agents = parseRun("fusion-report/rudder-tag/minimal-two-agents-fails.ocs").node.agents.map(_.agentType).toList
       agents must beEmpty
-    }
-
-    "have one agent when using community" in {
-      val agents = parser.parse("fusion-report/rudder-tag/minimal-one-agent.ocs").node.agents.map(_.agentType).toList
-      agents === (CfeCommunity :: Nil)
-    }
-
-    "have two agent when using community and nova" in {
-      val agents = parser.parse("fusion-report/rudder-tag/minimal-two-agents.ocs").node.agents.map(_.agentType).toList
->>>>>>> 41c6d526
-      agents === (CfeCommunity :: CfeEnterprise :: Nil)
-    }
-
-    "be empty when there is two agents, using two different policy servers" in {
-<<<<<<< HEAD
-      val agents = parseRun("fusion-report/rudder-tag/minimal-two-agents-fails.ocs").node.agents.map(_.agentType).toList
-      agents must be empty
     }
 
     "have dsc agent agent when using rudder-agent based on dsc" in {
       val agents = parseRun("fusion-report/dsc-agent.ocs").node.agents.map(_.agentType).toList
-=======
-      val agents = parser.parse("fusion-report/rudder-tag/minimal-two-agents-fails.ocs").node.agents.map(_.agentType).toList
-      agents must beEmpty
-    }
-
-    "have dsc agent agent when using rudder-agent based on dsc" in {
-      val agents = parser.parse("fusion-report/dsc-agent.ocs").node.agents.map(_.agentType).toList
->>>>>>> 41c6d526
       agents === (Dsc :: Nil)
     }
 
@@ -240,47 +217,30 @@
 
   "Parsing Windows 2012" should {
     "parse as windows 2012" in {
-<<<<<<< HEAD
       val os = parseRun("fusion-report/WIN-AI8CLNPLOV5-2014-06-20-18-15-49.ocs").node.main.osDetails.os
       os === Windows2012
     }
     "parse as windows 2012" in {
       val os = parseRun("fusion-report/windows2012r2.ocs").node.main.osDetails.os
-=======
-      val os = parser.parse("fusion-report/WIN-AI8CLNPLOV5-2014-06-20-18-15-49.ocs").node.main.osDetails.os
-      os === Windows2012
-    }
-    "parse as windows 2012" in {
-      val os = parser.parse("fusion-report/windows2012r2.ocs").node.main.osDetails.os
->>>>>>> 41c6d526
       os === Windows2012R2
     }
   }
 
   "Parsing Windows 2016" should {
     "parse as windows 2016" in {
-<<<<<<< HEAD
       val os = parseRun("fusion-report/windows2016.ocs").node.main.osDetails.os
-=======
-      val os = parser.parse("fusion-report/windows2016.ocs").node.main.osDetails.os
->>>>>>> 41c6d526
       os === Windows2016
     }
   }
 
   "Parsing Windows 2019" should {
     "parse as windows 2019" in {
-<<<<<<< HEAD
       val os = parseRun("fusion-report/windows2019.ocs").node.main.osDetails.os
-=======
-      val os = parser.parse("fusion-report/windows2019.ocs").node.main.osDetails.os
->>>>>>> 41c6d526
       os === Windows2019
     }
   }
 
   "Hostname should be correctly detected" should {
-<<<<<<< HEAD
      "get node1 when it is defined as this" in {
         val hostname = parseRun("fusion-report/signed_inventory.ocs").node.main.hostname
         hostname === "node1"
@@ -288,15 +248,6 @@
 
     "get WIN-AI8CLNPLOV5.eu-west-1.compute.internal as the hostname" in {
       val hostname = parseRun("fusion-report/WIN-AI8CLNPLOV5-2014-06-20-18-15-49.ocs").node.main.hostname
-=======
-    "get node1 when it is defined as this" in {
-      val hostname = parser.parse("fusion-report/signed_inventory.ocs").node.main.hostname
-      hostname === "node1"
-    }
-
-    "get WIN-AI8CLNPLOV5.eu-west-1.compute.internal as the hostname" in {
-      val hostname = parser.parse("fusion-report/WIN-AI8CLNPLOV5-2014-06-20-18-15-49.ocs").node.main.hostname
->>>>>>> 41c6d526
       hostname === "WIN-AI8CLNPLOV5.eu-west-1.compute.internal"
     }
   }
@@ -322,47 +273,30 @@
 
   "Parsing Slackware" should {
     "parse as slackware" in {
-<<<<<<< HEAD
       val os = parseRun("fusion-report/slackinv.ocs").node.main.osDetails.os
-=======
-      val os = parser.parse("fusion-report/slackinv.ocs").node.main.osDetails.os
->>>>>>> 41c6d526
       os === Slackware
     }
   }
 
   "Parsing Mint" should {
     "parse as mint" in {
-<<<<<<< HEAD
       val os = parseRun("fusion-report/mint.ocs").node.main.osDetails.os
       os == Mint
-=======
-      val os = parser.parse("fusion-report/mint.ocs").node.main.osDetails.os
-      os === Mint
->>>>>>> 41c6d526
     }
   }
 
   "Parsing inventory with only KERNEL_NAME in OPERATING SYSTEM" should {
     "parse as a unknown linux when it's a linux" in {
-<<<<<<< HEAD
       val os = parseRun("fusion-report/only-kernel-name-0034fbbe-4b52-4212-9535-1f1a952c6f36.ocs").node.main.osDetails.os
       os === UnknownLinuxType
     }
     "parse as a unknown windows when its windows" in {
       val os = parseRun("fusion-report/windows2016-incomplete.ocs").node.main.osDetails.os
-=======
-      val os = parser.parse("fusion-report/only-kernel-name-0034fbbe-4b52-4212-9535-1f1a952c6f36.ocs").node.main.osDetails.os
-      os === UnknownLinuxType
-    }
-    "parse as a unknown windows when its windows" in {
-      val os = parser.parse("fusion-report/windows2016-incomplete.ocs").node.main.osDetails.os
->>>>>>> 41c6d526
       os === UnknownWindowsType
     }
   }
   "Virtuozzo VM should be correctly parsed" in {
-    val inventory = parser.parse("fusion-report/virtuozzo.ocs")
+    val inventory = parseRun("fusion-report/virtuozzo.ocs")
 
     (inventory.machine.machineType must beEqualTo(VirtualMachineType(Virtuozzo))) and
     (inventory.node.main.osDetails must beEqualTo(Linux(Debian, "Debian GNU/Linux 9.5 (stretch)", new Version("9.5"), None, new Version("4.9.0-7-amd64"))))
