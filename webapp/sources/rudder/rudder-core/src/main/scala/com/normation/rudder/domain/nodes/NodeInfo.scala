--- conflicted
+++ resolved
@@ -113,7 +113,7 @@
             case _: Certificate => "for certificate of"
           }
           val e = eb ?~! s"Error when trying to get the CFEngine-${algo} digest ${msgForToken} node '${hostname}' (${id.value})"
-          logger.error(e.messageChain)
+          PolicyLogger.error(e.messageChain)
           ""
       }
     }
@@ -121,7 +121,6 @@
     agentsName.headOption.map(a => (a.agentType, a.securityToken)) match {
 
       case Some((AgentType.CfeCommunity, key:PublicKey)) =>
-<<<<<<< HEAD
         formatDigest(CFEngineKey.getCfengineMD5Digest(key), "MD5", key)
 
       case Some((AgentType.CfeEnterprise, key:PublicKey)) =>
@@ -132,24 +131,6 @@
 
       case Some((AgentType.CfeEnterprise, cert:Certificate)) =>
         formatDigest(CFEngineKey.getCfengineSHA256CertDigest(cert), "SHA", cert)
-=======
-        CFEngineKey.getCfengineMD5Digest(key) match {
-          case Full(hash)  => "MD5="+hash
-          case eb:EmptyBox =>
-            val e = eb ?~! s"Error when trying to get the CFEngine-MD5 digest of CFEngine public key for node '${hostname}' (${id.value})"
-            PolicyLogger.error(e.messageChain)
-            ""
-        }
-
-      case Some((AgentType.CfeEnterprise, key:PublicKey)) =>
-        CFEngineKey.getCfengineSHA256Digest(key) match {
-          case Full(hash) => "SHA="+hash
-          case eb:EmptyBox =>
-            val e = eb ?~! s"Error when trying to get the CFEngine-SHA256 digest of CFEngine public key for node '${hostname}' (${id.value})"
-            PolicyLogger.error(e.messageChain)
-            ""
-        }
->>>>>>> 7416d291
 
       case Some((AgentType.Dsc, _)) =>
         PolicyLogger.info(s"Node '${hostname}' (${id.value}) is a DSC node and a we do not know how to generate a hash yet")
@@ -185,18 +166,13 @@
           ""
         }
       case Some(cert : Certificate) =>
-<<<<<<< HEAD
         CFEngineKey.getSha256Digest(cert) match {
           case Full(hash) => hash
           case eb:EmptyBox =>
             val e = eb ?~! s"Error when trying to get the sha-256 digest of Certificate for node '${hostname}' (${id.value})"
-            logger.error(e.messageChain)
+            PolicyLogger.error(e.messageChain)
             ""
         }
-=======
-        PolicyLogger.info(s"Node '${hostname}' (${id.value}) is a Dsc node and a we do not know how to generate a hash yet")
-        ""
->>>>>>> 7416d291
       case None =>
         PolicyLogger.info(s"Node '${hostname}' (${id.value}) doesn't have a registered public key")
         ""
