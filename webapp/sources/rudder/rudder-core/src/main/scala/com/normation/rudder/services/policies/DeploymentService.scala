/*
*************************************************************************************
* Copyright 2011 Normation SAS
*************************************************************************************
*
* This file is part of Rudder.
*
* Rudder is free software: you can redistribute it and/or modify
* it under the terms of the GNU General Public License as published by
* the Free Software Foundation, either version 3 of the License, or
* (at your option) any later version.
*
* In accordance with the terms of section 7 (7. Additional Terms.) of
* the GNU General Public License version 3, the copyright holders add
* the following Additional permissions:
* Notwithstanding to the terms of section 5 (5. Conveying Modified Source
* Versions) and 6 (6. Conveying Non-Source Forms.) of the GNU General
* Public License version 3, when you create a Related Module, this
* Related Module is not considered as a part of the work and may be
* distributed under the license agreement of your choice.
* A "Related Module" means a set of sources files including their
* documentation that, without modification of the Source Code, enables
* supplementary functions or services in addition to those offered by
* the Software.
*
* Rudder is distributed in the hope that it will be useful,
* but WITHOUT ANY WARRANTY; without even the implied warranty of
* MERCHANTABILITY or FITNESS FOR A PARTICULAR PURPOSE.  See the
* GNU General Public License for more details.
*
* You should have received a copy of the GNU General Public License
* along with Rudder.  If not, see <http://www.gnu.org/licenses/>.

*
*************************************************************************************
*/

package com.normation.rudder.services.policies

import java.nio.charset.StandardCharsets
import java.util.concurrent.TimeUnit

import better.files.File
import org.joda.time.DateTime
import com.normation.rudder.domain.Constants
import com.normation.rudder.domain.nodes.NodeInfo
import com.normation.rudder.domain.parameters.ParameterName
import com.normation.rudder.domain.policies._
import com.normation.rudder.repository._
import com.normation.rudder.services.eventlog.HistorizationService
import com.normation.rudder.services.nodes.NodeInfoService
import com.normation.rudder.services.policies.nodeconfig.NodeConfigurationHash
import com.normation.utils.Control._
import net.liftweb.common._
import com.normation.inventory.services.core.ReadOnlyFullInventoryRepository
import com.normation.inventory.domain.AcceptedInventory
import com.normation.inventory.domain.NodeInventory
import com.normation.rudder.domain.parameters.GlobalParameter
import com.normation.rudder.domain.reports.NodeExpectedReports
import com.normation.inventory.domain.NodeId
import com.normation.rudder.domain.reports.NodeConfigId
import com.normation.rudder.reports.ComplianceMode
import com.normation.rudder.reports.ComplianceModeService
import com.normation.rudder.reports.AgentRunIntervalService
import com.normation.rudder.reports.AgentRunInterval
import com.normation.rudder.domain.logger.ComplianceDebugLogger
import com.normation.rudder.services.reports.CachedFindRuleNodeStatusReports
import com.normation.rudder.services.policies.write.PolicyWriterService
import com.normation.rudder.reports.GlobalComplianceMode
import com.normation.rudder.domain.appconfig.FeatureSwitch
import com.normation.inventory.domain.AixOS
import com.normation.rudder.batch.UpdateDynamicGroups
import com.normation.rudder.domain.reports.NodeModeConfig
import com.normation.rudder.reports.HeartbeatConfiguration
import com.normation.rudder.hooks.RunHooks
import com.normation.rudder.hooks.HookEnvPairs

import com.normation.rudder.hooks.HooksImplicits
import com.normation.rudder.domain.nodes.NodeState
import com.normation.rudder.services.policies.nodeconfig.NodeConfigurationHashRepository
import com.normation.rudder.domain.reports.DirectiveExpectedReports
import com.normation.rudder.domain.reports.ComponentExpectedReport
import com.normation.rudder.domain.reports.RuleExpectedReports
import com.normation.rudder.domain.logger.TimingDebugLogger
import com.normation.rudder.domain.logger.PolicyLogger
import cats.data.NonEmptyList
import com.normation.rudder.domain.reports.OverridenPolicy
import com.normation.rudder.hooks.Hooks
import com.normation.rudder.hooks.HooksLogger

import org.joda.time.Period
import org.joda.time.format.ISODateTimeFormat
import org.joda.time.format.PeriodFormatterBuilder

import scala.concurrent.duration.FiniteDuration
import scala.util.control.NonFatal

import com.normation.box._
import com.normation.zio._
import com.normation.errors._
import zio._

/**
 * A deployment hook is a class that accept callbacks.
 */
trait PromiseGenerationHooks {

  /*
   * Hooks to call before deployment start.
   * This one is synchronise, so that deployment will
   * wait for its completion AND success.
   * So
   */
  def beforeDeploymentSync(generationTime: DateTime): Box[Unit]
}

/**
 * Define how a node should be sorted in the list of nodes.
 * We want root first, then relay with node just above, then relay, then nodes
 */
object NodePriority {
  def apply(nodeInfo: NodeInfo): Int = {
    if(nodeInfo.id.value == "root") 0
    else if(nodeInfo.isPolicyServer) {
      if(nodeInfo.policyServerId.value == "root") 1 else 2
    } else 3
  }
}

/**
 * The main service which deploy modified rules and
 * their dependencies.
 */
trait PromiseGenerationService {

  /**
   * All mighy method that take all modified rules, find their
   * dependencies, proccess ${vars}, build the list of node to update,
   * update nodes.
   *
   * Return the list of node IDs actually updated.
   *
   */
  def deploy() : Box[Set[NodeId]] = {
    PolicyLogger.info("Start policy generation, checking updated rules")

    val initialTime = System.currentTimeMillis

    val generationTime = new DateTime(initialTime)
    val rootNodeId = Constants.ROOT_POLICY_SERVER_ID
    //we need to add the current environment variables to the script context
    //plus the script environment variables used as script parameters
    import scala.collection.JavaConverters._
    val systemEnv = HookEnvPairs.build(System.getenv.asScala.toSeq:_*)


    /*
     * The computation of dynamic group is a workaround inconsistencies after importing definition
     * from LDAP, see: https://issues.rudder.io/issues/14758
     * But that computation may lead to a huge delay in generation (tens of minutes). We want to be
     * able to unset their computation in some case through an environement variable.
     *
     * To disable it, set environment variable "rudder.generation.computeDynGroup" to "disabled"
     */
    val computeDynGroupsEnabled = getComputeDynGroups().getOrElse(true)

    val maxParallelism = {
      // We want to limit the number of parallel execution and threads to the number of core/2 (minimum 1) by default.
      // This is taken from the system environment variable because we really want to be able to change it at runtime.
      def threadForProc(mult: Double): Int = {
        Math.max(1, (java.lang.Runtime.getRuntime.availableProcessors * mult).ceil.toInt)
      }
      val t = try {
        getMaxParallelism().getOrElse("x0.5") match {
          case s if s.charAt(0) == 'x' => threadForProc(s.substring(1).toDouble)
          case other => other.toInt
        }
      } catch {
        case ex: IllegalArgumentException => threadForProc(1)
      }
      if(t < 1) {
        PolicyLogger.warn(s"You can't set 'rudder_generation_max_parallelism' so that there is less than 1 thread for generation")
        1
      } else {
        t
      }
    }
    val jsTimeout = {
      // by default 5s but can be overrided
      val t = getJsTimeout().getOrElse(5)
      FiniteDuration(try {
        Math.max(1, t.toLong) // must be a positive number
      } catch {
        case ex: NumberFormatException =>
          PolicyLogger.error(s"Impossible to user property '${t}' for js engine timeout: not a number")
          5L // default
      }, TimeUnit.SECONDS)
    }

    val generationContinueOnError = getGenerationContinueOnError().getOrElse(false)

    PolicyLogger.debug(s"Policy generation parallelism set to: ${maxParallelism} (change with REST API settings parameter 'rudder_generation_max_parallelism')")
    PolicyLogger.debug(s"Policy generation JS evaluation of directive parameter timeout: ${jsTimeout} s (change with REST API settings parameter 'rudder_generation_jsTimeout')")
    PolicyLogger.debug(s"Policy generation continues on NodeConfigurations evaluation: ${generationContinueOnError} (change with REST API settings parameter 'rudder_generation_continue_on_error')")

    val result = for {
      // trigger a dynamic group update
      _                    <- if(computeDynGroupsEnabled) {
                                triggerNodeGroupUpdate()
                              } else {
                                PolicyLogger.warn(s"Computing dynamic groups disable by REST API settings 'rudder_generation_compute_dyngroups'")
                                Full(())
                              }
      timeComputeGroups    =  (System.currentTimeMillis - initialTime)
      _                    =  PolicyLogger.debug(s"Computing dynamic groups finished in ${timeComputeGroups} ms")
      preGenHooksTime      =  System.currentTimeMillis
      _                    <- runPreHooks(generationTime, systemEnv)
      timeRunPreGenHooks   =  (System.currentTimeMillis - preGenHooksTime)
      _                    =  PolicyLogger.debug(s"Pre-policy-generation scripts hooks ran in ${timeRunPreGenHooks} ms")

      codePreGenHooksTime  =  System.currentTimeMillis
      _                    <- beforeDeploymentSync(generationTime)
      timeCodePreGenHooks  =  (System.currentTimeMillis - codePreGenHooksTime)
      _                    =  PolicyLogger.debug(s"Pre-policy-generation modules hooks in ${timeCodePreGenHooks} ms, start getting all generation related data.")

      fetch0Time           =  System.currentTimeMillis
      allRules             <- findDependantRules() ?~! "Could not find dependant rules"
      fetch1Time           =  System.currentTimeMillis
      _                    =  PolicyLogger.trace(s"Fetched rules in ${fetch1Time-fetch0Time} ms")
      allNodeInfos         <- getAllNodeInfos.map( _.filter { case(_,n) =>
                                if(n.state == NodeState.Ignored) {
                                  PolicyLogger.debug(s"Skipping node '${n.id.value}' because the node is in state '${n.state.name}'")
                                  false
                                } else true
                              })  ?~! "Could not get Node Infos" //disabled node don't get new policies
      fetch2Time           =  System.currentTimeMillis
      _                    =  PolicyLogger.trace(s"Fetched node infos in ${fetch2Time-fetch1Time} ms")
      directiveLib         <- getDirectiveLibrary() ?~! "Could not get the directive library"
      fetch3Time           =  System.currentTimeMillis
      _                    =  PolicyLogger.trace(s"Fetched directives in ${fetch3Time-fetch2Time} ms")
      groupLib             <- getGroupLibrary() ?~! "Could not get the group library"
      fetch4Time           =  System.currentTimeMillis
      _                    =  PolicyLogger.trace(s"Fetched groups in ${fetch4Time-fetch3Time} ms")
      allParameters        <- getAllGlobalParameters ?~! "Could not get global parameters"
      fetch5Time           =  System.currentTimeMillis
      _                    =  PolicyLogger.trace(s"Fetched global parameters in ${fetch5Time-fetch4Time} ms")
      globalAgentRun       <- getGlobalAgentRun
      fetch6Time           =  System.currentTimeMillis
      _                    =  PolicyLogger.trace(s"Fetched run infos in ${fetch6Time-fetch5Time} ms")
      scriptEngineEnabled  <- getScriptEngineEnabled() ?~! "Could not get if we should use the script engine to evaluate directive parameters"
      globalComplianceMode <- getGlobalComplianceMode
      globalPolicyMode     <- getGlobalPolicyMode() ?~! "Cannot get the Global Policy Mode (Enforce or Verify)"
      nodeConfigCaches     <- getNodeConfigurationHash() ?~! "Cannot get the Configuration Cache"
      allNodeModes         =  buildNodeModes(allNodeInfos, globalComplianceMode, globalAgentRun, globalPolicyMode)
      timeFetchAll         =  (System.currentTimeMillis - fetch0Time)
      _                    =  PolicyLogger.debug(s"All relevant information fetched in ${timeFetchAll} ms, start names historization.")

      /////
      ///// end of inputs, all information gathered for promise generation.
      /////

      ///// this thing has nothing to do with promise generation and should be
      ///// else where. You can ignore it if you want to understand generation process.
      historizeTime =  System.currentTimeMillis
      historize     <- historizeData(allRules, directiveLib, groupLib, allNodeInfos, globalAgentRun)
      timeHistorize =  (System.currentTimeMillis - historizeTime)
      _             =  PolicyLogger.debug(s"Historization of names done in ${timeHistorize} ms, start to build rule values.")
      ///// end ignoring

      /////
      ///// Generate the root file with all certificate. This could be done in the node lifecycle management.
      ///// For now, it's just a trigger: the generation is async and doesn't fail policy generation.
      ///// File is: /var/rudder/lib/ssl/allnodescerts.pem
      _                     =  writeCertificatesPem(allNodeInfos)

      ///// parse rule for directive parameters and build node context that will be used for them
      ///// also restrict generation to only active rules & nodes:
      ///// - number of nodes: only node somehow targetted by a rule have to be considered.
      ///// - number of rules: any rule without target or with only target with no node can be skipped

      ruleValTime           =  System.currentTimeMillis
      activeRuleIds         =  getAppliedRuleIds(allRules, groupLib, directiveLib, allNodeInfos)
      ruleVals              <- buildRuleVals(activeRuleIds, allRules, directiveLib, groupLib, allNodeInfos) ?~! "Cannot build Rule vals"
      timeRuleVal           =  (System.currentTimeMillis - ruleValTime)
      _                     =  PolicyLogger.debug(s"RuleVals built in ${timeRuleVal} ms, start to expand their values.")

      nodeContextsTime      =  System.currentTimeMillis
      activeNodeIds         =  ruleVals.foldLeft(Set[NodeId]()){case(s,r) => s ++ r.nodeIds}
      nodeContexts          <- getNodeContexts(activeNodeIds, allNodeInfos, groupLib, allParameters, globalAgentRun, globalComplianceMode, globalPolicyMode) ?~! "Could not get node interpolation context"
      timeNodeContexts      =  (System.currentTimeMillis - nodeContextsTime)
      _                     =  PolicyLogger.debug(s"Node contexts built in ${timeNodeContexts} ms, start to build new node configurations.")

      buildConfigTime       =  System.currentTimeMillis
      /// here, we still have directive by directive info
      configsAndErrors      <- buildNodeConfigurations(activeNodeIds, ruleVals, nodeContexts, allNodeModes, scriptEngineEnabled, globalPolicyMode, maxParallelism, jsTimeout, generationContinueOnError) ?~! "Cannot build target configuration node"
      /// only keep successfull node config. We will keep the failed one to fail the whole process in the end if needed
      nodeConfigs           =  configsAndErrors.ok.map(c => (c.nodeInfo.id, c)).toMap
      timeBuildConfig       =  (System.currentTimeMillis - buildConfigTime)
      _                     =  PolicyLogger.debug(s"Node's target configuration built in ${timeBuildConfig} ms, start to update rule values.")

      updatedNodeConfigIds  =  getNodesConfigVersion(nodeConfigs, nodeConfigCaches, generationTime)
      updatedNodeConfigs    =  nodeConfigs.filterKeys(id => updatedNodeConfigIds.keySet.contains(id))

      reportTime            =  System.currentTimeMillis
      expectedReports       =  computeExpectedReports(ruleVals, updatedNodeConfigs.values.toSeq, updatedNodeConfigIds, generationTime, allNodeModes)
      timeSetExpectedReport =  (System.currentTimeMillis - reportTime)
      _                     =  PolicyLogger.debug(s"Reports updated in ${timeSetExpectedReport} ms")

      ///// so now we have everything for each updated nodes, we can start writing node policies and then expected reports

      // WHY DO WE NEED TO FORGET OTHER NODES CACHE INFO HERE ?
      _                     <- forgetOtherNodeConfigurationState(nodeConfigs.keySet) ?~! "Cannot clean the configuration cache"

      writeTime             =  System.currentTimeMillis
      writtenNodeConfigs    <- writeNodeConfigurations(rootNodeId, updatedNodeConfigIds, nodeConfigs, globalPolicyMode, generationTime, maxParallelism) ?~!"Cannot write nodes configuration"
      timeWriteNodeConfig   =  (System.currentTimeMillis - writeTime)
      _                     =  PolicyLogger.debug(s"Node configuration written in ${timeWriteNodeConfig} ms, start to update expected reports.")

      saveExpectedTime      =  System.currentTimeMillis
      savedExpectedReports  <- saveExpectedReports(expectedReports) ?~! "Error when saving expected reports"
      timeSaveExpected      =  (System.currentTimeMillis - saveExpectedTime)
      _                     =  PolicyLogger.debug(s"Node expected reports saved in base in ${timeSaveExpected} ms.")

      // finally, run post-generation hooks. They can lead to an error message for build, but node policies are updated
      postHooksTime         =  System.currentTimeMillis
      updatedNodes          =  updatedNodeConfigs.keySet.toSeq.toSet // prevent from keeping an undue reference after generation
                                                                     // Doing Set[NodeId]() ++ updatedNodeConfigs.keySet didn't allow to free the objects
      errorNodes            =  activeNodeIds -- nodeConfigs.keySet
      _                     <- runPostHooks(generationTime, new DateTime(postHooksTime), updatedNodeConfigs, systemEnv, UPDATED_NODE_IDS_PATH)
      timeRunPostGenHooks   =  (System.currentTimeMillis - postHooksTime)
      _                     =  PolicyLogger.debug(s"Post-policy-generation hooks ran in ${timeRunPostGenHooks} ms")

      /// now, if there was failed config or failed write, time to show them
      //invalidate compliance may be very very long - make it async
      _                     =  ZioRuntime.runNow(IOResult.effect(invalidateComplianceCache (updatedNodes)).run.unit.fork)

      _                     =  {
                                 PolicyLogger.info("Timing summary:")
                                 PolicyLogger.info("Run pre-gen scripts hooks     : %10s ms".format(timeRunPreGenHooks))
                                 PolicyLogger.info("Run pre-gen modules hooks     : %10s ms".format(timeCodePreGenHooks))
                                 PolicyLogger.info("Fetch all information         : %10s ms".format(timeFetchAll))
                                 PolicyLogger.info("Historize names               : %10s ms".format(timeHistorize))
                                 PolicyLogger.info("Build current rule values     : %10s ms".format(timeRuleVal))
                                 PolicyLogger.info("Build target configuration    : %10s ms".format(timeBuildConfig))
                                 PolicyLogger.info("Write node configurations     : %10s ms".format(timeWriteNodeConfig))
                                 PolicyLogger.info("Save expected reports         : %10s ms".format(timeSetExpectedReport))
                                 PolicyLogger.info("Run post generation hooks     : %10s ms".format(timeRunPostGenHooks))
                                 PolicyLogger.info("Number of nodes updated       : %10s   ".format(updatedNodes.size))
                                 if(errorNodes.nonEmpty) {
                                   PolicyLogger.warn(s"Nodes in errors (${errorNodes.size}): '${errorNodes.map(_.value).mkString("','")}'")
                                 }
                               }
      allErrors             =  configsAndErrors.errors.map(_.messageChain)
      result                <- if (allErrors.isEmpty) {
                                 Full(updatedNodes)
                               } else {
                                 Failure(s"Generation ended but some nodes were in errors: ${allErrors.mkString(" ; ")}")
                               }
    } yield {
      result
    }
<<<<<<< HEAD
    val completion = if(result.isDefined) "succeeded in" else "failed after"
    PolicyLogger.info(s"Policy generation ${completion}: %10s".format(periodFormatter.print(new Period(System.currentTimeMillis - initialTime))))
=======
    // if result is a failure, execute policy generation failure hooks
    result match {
      case f: Failure =>
        // in case of a failed generation, run corresponding hooks
        val failureHooksTime =  System.currentTimeMillis
        val exceptionInfo = f.rootExceptionCause.map(ex => s"\n\nException linked to failure: ${ex.getMessage}\n  ${ex.getStackTrace.map(_.toString).mkString("\n  ")}").getOrElse("")
        runFailureHooks(generationTime, new DateTime(failureHooksTime), systemEnv, f.messageChain+exceptionInfo, GENERATION_FAILURE_MSG_PATH) match {
          case f:Failure => PolicyLogger.error(s"Failure when executing policy generation failure hooks: ${f.messageChain}")
          case _ => //
        }
        val timeRunFailureGenHooks =  (System.currentTimeMillis - failureHooksTime)
        PolicyLogger.debug(s"Generation-failure hooks ran in ${timeRunFailureGenHooks} ms")
      case _ => //
    }
    PolicyLogger.info("Policy generation completed in: %10s".format(periodFormatter.print(new Period(System.currentTimeMillis - initialTime))))
>>>>>>> 386d768f
    result
  }
  private[this] val periodFormatter = {
    new PeriodFormatterBuilder().
      appendDays().
      appendSuffix(" day", " days").
      appendSeparator(" ").
      appendHours().
      appendSuffix(" hour", " hours").
      appendSeparator(" ").
      appendMinutes().
      appendSuffix(" min", " min").
      appendSeparator(" ").
      appendSeconds().
      appendSuffix(" s", " s")
      .toFormatter()
  }
  /**
   * Snapshot all information needed:
   * - node infos
   * - rules
   * - directives library
   * - groups library
   */
  def getAllNodeInfos(): Box[Map[NodeId, NodeInfo]]
  def getDirectiveLibrary(): Box[FullActiveTechniqueCategory]
  def getGroupLibrary(): Box[FullNodeGroupCategory]
  def getAllGlobalParameters: Box[Seq[GlobalParameter]]
  def getAllInventories(): Box[Map[NodeId, NodeInventory]]
  def getGlobalComplianceMode(): Box[GlobalComplianceMode]
  def getGlobalAgentRun() : Box[AgentRunInterval]
  def getAgentRunInterval    : () => Box[Int]
  def getAgentRunSplaytime   : () => Box[Int]
  def getAgentRunStartHour   : () => Box[Int]
  def getAgentRunStartMinute : () => Box[Int]
  def getScriptEngineEnabled : () => Box[FeatureSwitch]
  def getGlobalPolicyMode    : () => Box[GlobalPolicyMode]
  def getComputeDynGroups    : () => Box[Boolean]
  def getMaxParallelism      : () => Box[String]
  def getJsTimeout           : () => Box[Int]
  def getGenerationContinueOnError :() => Box[Boolean]
  def writeCertificatesPem(allNodeInfos: Map[NodeId, NodeInfo]): Unit

  // Trigger dynamic group update
  def triggerNodeGroupUpdate(): Box[Unit]

  // code hooks
  def beforeDeploymentSync(generationTime: DateTime): Box[Unit]

  // base folder for hooks. It's a string because there is no need to get it from config
  // file, it's just a constant.
  def HOOKS_D                : String
  def HOOKS_IGNORE_SUFFIXES  : List[String]
  def UPDATED_NODE_IDS_PATH  : String
  def GENERATION_FAILURE_MSG_PATH  : String

  /*
   * From global configuration and node modes, build node modes
   */
  def buildNodeModes(nodes: Map[NodeId, NodeInfo], globalComplianceMode: GlobalComplianceMode, globalAgentRun: AgentRunInterval, globalPolicyMode: GlobalPolicyMode) = {
    nodes.map { case (id, info) =>
      (id, NodeModeConfig(
          globalComplianceMode
        , info.nodeReportingConfiguration.heartbeatConfiguration match {
            case Some(HeartbeatConfiguration(true, i)) => Some(i)
            case _                                     => None
          }
        , globalAgentRun
        , info.nodeReportingConfiguration.agentRunInterval
        , globalPolicyMode
        , info.policyMode
      ) )
    }.toMap
  }

  def getAppliedRuleIds(rules:Seq[Rule], groupLib: FullNodeGroupCategory, directiveLib: FullActiveTechniqueCategory, allNodeInfos: Map[NodeId, NodeInfo]): Set[RuleId]

  /**
   * Find all modified rules.
   * For them, find all directives with variables
   * referencing these rules.
   * Add them to the set of rules to return, and
   * recurse.
   * Stop when convergence is reached
   *
   * No modification on back-end are performed
   * (perhaps safe setting the "isModified" value to "true" for
   * all dependent CR).
   *
   */
  def findDependantRules() : Box[Seq[Rule]]

  /**
   * Rule vals are just rules with a analysis of parameter
   * on directive done, so that we will be able to bind them
   * to a context latter.
   */
  def buildRuleVals(
      activesRules: Set[RuleId]
    , rules       : Seq[Rule]
    , directiveLib: FullActiveTechniqueCategory
    , groupLib    : FullNodeGroupCategory
    , allNodeInfos: Map[NodeId, NodeInfo]
  ) : Box[Seq[RuleVal]]

  def getNodeContexts(
      nodeIds               : Set[NodeId]
    , allNodeInfos          : Map[NodeId, NodeInfo]
    , allGroups             : FullNodeGroupCategory
    , globalParameters      : Seq[GlobalParameter]
    , globalAgentRun        : AgentRunInterval
    , globalComplianceMode  : ComplianceMode
    , globalPolicyMode      : GlobalPolicyMode
  ): Box[Map[NodeId, InterpolationContext]]

  /*
   * From a list of ruleVal, find the list of all impacted nodes
   * with the actual PolicyBean they will have.
   * Replace all ${node.varName} vars.
   */
  def buildNodeConfigurations(
      activeNodeIds      : Set[NodeId]
    , ruleVals           : Seq[RuleVal]
    , nodeContexts       : Map[NodeId, InterpolationContext]
    , allNodeModes       : Map[NodeId, NodeModeConfig]
    , scriptEngineEnabled: FeatureSwitch
    , globalPolicyMode   : GlobalPolicyMode
    , maxParallelism     : Int
    , jsTimeout          : FiniteDuration
    , generationContinueOnError: Boolean
  ) : Box[NodeConfigurations]

  /**
   * Forget all other node configuration state.
   * If passed with an empty set, actually forget all node configuration.
   */
  def forgetOtherNodeConfigurationState(keep: Set[NodeId]) : Box[Set[NodeId]]

  /**
   * Get the actual cached values for NodeConfiguration
   */
  def getNodeConfigurationHash(): Box[Map[NodeId, NodeConfigurationHash]]

  /**
   * For each nodeConfiguration, check if the config is updated.
   * If so, return the new configId.
   */
  def getNodesConfigVersion(allNodeConfigs: Map[NodeId, NodeConfiguration], hashes: Map[NodeId, NodeConfigurationHash], generationTime: DateTime): Map[NodeId, NodeConfigId]

  /**
   * Actually  write the new configuration for the list of given node.
   * If the node target configuration is the same as the actual, nothing is done.
   * Else, promises are generated;
   * Return the list of configuration successfully written.
   */
  def writeNodeConfigurations(
      rootNodeId      : NodeId
    , updated         : Map[NodeId, NodeConfigId]
    , allNodeConfig   : Map[NodeId, NodeConfiguration]
    , globalPolicyMode: GlobalPolicyMode
    , generationTime  : DateTime
    , maxParallelism  : Int
  ) : Box[Set[NodeConfiguration]]

  /**
   * Compute expected reports for each node
   * (that does not save them in base)
   */
  def computeExpectedReports(
      ruleVal          : Seq[RuleVal]
    , nodeConfigs      : Seq[NodeConfiguration]
    , versions         : Map[NodeId, NodeConfigId]
    , generationTime   : DateTime
    , allNodeModes     : Map[NodeId, NodeModeConfig]
  ) : List[NodeExpectedReports]

  /**
   * Save expected reports in database
   */
  def saveExpectedReports(
      expectedReports  : List[NodeExpectedReports]
  ) : Box[Seq[NodeExpectedReports]]

  /**
   * After updates of everything, notify compliace cache
   * that it should forbid what it knows about the updated nodes
   */
  def invalidateComplianceCache(nodeIds: Set[NodeId]): Unit

  /**
   * Store groups and directive in the database
   */
  def historizeData(
      rules            : Seq[Rule]
    , directiveLib     : FullActiveTechniqueCategory
    , groupLib         : FullNodeGroupCategory
    , allNodeInfos     : Map[NodeId, NodeInfo]
    , globalAgentRun   : AgentRunInterval
  ) : Box[Unit]

  /**
   * Run pre generation hooks
   */
  def runPreHooks(generationTime: DateTime, systemEnv: HookEnvPairs): Box[Unit]

  /**
   * Run post generation hooks
   */
  def runPostHooks(generationTime: DateTime, endTime: DateTime, idToConfiguration: Map[NodeId, NodeConfiguration], systemEnv: HookEnvPairs, nodeIdsPath: String): Box[Unit]

  /**
   * Run failure hook
   */
  def runFailureHooks(generationTime: DateTime, endTime: DateTime, systemEnv: HookEnvPairs, errorMessage: String, errorMessagePath: String): Box[Unit]
}

///////////////////////////////////////////////////////////////////////////////////////////////////////////////////////
//  Implémentation
///////////////////////////////////////////////////////////////////////////////////////////////////////////////////////

class PromiseGenerationServiceImpl (
    override val roRuleRepo: RoRuleRepository
  , override val woRuleRepo: WoRuleRepository
  , override val ruleValService : RuleValService
  , override val systemVarService: SystemVariableService
  , override val nodeConfigurationService : NodeConfigurationHashRepository
  , override val nodeInfoService : NodeInfoService
  , override val confExpectedRepo : UpdateExpectedReportsRepository
  , override val historizationService : HistorizationService
  , override val roNodeGroupRepository: RoNodeGroupRepository
  , override val roDirectiveRepository: RoDirectiveRepository
  , override val ruleApplicationStatusService: RuleApplicationStatusService
  , override val parameterService : RoParameterService
  , override val interpolatedValueCompiler:InterpolatedValueCompiler
  , override val roInventoryRepository: ReadOnlyFullInventoryRepository
  , override val complianceModeService : ComplianceModeService
  , override val agentRunService : AgentRunIntervalService
  , override val complianceCache  : CachedFindRuleNodeStatusReports
  , override val promisesFileWriterService: PolicyWriterService
  , override val writeNodeCertificatesPem: WriteNodeCertificatesPem
  , override val getAgentRunInterval         : () => Box[Int]
  , override val getAgentRunSplaytime        : () => Box[Int]
  , override val getAgentRunStartHour        : () => Box[Int]
  , override val getAgentRunStartMinute      : () => Box[Int]
  , override val getScriptEngineEnabled      : () => Box[FeatureSwitch]
  , override val getGlobalPolicyMode         : () => Box[GlobalPolicyMode]
  , override val getComputeDynGroups         : () => Box[Boolean]
  , override val getMaxParallelism           : () => Box[String]
  , override val getJsTimeout                : () => Box[Int]
  , override val getGenerationContinueOnError: () => Box[Boolean]
  , override val HOOKS_D: String
  , override val HOOKS_IGNORE_SUFFIXES: List[String]
  , override val UPDATED_NODE_IDS_PATH: String
  , override val postGenerationHookCompabilityMode: Option[Boolean]
<<<<<<< HEAD
  , override val allNodeCertificatesPemFile: File
=======
  , override val GENERATION_FAILURE_MSG_PATH: String
>>>>>>> 386d768f
) extends PromiseGenerationService with
  PromiseGeneration_performeIO with
  PromiseGeneration_NodeCertificates with
  PromiseGeneration_buildRuleVals with
  PromiseGeneration_buildNodeConfigurations with
  PromiseGeneration_updateAndWriteRule with
  PromiseGeneration_setExpectedReports with
  PromiseGeneration_historization with
  PromiseGeneration_Hooks {

  private[this] var dynamicsGroupsUpdate : Option[UpdateDynamicGroups] = None

  // We need to register the update dynamic group after instantiation of the class
  // as the deployment service, the async deployment and the dynamic group update have cyclic dependencies
  def setDynamicsGroupsService(updateDynamicGroups : UpdateDynamicGroups): Unit = {
    this.dynamicsGroupsUpdate = Some(updateDynamicGroups)
  }

  override def triggerNodeGroupUpdate() : Box[Unit] = {
    dynamicsGroupsUpdate.map(groupUpdate(_)).getOrElse(Failure("Dynamic group update is not registered, this is an error"))

  }
  private[this] def groupUpdate(updateDynamicGroups : UpdateDynamicGroups): Box[Unit] = {
    // Trigger a manual update if one is not pending (otherwise it goes in infinit loop)
    // It doesn't expose anything about its ending, so we need to wait for the update to be idle
    if (updateDynamicGroups.isIdle()) {
      updateDynamicGroups.startManualUpdate
      // wait for it to finish. We unfortunately cannot do much more than waiting
      // we do need a timeout though
      // Leave some time for actor to kick in
      Thread.sleep(50)
    }

    // wait for dyn group update to finish
    while (!updateDynamicGroups.isIdle()) {
      Thread.sleep(50)
    }

    Full(Unit)
  }
}

///////////////////////////////////////////////////////////////////////////////////////////////////////////////////////
// Follows: traits implementing each part of the deployment service
///////////////////////////////////////////////////////////////////////////////////////////////////////////////////////

/**
 * So. There is a lot of "hidden" dependencies,
 * so for now, we just return *ALL* rule.
 *
 * It might not scale very well.
 *
 * Latter (3 years): in fact, perhaps most of the
 * time, being too smart is much more slow.
 *
 */
trait PromiseGeneration_performeIO extends PromiseGenerationService {
  def roRuleRepo : RoRuleRepository
  def nodeInfoService: NodeInfoService
  def roNodeGroupRepository: RoNodeGroupRepository
  def roDirectiveRepository: RoDirectiveRepository
  def parameterService : RoParameterService
  def roInventoryRepository: ReadOnlyFullInventoryRepository
  def complianceModeService : ComplianceModeService
  def agentRunService : AgentRunIntervalService

  def interpolatedValueCompiler:InterpolatedValueCompiler
  def systemVarService: SystemVariableService
  def ruleApplicationStatusService: RuleApplicationStatusService

  def getGlobalPolicyMode: () => Box[GlobalPolicyMode]

  override def findDependantRules() : Box[Seq[Rule]] = roRuleRepo.getAll(true).toBox
  override def getAllNodeInfos(): Box[Map[NodeId, NodeInfo]] = nodeInfoService.getAll
  override def getDirectiveLibrary(): Box[FullActiveTechniqueCategory] = roDirectiveRepository.getFullDirectiveLibrary().toBox
  override def getGroupLibrary(): Box[FullNodeGroupCategory] = roNodeGroupRepository.getFullGroupLibrary().toBox
  override def getAllGlobalParameters: Box[Seq[GlobalParameter]] = parameterService.getAllGlobalParameters()
  override def getAllInventories(): Box[Map[NodeId, NodeInventory]] = roInventoryRepository.getAllNodeInventories(AcceptedInventory).toBox
  override def getGlobalComplianceMode(): Box[GlobalComplianceMode] = complianceModeService.getGlobalComplianceMode
  override def getGlobalAgentRun(): Box[AgentRunInterval] = agentRunService.getGlobalAgentRun()
  override def getAppliedRuleIds(rules:Seq[Rule], groupLib: FullNodeGroupCategory, directiveLib: FullActiveTechniqueCategory, allNodeInfos: Map[NodeId, NodeInfo]): Set[RuleId] = {
     rules.filter(r => ruleApplicationStatusService.isApplied(r, groupLib, directiveLib, allNodeInfos) match {
      case _:AppliedStatus => true
      case _ => false
    }).map(_.id).toSet

  }

  /**
   * Build interpolation contexts.
   *
   * An interpolation context is a node-dependant
   * context for resolving ("expdanding", "binding")
   * interpolation variable in directive values.
   *
   * It's also the place where parameters are looked for
   * local overrides.
   */
  override def getNodeContexts(
      nodeIds               : Set[NodeId]
    , allNodeInfos          : Map[NodeId, NodeInfo]
    , allGroups             : FullNodeGroupCategory
    , globalParameters      : Seq[GlobalParameter]
    , globalAgentRun        : AgentRunInterval
    , globalComplianceMode  : ComplianceMode
    , globalPolicyMode      : GlobalPolicyMode
  ): Box[Map[NodeId, InterpolationContext]] = {

    /*
     * parameters have to be taken appart:
     *
     * - they can be overriden by node - not handled here, it will be in the resolution of node
     *   when implemented. Most likelly, we will have the information in the node info. And
     *   in that case, we could just use an interpolation variable
     *
     * - they can be plain string => nothing to do
     * - they can contains interpolated strings:
     *   - to node info parameters: ok
     *   - to parameters : hello loops!
     */
    def buildParams(parameters: Seq[GlobalParameter]): Box[Map[ParameterName, InterpolationContext => Box[String]]] = {
      bestEffort(parameters) { param =>
        for {
          p <- interpolatedValueCompiler.compile(param.value) ?~! s"Error when looking for interpolation variable in global parameter '${param.name}'"
        } yield {
          (param.name, p)
        }
      }.map( _.toMap)
    }

    for {
      globalSystemVariables <- systemVarService.getGlobalSystemVariables(globalAgentRun)
      parameters            <- buildParams(globalParameters) ?~! "Can not parsed global parameter (looking for interpolated variables)"
    } yield {
      (nodeIds.flatMap { nodeId:NodeId =>
        (for {
          nodeInfo     <- Box(allNodeInfos.get(nodeId)) ?~! s"Node with ID ${nodeId.value} was not found"
          policyServer <- Box(allNodeInfos.get(nodeInfo.policyServerId)) ?~! s"Node with ID ${nodeId.value} was not found"

          nodeContext  <- systemVarService.getSystemVariables(nodeInfo, allNodeInfos, allGroups, globalSystemVariables, globalAgentRun, globalComplianceMode  : ComplianceMode)
        } yield {
          (nodeId, InterpolationContext(
                        nodeInfo
                      , policyServer
                      , globalPolicyMode
                      , nodeContext
                      , parameters
                    )
          )
        }) match {
          case eb:EmptyBox =>
            val e = eb ?~! s"Error while building target configuration node for node '${nodeId.value}' which is one of the target of rules. Ignoring it for the rest of the process"
            PolicyLogger.error(e.messageChain)
            None

          case x => x
        }
      }).toMap
    }
  }

}

///////////////////////////////////////////////////////////////////////////////////////////////////////////////////////

trait PromiseGeneration_buildRuleVals extends PromiseGenerationService {

  def ruleValService: RuleValService

  override def buildRuleVals(
      activeRuleIds: Set[RuleId]
    , rules        : Seq[Rule]
    , directiveLib : FullActiveTechniqueCategory
    , allGroups    : FullNodeGroupCategory
    , allNodeInfos : Map[NodeId, NodeInfo]
  ) : Box[Seq[RuleVal]] = {

    val appliedRules = rules.filter(r => activeRuleIds.contains(r.id))
    for {
      rawRuleVals <- bestEffort(appliedRules) { rule => ruleValService.buildRuleVal(rule, directiveLib, allGroups, allNodeInfos) } ?~! "Could not find configuration vals"
    } yield rawRuleVals
  }

}

///////////////////////////////////////////////////////////////////////////////////////////////////////////////////////

trait PromiseGeneration_buildNodeConfigurations extends PromiseGenerationService {
  override def buildNodeConfigurations(
      activeNodeIds      : Set[NodeId]
    , ruleVals           : Seq[RuleVal]
    , nodeContexts       : Map[NodeId, InterpolationContext]
    , allNodeModes       : Map[NodeId, NodeModeConfig]
    , scriptEngineEnabled: FeatureSwitch
    , globalPolicyMode   : GlobalPolicyMode
    , maxParallelism     : Int
    , jsTimeout          : FiniteDuration
    , generationContinueOnError: Boolean
  ) : Box[NodeConfigurations] = BuildNodeConfiguration.buildNodeConfigurations(activeNodeIds, ruleVals, nodeContexts, allNodeModes, scriptEngineEnabled, globalPolicyMode, maxParallelism, jsTimeout, generationContinueOnError)

}

final case class NodeConfigurations(
    ok    : List[NodeConfiguration]
  , errors: List[Failure]
)

object BuildNodeConfiguration extends Loggable {

  /*
   * Utility class that helps deduplicate same failures in a chain
   * of failure when using bestEffort.
   */
  implicit class DedupFailure[T](box: Box[T]) {
    def dedupFailures(failure: String, transform: String => String = identity) = {
      box match { //dedup error messages
          case Full(res)   => Full(res)
          case eb:EmptyBox =>
            val msg = eb match {
              case Empty      => ""
              case f: Failure => //here, dedup
                ": " + f.failureChain.map(m => transform(m.msg).trim).toSet.mkString("; ")
            }
            Failure(failure + msg)
      }
    }
  }

  /*
   * From a list of ruleVal, find the list of all impacted nodes
   * with the actual Policy they will have.
   * Replace all ${rudder.node.varName} vars, returns the nodes ready to be configured, and expanded RuleVal
   * allNodeInfos *must* contains the nodes info of every nodes
   *
   * Building configuration may fail for some nodes. In that case, the whole process is not in error but only
   * the given node error fails.
   *
   * That process should be mostly a computing one (but for JS part). We use a bounded thread pool of the size
   * of maxParallelism, and the JsEngine will also use such a pool.
   */
  def buildNodeConfigurations(
      activeNodeIds      : Set[NodeId]
    , ruleVals           : Seq[RuleVal]
    , nodeContexts       : Map[NodeId, InterpolationContext]
    , allNodeModes       : Map[NodeId, NodeModeConfig]
    , scriptEngineEnabled: FeatureSwitch
    , globalPolicyMode   : GlobalPolicyMode
    , maxParallelism     : Int
    , jsTimeout          : FiniteDuration
    , generationContinueOnError: Boolean
  ) : Box[NodeConfigurations] = {

    //step 1: from RuleVals to expanded rules vals

    //group by nodes
    //no consistancy / unicity check is done here, it will be done
    //in an other phase. We are just switching to a node-first view.
    val policyDraftByNode: Map[NodeId, Seq[ParsedPolicyDraft]] = {
      val byNodeDrafts = scala.collection.mutable.Map.empty[NodeId, Vector[ParsedPolicyDraft]]
      ruleVals.foreach { rule =>
        rule.nodeIds.foreach { nodeId =>
          byNodeDrafts.update(nodeId, byNodeDrafts.getOrElse(nodeId, Vector[ParsedPolicyDraft]()) ++ rule.parsedPolicyDrafts)
        }
      }
      byNodeDrafts.toMap
    }


    // 1.3: build node config, binding ${rudder./node.properties} parameters
    // open a scope for the JsEngine, because its init is long.

    JsEngineProvider.withNewEngine(scriptEngineEnabled, maxParallelism, jsTimeout) { jsEngine =>

      // here, we consider j
      val nodeConfigsProg = ZIO.foreachParN(maxParallelism)(nodeContexts.toSeq) { case (nodeId, context) =>

        (for {
            parsedDrafts  <- policyDraftByNode.get(nodeId).notOptional("Promise generation algorithm error: cannot find back the configuration information for a node")
            // if a node is in state "emtpy policies", we only keep system policies + log
            filteredDrafts=  if(context.nodeInfo.state == NodeState.EmptyPolicies) {
                                PolicyLogger.info(s"Node '${context.nodeInfo.hostname}' (${context.nodeInfo.id.value}) is in '${context.nodeInfo.state.name}' state, keeping only system policies for it")
                                parsedDrafts.flatMap(d =>
                                  if(d.isSystem) {
                                    Some(d)
                                  } else {
                                    PolicyLogger.trace(s"Node '${context.nodeInfo.id.value}': skipping policy '${d.id.value}'")
                                    None
                                  }
                                )
                              } else {
                                parsedDrafts
                              }

            /*
             * Clearly, here, we are evaluating parameters, and we are not using that just after in the
             * variable expansion, which mean that we are doing the same work again and again and again.
             * Moreover, we also are evaluating again and again parameters whose context ONLY depends
             * on other parameter, and not node config at all. Bad bad bad bad.
             * TODO: two stages parameter evaluation
             *  - global
             *  - by node
             *  + use them in variable expansion (the variable expansion should have a fully evaluated InterpolationContext)
             */
            parameters    <- context.parameters.accumulate { case (name, param) =>
                               for {
                                 p <- param(context).toIO
                               } yield {
                                 (name, p)
                               }
                             }.mapError(_.deduplicate)
            boundedDrafts <- filteredDrafts.accumulate { draft =>
                                (for {
                                  //bind variables with interpolated context
                                  expandedVariables <- draft.variables(context).toIO
                                  // And now, for each variable, eval - if needed - the result
                                  expandedVars      <- expandedVariables.accumulate { case (k, v) =>
                                                          //js lib is specific to the node os, bind here to not leak eval between vars
                                                          val jsLib = context.nodeInfo.osDetails.os match {
                                                           case AixOS => JsRudderLibBinding.Aix
                                                           case _     => JsRudderLibBinding.Crypt
                                                         }
                                                         jsEngine.eval(v, jsLib).map( x => (k, x) ).toIO
                                                       }.mapError(_.deduplicate)
                                  } yield {
                                    draft.toBoundedPolicyDraft(expandedVars.toMap)
                                  }).chainError(s"When processing directive '${draft.directiveName}'")
                                }.mapError(_.deduplicate)
            // from policy draft, check and build the ordered seq of policy
            policies   <- MergePolicyService.buildPolicy(context.nodeInfo, globalPolicyMode, boundedDrafts).toIO
          } yield {
            // we have the node mode
            val nodeModes = allNodeModes(context.nodeInfo.id)

            NodeConfiguration(
                nodeInfo     = context.nodeInfo
              , modesConfig  = nodeModes
                //system technique should not have hooks, and at least it is not supported.
              , runHooks     = MergePolicyService.mergeRunHooks(policies.filter( ! _.technique.isSystem), nodeModes.nodePolicyMode, nodeModes.globalPolicyMode)
              , policies     = policies
              , nodeContext  = context.nodeContext
              , parameters   = parameters.map { case (k,v) => ParameterForConfiguration(k, v) }.toSet
              , isRootServer = context.nodeInfo.id == context.policyServerInfo.id
            )
          }).chainError(s"Error with parameters expansion for node '${context.nodeInfo.hostname}' (${context.nodeInfo.id.value})").either
      }
      val nodeConfigs = nodeConfigsProg.runNow
      val success = nodeConfigs.collect { case Right(c) => c }.toList
      val failures = nodeConfigs.collect { case Left(f) => f.fullMsg }.toSet
      val failedIds = nodeContexts.keySet -- success.map( _.nodeInfo.id )

      val result = recFailNodes(failedIds, success, failures)
      failures.size match {
        case 0    => Full(result)
        case _ if generationContinueOnError
                  =>  logger.error(s"Error while computing Node Configuration for nodes")
          logger.error(s"Cause is ${failures.mkString(",")}")
                     Full(result)
        case _    => val allErrors = result.errors.map(_.messageChain)
                     logger.error(s"Error while computing Node Configuration for nodes: ${allErrors.mkString(" ; ")}")
                     Failure(s"Error while computing Node Configuration for nodes: ${allErrors.mkString(" ; ")}")
      }
    }
  }

  // we need to remove all nodes whose parent are failed, recursively
  // we don't want to have zillions of "node x failed b/c parent failed", so we just say "children node failed b/c parent failed"
  @scala.annotation.tailrec
  def recFailNodes(failed: Set[NodeId], maybeSuccess: List[NodeConfiguration], failures: Set[String]): NodeConfigurations = {
    // filter all nodes whose parent is in failed
    val newFailed = maybeSuccess.collect { case cfg if(failed.contains(cfg.nodeInfo.policyServerId )) =>
      (cfg.nodeInfo.id, s"Can not configure '${cfg.nodeInfo.policyServerId.value}' children node because '${cfg.nodeInfo.policyServerId.value}' is a policy server whose configuration is in error")
    }.toMap

    if(newFailed.isEmpty) { //ok, returns
      NodeConfigurations(maybeSuccess, failures.toList.map(Failure(_)))
    } else { // recurse
      val allFailed = failed ++ newFailed.keySet
      recFailNodes(allFailed, maybeSuccess.filter(cfg => !allFailed.contains(cfg.nodeInfo.id)), failures ++ newFailed.values)
    }
  }
}



///////////////////////////////////////////////////////////////////////////////////////////////////////////////////////

trait PromiseGeneration_updateAndWriteRule extends PromiseGenerationService {

  def nodeConfigurationService : NodeConfigurationHashRepository
  def woRuleRepo: WoRuleRepository
  def promisesFileWriterService: PolicyWriterService

  /**
   * That methode remove node configurations for nodes not in allNodes.
   * Corresponding nodes are deleted from the repository of node configurations.
   * Return the updated map of all node configurations (really present).
   */
  def purgeDeletedNodes(allNodes: Set[NodeId], allNodeConfigs: Map[NodeId, NodeConfiguration]) : Box[Map[NodeId, NodeConfiguration]] = {
    val nodesToDelete = allNodeConfigs.keySet -- allNodes
    for {
      deleted <- nodeConfigurationService.deleteNodeConfigurations(nodesToDelete)
    } yield {
      allNodeConfigs -- nodesToDelete
    }
  }

  def forgetOtherNodeConfigurationState(keep: Set[NodeId]) : Box[Set[NodeId]] = {
    nodeConfigurationService.onlyKeepNodeConfiguration(keep)
  }

  def getNodeConfigurationHash(): Box[Map[NodeId, NodeConfigurationHash]] = nodeConfigurationService.getAll()

  /**
   * Look what are the node configuration updated compared to information in cache
   */
  def selectUpdatedNodeConfiguration(nodeConfigurations: Map[NodeId, NodeConfiguration], cache: Map[NodeId, NodeConfigurationHash]): Set[NodeId] = {
    val notUsedTime = new DateTime(0) //this seems to tell us the nodeConfigurationHash should be refactor to split time frome other properties
    val newConfigCache = nodeConfigurations.map{ case (_, conf) => NodeConfigurationHash(conf, notUsedTime) }

    val (updatedConfig, notUpdatedConfig) = newConfigCache.toSeq.partition{ p =>
      cache.get(p.id) match {
        case None    => true
        case Some(e) => !e.equalWithoutWrittenDate(p)
      }
    }

    if(notUpdatedConfig.size > 0) {
      PolicyLogger.debug(s"Not updating non-modified node configuration: [${notUpdatedConfig.map( _.id.value).mkString(", ")}]")
    }

    if(updatedConfig.size == 0) {
      PolicyLogger.info("No node configuration was updated, no promises to write")
      Set()
    } else {
      val nodeToKeep = updatedConfig.map( _.id ).toSet
      PolicyLogger.info(s"Configuration of following ${updatedConfig.size} nodes were updated, their promises are going to be written: [${updatedConfig.map(_.id.value).mkString(", ")}]")
      nodeConfigurations.keySet.intersect(nodeToKeep)
    }
  }

  /**
   * For each nodeConfiguration, get the corresponding node config version.
   * Either get it from cache or create a new one depending if the node configuration was updated
   * or not.
   */
  def getNodesConfigVersion(allNodeConfigs: Map[NodeId, NodeConfiguration], hashes: Map[NodeId, NodeConfigurationHash], generationTime: DateTime): Map[NodeId, NodeConfigId] = {

    /*
     * Several steps heres:
     * - look what node configuration are updated (based on their cache ?)
     * - write these node configuration
     * - update caches
     */
    val updatedNodes = selectUpdatedNodeConfiguration(allNodeConfigs, hashes)

    /*
     * The hash is directly the NodeConfigHash.hashCode, because we want it to be
     * unique to a given generation and the "writtenDate" is part of NodeConfigurationHash.
     * IE, even if we have the same nodeConfig than a
     * previous one, but the expected node config was closed, we want to get a new
     * node config id.
     */
    def hash(h: NodeConfigurationHash): String = {
      //we always set date = 0, so we have the possibility to see with
      //our eyes (and perhaps some SQL) two identicals node config diverging
      //only by the date of generation
      h.writtenDate.toString("YYYYMMdd-HHmmss")+"-"+h.copy(writtenDate = new DateTime(0)).hashCode.toHexString
    }

    /*
     * calcul new nodeConfigId for the updated configuration
     * The filterKey in place of a updatedNode.map(id => allNodeConfigs.get(id)
     * is to be sure to have the NodeConfiguration. There is 0 reason
     * to not have it, but it simplifie case.
     *
     */
    val nodeConfigIds = allNodeConfigs.filterKeys(updatedNodes.contains).values.map { nodeConfig =>
      (nodeConfig.nodeInfo.id, NodeConfigId(hash(NodeConfigurationHash(nodeConfig, generationTime))))
    }.toMap

    ComplianceDebugLogger.debug(s"Updated node configuration ids: ${nodeConfigIds.map {case (id, nodeConfigId) =>
      s"[${id.value}:${ hashes.get(id).fold("???")(x => hash(x)) }->${ nodeConfigId.value }]"
    }.mkString("") }")

    //return update nodeId with their config
    nodeConfigIds
  }

  /**
   * Actually  write the new configuration for the list of given node.
   * If the node target configuration is the same as the actual, nothing is done.
   * Else, promises are generated;
   * Return the list of configuration successfully written.
   */
  def writeNodeConfigurations(
      rootNodeId      : NodeId
    , updated         : Map[NodeId, NodeConfigId]
    , allNodeConfigs  : Map[NodeId, NodeConfiguration]
    , globalPolicyMode: GlobalPolicyMode
    , generationTime  : DateTime
    , maxParallelism  : Int
  ) : Box[Set[NodeConfiguration]] = {

    val fsWrite0   =  System.currentTimeMillis

    for {
      written    <- promisesFileWriterService.writeTemplate(rootNodeId, updated.keySet, allNodeConfigs, updated, globalPolicyMode, generationTime, maxParallelism)
      ldapWrite0 =  DateTime.now.getMillis
      fsWrite1   =  (ldapWrite0 - fsWrite0)
      _          =  PolicyLogger.debug(s"Node configuration written on filesystem in ${fsWrite1} ms")
      //update the hash for the updated node configuration for that generation

      // #10625 : that should be one logic-level up (in the main generation for loop)

      toCache    =  allNodeConfigs.filterKeys(updated.contains(_)).values.toSet
      cached     <- nodeConfigurationService.save(toCache.map(x => NodeConfigurationHash(x, generationTime)))
      ldapWrite1 =  (DateTime.now.getMillis - ldapWrite0)
      _          =  PolicyLogger.debug(s"Node configuration cached in LDAP in ${ldapWrite1} ms")
    } yield {
      written.toSet
    }
  }

}

///////////////////////////////////////////////////////////////////////////////////////////////////////////////////////

trait PromiseGeneration_setExpectedReports extends PromiseGenerationService {
  def complianceCache  : CachedFindRuleNodeStatusReports
  def confExpectedRepo : UpdateExpectedReportsRepository

  override def computeExpectedReports(
      ruleVal          : Seq[RuleVal]
    , configs          : Seq[NodeConfiguration]
    , updatedNodes     : Map[NodeId, NodeConfigId]
    , generationTime   : DateTime
    , allNodeModes     : Map[NodeId, NodeModeConfig]
  ) : List[NodeExpectedReports] = {

    configs.map { nodeConfig =>
      val nodeId = nodeConfig.nodeInfo.id
      // overrides are in the reverse way, we need to transform them into OverridenPolicy
      val overrides = nodeConfig.policies.flatMap { p =>
        p.overrides.map(overriden => OverridenPolicy(overriden, p.id) )
      }

      NodeExpectedReports(
          nodeId
        , updatedNodes(nodeId)
        , generationTime
        , None
        , allNodeModes(nodeId) //that shall not throw, because we have all nodes here
        , RuleExpectedReportBuilder(nodeConfig.policies)
        , overrides
      )
    }.toList
  }

  override def invalidateComplianceCache(nodeIds: Set[NodeId]): Unit = {
    complianceCache.invalidate(nodeIds)
  }

  override def saveExpectedReports(
      expectedReports: List[NodeExpectedReports]
  ) : Box[Seq[NodeExpectedReports]] = {
    // now, we just need to go node by node, and for each:
    val time_0 = System.currentTimeMillis
    val res = confExpectedRepo.saveNodeExpectedReports(expectedReports)
    TimingDebugLogger.trace(s"updating expected node configuration in base took: ${System.currentTimeMillis-time_0}ms")
    res
  }
}

  /*
   * Utility object that take a flat list of Variable and structure them back into a
   * tree corresponding to Technique components hierarchy.
   *
   * We could avoid that method by directly saving user directives into a
   * tree-like data structure (yes, JSON) in place of the flat PolicyVars
   * format.
   */
object RuleExpectedReportBuilder extends Loggable {
  import com.normation.cfclerk.xmlparsers.CfclerkXmlConstants.DEFAULT_COMPONENT_KEY


  // get Rules expected configs back from a list of Policies
  def apply(policies: List[Policy]): List[RuleExpectedReports] = {
    // before anything else, we need to "flatten" rule/directive by policy vars
    // (i.e one for each PolicyVar, and we only have more than one of them in the
    // case where several directives from the same technique where merged.

    val flatten = policies.flatMap { p =>
      p.policyVars.toList.map { v => p.copy(id = v.policyId, policyVars = NonEmptyList.one(v)) }
    }

    // now, group by rule id and map to expected reports
    flatten.groupBy( _.id.ruleId ).map { case (ruleId, seq) =>
      val directives = seq.map { policy =>
        // from a policy, get one "directive expected reports" by directive.
        // As we flattened previously, we only need/want "head"
        val pvar = policy.policyVars.head
        DirectiveExpectedReports(
            pvar.policyId.directiveId
          , pvar.policyMode
          , policy.technique.isSystem
          , componentsFromVariables(policy.technique, policy.id.directiveId, pvar)
        )
      }

      RuleExpectedReports(ruleId, directives)
    }.toList
  }

  def componentsFromVariables(technique: PolicyTechnique, directiveId: DirectiveId, vars: PolicyVars) : List[ComponentExpectedReport] = {

    // Computes the components values, and the unexpanded component values
    val getTrackingVariableCardinality : (Seq[String], Seq[String]) = {
      val boundingVar = vars.trackerVariable.spec.boundingVariable.getOrElse(vars.trackerVariable.spec.name)
      // now the cardinality is the length of the boundingVariable
      (vars.expandedVars.get(boundingVar), vars.originalVars.get(boundingVar)) match {
        case (None, None) =>
          PolicyLogger.debug("Could not find the bounded variable %s for %s in ParsedPolicyDraft %s".format(
              boundingVar, vars.trackerVariable.spec.name, directiveId.value))
          (Seq(DEFAULT_COMPONENT_KEY),Seq()) // this is an autobounding policy
        case (Some(variable), Some(originalVariables)) if (variable.values.size==originalVariables.values.size) =>
          (variable.values, originalVariables.values)
        case (Some(variable), Some(originalVariables)) =>
          PolicyLogger.warn("Expanded and unexpanded values for bounded variable %s for %s in ParsedPolicyDraft %s have not the same size : %s and %s".format(
              boundingVar, vars.trackerVariable.spec.name, directiveId.value,variable.values, originalVariables.values ))
          (variable.values, originalVariables.values)
        case (None, Some(originalVariables)) =>
          (Seq(DEFAULT_COMPONENT_KEY),originalVariables.values) // this is an autobounding policy
        case (Some(variable), None) =>
          PolicyLogger.warn("Somewhere in the expansion of variables, the bounded variable %s for %s in ParsedPolicyDraft %s appeared, but was not originally there".format(
              boundingVar, vars.trackerVariable.spec.name, directiveId.value))
          (variable.values,Seq()) // this is an autobounding policy

      }
    }

    /*
     * We can have several components, one by section.
     * If there is no component for that policy, the policy is autobounded to DEFAULT_COMPONENT_KEY
     */
    val allComponents = technique.rootSection.getAllSections.flatMap { section =>
      if(section.isComponent) {
        section.componentKey match {
          case None =>
            //a section that is a component without componentKey variable: card=1, value="None"
            Some(ComponentExpectedReport(section.name, List(DEFAULT_COMPONENT_KEY), List(DEFAULT_COMPONENT_KEY)))
          case Some(varName) =>
            //a section with a componentKey variable: card=variable card
            val values           = vars.expandedVars.get(varName).map( _.values.toList).getOrElse(Nil)
            val unexpandedValues = vars.originalVars.get(varName).map( _.values.toList).getOrElse(Nil)
            if (values.size != unexpandedValues.size)
              PolicyLogger.warn("Caution, the size of unexpanded and expanded variables for autobounding variable in section %s for directive %s are not the same : %s and %s".format(
                  section.componentKey, directiveId.value, values, unexpandedValues ))
            Some(ComponentExpectedReport(section.name, values, unexpandedValues))
        }
      } else {
        None
      }
    }.toList

    if(allComponents.size < 1) {
      //that log is outputed one time for each directive for each node using a technique, it's far too
      //verbose on debug.
      PolicyLogger.trace("Technique '%s' does not define any components, assigning default component with expected report = 1 for Directive %s".format(
        technique.id, directiveId))

      val trackingVarCard = getTrackingVariableCardinality
      List(ComponentExpectedReport(technique.id.name.value, trackingVarCard._1.toList, trackingVarCard._2.toList))
    } else {
      allComponents
    }

  }

}

trait PromiseGeneration_historization extends PromiseGenerationService {
  def historizationService : HistorizationService

  def historizeData(
        rules            : Seq[Rule]
      , directiveLib     : FullActiveTechniqueCategory
      , groupLib         : FullNodeGroupCategory
      , allNodeInfos     : Map[NodeId, NodeInfo]
      , globalAgentRun   : AgentRunInterval
    ) : Box[Unit] = {
    for {
      _ <- historizationService.updateNodes(allNodeInfos.values.toSet)
      _ <- historizationService.updateGroups(groupLib)
      _ <- historizationService.updateDirectiveNames(directiveLib)
      _ <- historizationService.updatesRuleNames(rules)
      _ <- historizationService.updateGlobalSchedule(globalAgentRun.interval, globalAgentRun.splaytime, globalAgentRun.startHour, globalAgentRun.startMinute)
    } yield {
      () // unit is expected
    }
  }

}

// utility case class where we store the sorted list of node ids to be passed to hooks
final case class SortedNodeIds(servers: Seq[String], nodes: Seq[String])

trait PromiseGeneration_Hooks extends PromiseGenerationService with PromiseGenerationHooks {
  import HooksImplicits._

  def postGenerationHookCompabilityMode: Option[Boolean]

  /*
   * Plugin hooks
   */
  private[this] val codeHooks = collection.mutable.Buffer[PromiseGenerationHooks]()

  def appendPreGenCodeHook(hook: PromiseGenerationHooks): Unit = {
    this.codeHooks.append(hook)
  }

  /*
   * plugins hooks
   */
  override def beforeDeploymentSync(generationTime: DateTime): Box[Unit] = {
    sequence(codeHooks) { _.beforeDeploymentSync(generationTime) }.map( _ => () )
  }

  /*
   * Pre generation hooks
   */
  override def runPreHooks(generationTime: DateTime, systemEnv: HookEnvPairs): Box[Unit] = {
    for {
      //fetch all
      preHooks <- RunHooks.getHooks(HOOKS_D + "/policy-generation-started", HOOKS_IGNORE_SUFFIXES)
      _        <- RunHooks.syncRun(preHooks, HookEnvPairs.build( ("RUDDER_GENERATION_DATETIME", generationTime.toString) ), systemEnv)
    } yield ()
  }


  /**
   * Mitigation for ticket https://issues.rudder.io/issues/15011
   * If we have too many nodes (~3500, see ticket for details), we hit the Linux/JVM
   * plateform MAX_ARG limit. This will fail the generation with a return code of
   * Int.MIN_VALUE.
   * So, the correct solution is to always write node IDS in a file, and give hooks
   * the path to the file.
   * But we don't want to break user hooks because most likely, they don't have
   * enough nodes to be impacted.
   * So, we continue to set the RUDDER_NODE_IDS parameter if:
   * - there is user hooks for post policy generation,
   * - there is less than 3000 updated nodes,
   * - the rudder configuration parameter for compability mode is not set (default).
   *
   * If the configuration parameter is set to false, we never write it (to take care of
   * cases where the limit whould be lower for unknown reasons).
   * if the configuration parameter is set to true, we always write it (to take care of
   * cases where the user knows what he is doingà).
   */
  def getNodeIdsEnv(setNodeIdsParameter: Option[Boolean], hooks: Hooks, sortedNodeIds: SortedNodeIds): Option[(String, String)] = {
    def formatEnvPair(sortedNodeIds: SortedNodeIds): (String, String) = {
      ("RUDDER_NODE_IDS", (sortedNodeIds.servers ++ sortedNodeIds.nodes).mkString(" "))
    }
    setNodeIdsParameter match {
      case Some(true)  =>
        HooksLogger.trace("'rudder.hooks.policy-generation-finished.nodeids.compability' set to 'true': set 'RUDDER_NODE_IDS' parameter")
        Some(formatEnvPair(sortedNodeIds))
      case Some(false) =>
        HooksLogger.trace("'rudder.hooks.policy-generation-finished.nodeids.compability' set to 'false': unset 'RUDDER_NODE_IDS' parameter")
        None
      case None =>
        // user node exists ?
        if((hooks.hooksFile.toSet -- Set("50-reload-policy-file-server", "60-trigger-node-update")).isEmpty) {
          // only system hooks, do not set parameter
          HooksLogger.trace("'rudder.hooks.policy-generation-finished.nodeids.compability' not set and no user hooks: unset 'RUDDER_NODE_IDS' parameter")
          None
        } else {
          if(sortedNodeIds.servers.size+sortedNodeIds.nodes.size > 3000) {
            // do not set parameter to avoid error described in ticket
            HooksLogger.trace("'rudder.hooks.policy-generation-finished.nodeids.compability' not set, user hooks present but more than 3000 nodes updated: " +
                              "unset 'RUDDER_NODE_IDS' parameter")
            HooksLogger.warn(s"More than 3000 nodes where updated and 'policy-generation-finished' user hooks are present. The parameter 'RUDDER_NODE_IDS'" +
                             s" will be unset due to https://issues.rudder.io/issues/15011. Update your hooks accordinbly to the ticket workaround, then set rudder" +
                             s" configuration parameter 'rudder.hooks.policy-generation-finished.nodeids.compability' to false and restart Rudder.")
            None
          } else {
            // compability mode
            HooksLogger.trace("'rudder.hooks.policy-generation-finished.nodeids.compability' not set, user hooks present and less than 3000 nodes " +
                              "updated: set 'RUDDER_NODE_IDS' parameter for compatibility")
            Some(formatEnvPair(sortedNodeIds))
          }
        }
    }
  }

  def getSortedNodeIds(updatedNodeConfigs: Map[NodeId, NodeConfiguration]): SortedNodeIds = {
    val (policyServers, simpleNodes) = {
      val (a, b) = updatedNodeConfigs.values.toSeq.partition(_.nodeInfo.isPolicyServer)
      (
        // policy servers are sorted by their promiximity with root, root first
        a.sortBy(x => NodePriority(x.nodeInfo)).map(_.nodeInfo.id.value)
        // simple nodes are sorted alphanum
      , b.map(_.nodeInfo.id.value).sorted
      )
    }
    SortedNodeIds(policyServers, simpleNodes)
  }

  /*
   * Write a sourcable file with the sorted list of updated NodeIds in RUDDER_NODE_IDS variable.
   * This file contains:
   * - comments with the generation time
   * - updated policy server / relay
   * - updated normal nodes
   * - all update nodes
   *
   * We keep one generation back in a "${path}.old"
   */
  def writeNodeIdsForHook(path: String, sortedNodeIds: SortedNodeIds, start: DateTime, end: DateTime): Box[Unit] = {
    // format of date in the file
    def date(d: DateTime) = d.toString(ISODateTimeFormat.basicDateTime())
    // how to format a list of ids in the file
    def formatIds(ids: Seq[String]) = '(' + ids.mkString("\n", "\n","\n") + ')'

    def effect(x: => Unit)(msg: String) = {
      try {
        Full(x)
      } catch {
        case NonFatal(ex) => Failure(s"${msg}. Exception was: ${ex.getClass.getSimpleName}: ${ex.getMessage}")
      }
    }

    implicit val openOptions = File.OpenOptions.append
    implicit val charset = StandardCharsets.UTF_8

    val file = File(path)
    val savedOld = File(path+".old")

    for {
      _ <- effect {
             file.parent.createDirectoryIfNotExists(true)
             if(file.exists) {
               file.moveTo(savedOld)(File.CopyOptions(overwrite = true))
             }
           }(s"Can not move previous updated node IDs file to '${savedOld.pathAsString}'")
      _ <- effect {
            // header
            file.writeText(s"# This file contains IDs of nodes updated by policy generation started at '${date(start)}' ended at '${date(end)}'\n\n")
            // policy servers
            file.writeText(s"\nRUDDER_UPDATED_POLICY_SERVER_IDS=${formatIds(sortedNodeIds.servers)}\n")
            file.writeText(s"\nRUDDER_UPDATED_NODE_IDS=${formatIds(sortedNodeIds.nodes)}\n")
            file.writeText(s"\nRUDDER_NODE_IDS=${formatIds(sortedNodeIds.servers ++ sortedNodeIds.nodes)}\n")
           }(s"Can not write updated node IDs file '${file.pathAsString}'")
    } yield ()
  }


  /*
   * Post generation hooks
   */
  override def runPostHooks(
      generationTime    : DateTime
    , endTime           : DateTime
    , updatedNodeConfigs: Map[NodeId, NodeConfiguration]
    , systemEnv         : HookEnvPairs
    , nodeIdsPath       : String
  ): Box[Unit] = {
    val sortedNodeIds = getSortedNodeIds(updatedNodeConfigs)
    for {
      written               <- writeNodeIdsForHook(nodeIdsPath, sortedNodeIds, generationTime, endTime)
      postHooks             <- RunHooks.getHooks(HOOKS_D + "/policy-generation-finished", HOOKS_IGNORE_SUFFIXES)
      // we want to sort node with root first, then relay, then other nodes for hooks
      updatedNodeIds        =  updatedNodeConfigs.toList.map { case (k, v) =>
                                 val id = v.nodeInfo.id
                                 (
                                   id
                                 , NodePriority(updatedNodeConfigs(id).nodeInfo)
                                 )
                               }.sortBy( _._2 ).map( _._1 )
      defaultEnvParams      =  (  ("RUDDER_GENERATION_DATETIME", generationTime.toString())
                               :: ("RUDDER_END_GENERATION_DATETIME", endTime.toString) //what is the most alike a end time
                               :: ("RUDDER_NODE_IDS_PATH", nodeIdsPath)
                               :: ("RUDDER_NUMBER_NODES_UPDATED", updatedNodeIds.size.toString)
                               :: ("RUDDER_ROOT_POLICY_SERVER_UPDATED", if(updatedNodeIds.contains("root")) "0" else "1" )
                               :: Nil )
      envParams             =  getNodeIdsEnv(postGenerationHookCompabilityMode, postHooks, sortedNodeIds) match {
                                 case None    => defaultEnvParams
                                 case Some(p) => p :: defaultEnvParams
                               }
      _                     <- RunHooks.syncRun(
                                   postHooks
                                 , HookEnvPairs.build(envParams:_*)
                                 , systemEnv
                               )

    } yield ()
  }

<<<<<<< HEAD
}


trait PromiseGeneration_NodeCertificates extends PromiseGenerationService {

  def allNodeCertificatesPemFile: File
  def writeNodeCertificatesPem: WriteNodeCertificatesPem

  override def writeCertificatesPem(allNodeInfos: Map[NodeId, NodeInfo]): Unit = {
    writeNodeCertificatesPem.writeCerticatesAsync(allNodeCertificatesPemFile, allNodeInfos)
  }
=======

  /*
   * Write a sourcable file with the sorted list of updated NodeIds in RUDDER_NODE_IDS variable.
   * This file contains:
   * - comments with the generation time
   * - updated policy server / relay
   * - updated normal nodes
   * - all update nodes
   *
   * We keep one generation back in a "${path}.old"
   */
  def writeErrorMessageForHook(path: String, error: String, start: DateTime, end: DateTime): Box[Unit] = {
    // format of date in the file
    def date(d: DateTime) = d.toString(ISODateTimeFormat.basicDateTime())

    def effect(x: => Unit)(msg: String) = {
      try {
        Full(x)
      } catch {
        case NonFatal(ex) => Failure(s"${msg}. Exception was: ${ex.getClass.getSimpleName}: ${ex.getMessage}")
      }
    }

    implicit val openOptions = File.OpenOptions.append
    implicit val charset = StandardCharsets.UTF_8

    val file = File(path)
    val savedOld = File(path+".old")

    for {
      _ <- effect {
             file.parent.createDirectoryIfNotExists(true)
             if(file.exists) {
               file.moveTo(savedOld, true)
             }
           }(s"Can not move previous updated node IDs file to '${savedOld.pathAsString}'")
      _ <- effect {
            // header
            file.writeText(s"# This file contains error message for the failed policy generation started at '${date(start)}' ended at '${date(end)}'\n\n")
            file.writeText(error)
           }(s"Can not write error message file '${file.pathAsString}'")
    } yield ()
  }

  /*
   * Post generation hooks
   */
  override def runFailureHooks(
      generationTime    : DateTime
    , endTime           : DateTime
    , systemEnv         : HookEnvPairs
    , errorMessage      : String
    , errorMessagePath  : String
  ): Box[Unit] = {
    for {
      written        <- writeErrorMessageForHook(errorMessagePath, errorMessage, generationTime, endTime)
      failureHooks   <- RunHooks.getHooks(HOOKS_D + "/policy-generation-failed", HOOKS_IGNORE_SUFFIXES)
      // we want to sort node with root first, then relay, then other nodes for hooks
      envParams      =  (  ("RUDDER_GENERATION_DATETIME", generationTime.toString())
                            :: ("RUDDER_END_GENERATION_DATETIME", endTime.toString) //what is the most alike a end time
                            :: ("RUDDER_ERROR_MESSAGE_PATH", errorMessagePath)
                            :: Nil )
      _              <- RunHooks.syncRun(
                            failureHooks
                          , HookEnvPairs.build(envParams:_*)
                          , systemEnv
                        )
    } yield ()
  }

>>>>>>> 386d768f
}<|MERGE_RESOLUTION|>--- conflicted
+++ resolved
@@ -359,10 +359,6 @@
     } yield {
       result
     }
-<<<<<<< HEAD
-    val completion = if(result.isDefined) "succeeded in" else "failed after"
-    PolicyLogger.info(s"Policy generation ${completion}: %10s".format(periodFormatter.print(new Period(System.currentTimeMillis - initialTime))))
-=======
     // if result is a failure, execute policy generation failure hooks
     result match {
       case f: Failure =>
@@ -377,8 +373,8 @@
         PolicyLogger.debug(s"Generation-failure hooks ran in ${timeRunFailureGenHooks} ms")
       case _ => //
     }
-    PolicyLogger.info("Policy generation completed in: %10s".format(periodFormatter.print(new Period(System.currentTimeMillis - initialTime))))
->>>>>>> 386d768f
+    val completion = if(result.isDefined) "succeeded in" else "failed after"
+    PolicyLogger.info(s"Policy generation ${completion}: %10s".format(periodFormatter.print(new Period(System.currentTimeMillis - initialTime))))
     result
   }
   private[this] val periodFormatter = {
@@ -633,11 +629,8 @@
   , override val HOOKS_IGNORE_SUFFIXES: List[String]
   , override val UPDATED_NODE_IDS_PATH: String
   , override val postGenerationHookCompabilityMode: Option[Boolean]
-<<<<<<< HEAD
+  , override val GENERATION_FAILURE_MSG_PATH: String
   , override val allNodeCertificatesPemFile: File
-=======
-  , override val GENERATION_FAILURE_MSG_PATH: String
->>>>>>> 386d768f
 ) extends PromiseGenerationService with
   PromiseGeneration_performeIO with
   PromiseGeneration_NodeCertificates with
@@ -1535,19 +1528,6 @@
     } yield ()
   }
 
-<<<<<<< HEAD
-}
-
-
-trait PromiseGeneration_NodeCertificates extends PromiseGenerationService {
-
-  def allNodeCertificatesPemFile: File
-  def writeNodeCertificatesPem: WriteNodeCertificatesPem
-
-  override def writeCertificatesPem(allNodeInfos: Map[NodeId, NodeInfo]): Unit = {
-    writeNodeCertificatesPem.writeCerticatesAsync(allNodeCertificatesPemFile, allNodeInfos)
-  }
-=======
 
   /*
    * Write a sourcable file with the sorted list of updated NodeIds in RUDDER_NODE_IDS variable.
@@ -1618,5 +1598,15 @@
     } yield ()
   }
 
->>>>>>> 386d768f
+}
+
+
+trait PromiseGeneration_NodeCertificates extends PromiseGenerationService {
+
+  def allNodeCertificatesPemFile: File
+  def writeNodeCertificatesPem: WriteNodeCertificatesPem
+
+  override def writeCertificatesPem(allNodeInfos: Map[NodeId, NodeInfo]): Unit = {
+    writeNodeCertificatesPem.writeCerticatesAsync(allNodeCertificatesPemFile, allNodeInfos)
+  }
 }