/*
*************************************************************************************
* Copyright 2016 Normation SAS
*************************************************************************************
*
* This file is part of Rudder.
*
* Rudder is free software: you can redistribute it and/or modify
* it under the terms of the GNU General Public License as published by
* the Free Software Foundation, either version 3 of the License, or
* (at your option) any later version.
*
* In accordance with the terms of section 7 (7. Additional Terms.) of
* the GNU General Public License version 3, the copyright holders add
* the following Additional permissions:
* Notwithstanding to the terms of section 5 (5. Conveying Modified Source
* Versions) and 6 (6. Conveying Non-Source Forms.) of the GNU General
* Public License version 3, when you create a Related Module, this
* Related Module is not considered as a part of the work and may be
* distributed under the license agreement of your choice.
* A "Related Module" means a set of sources files including their
* documentation that, without modification of the Source Code, enables
* supplementary functions or services in addition to those offered by
* the Software.
*
* Rudder is distributed in the hope that it will be useful,
* but WITHOUT ANY WARRANTY; without even the implied warranty of
* MERCHANTABILITY or FITNESS FOR A PARTICULAR PURPOSE.  See the
* GNU General Public License for more details.
*
* You should have received a copy of the GNU General Public License
* along with Rudder.  If not, see <http://www.gnu.org/licenses/>.

*
*************************************************************************************
*/

package com.normation.rudder.services.quicksearch

import java.util.regex.Pattern

import com.normation.inventory.ldap.core.InventoryDit
import com.normation.inventory.ldap.core.LDAPConstants._
import com.normation.ldap.sdk.BuildFilter._
import com.normation.ldap.sdk.LDAPConnectionProvider
import com.normation.ldap.sdk.LDAPEntry
import com.normation.ldap.sdk.RoLDAPConnection
import com.normation.ldap.sdk.Sub
import com.normation.rudder.domain.NodeDit
import com.normation.rudder.domain.RudderDit
import com.normation.rudder.domain.RudderLDAPConstants._
import com.normation.rudder.repository.RoDirectiveRepository
import com.unboundid.ldap.sdk.Filter
import net.liftweb.common.Box
import net.liftweb.common.Full
import com.normation.ldap.sdk.LDAPBoolean
import com.unboundid.ldap.sdk.Attribute
import com.normation.rudder.domain.policies.Tag
import com.normation.rudder.domain.policies.TagName
import com.normation.rudder.domain.policies.TagValue
import com.normation.rudder.repository.json.DataExtractor.CompleteJson
import com.normation.rudder.services.nodes.NodeInfoService

import scala.util.control.NonFatal
import net.liftweb.common.Loggable

import com.normation.box._
import com.normation.errors._

/**
 * Correctly quote a token
 */
object QSPattern {

  def apply(token: String) = s"""(?iums).*${Pattern.quote(token)}.*""".r.pattern
}

/**
 * This file contains the differents possible implementation of
 * quick search backends.
 *
 * Backend are able to transform a query in a set of
 * quicksearch results.
 *
 * For now, we have one for directive, and a different one
 * of everything else.
 */

object QSDirectiveBackend extends Loggable {
  import com.normation.rudder.repository.FullActiveTechnique
  import com.normation.rudder.domain.policies.Directive
  import QSObject.{Directive => QSDirective }
  import QSAttribute.{ DirectiveId => QSDirectiveId, _ }
  import QuickSearchResultId.QRDirectiveId

  /*
   * The filter that allows to know if a couple (activeTechnique, directive) match
   * the expected query
   */

  /**
   * Lookup directives
   */
  def search(query: Query)(implicit repo: RoDirectiveRepository): Box[Set[QuickSearchResult]] = {

    // only search if query is on Directives and attributes contains
    // DirectiveId, DirectiveVarName, DirectiveVarValue, TechniqueName, TechniqueVersion

    val attributes: Set[QSAttribute] = query.attributes.intersect(QSObject.Directive.attributes)

    if(query.objectClass.contains(QSDirective) && attributes.nonEmpty) {
      for {
        directiveLib <- repo.getFullDirectiveLibrary.toBox
      } yield {
        (for {
          (at, dir) <- directiveLib.allDirectives.values
                       if(!at.isSystem && !dir.isSystem)
          attribute <- attributes
        } yield {
          attribute.find(at, dir, query.userToken)
        }).flatten.toSet
      }
    } else {
      Full(Set())
    }
  }

  implicit class QSAttributeFilter(val a: QSAttribute) extends AnyVal {

    private[this] def toMatch(at: FullActiveTechnique, dir: Directive): Option[Set[(String,String)]] = {

      val enableToken  = Set("true" , "enable" , "enabled" , "isenable" , "isenabled" )
      val disableToken = Set("false", "disable", "disabled", "isdisable", "isdisabled")

      def isEnabled =
        (if(at.isEnabled ) enableToken.map(t => (t, "Technique is enabled")) else disableToken.map(t => (t, "Technique is disabled"))) ++
        (if(dir.isEnabled) enableToken.map(t => (t, "Directive is enabled")) else disableToken.map(t => (t, "Directive is disabled")))

      /*
       * A set of value to check against / value to return to the user
       */
      a match {
        case QSDirectiveId     => Some(Set((dir.id.value,dir.id.value)))
        case DirectiveVarName  => Some(dir.parameters.flatMap(param => param._2.map(value => (param._1, param._1+":"+ value))).toSet)
        case DirectiveVarValue => Some(dir.parameters.flatMap(param => param._2.map(value => (value, param._1+":"+ value))).toSet)
        case TechniqueName     => Some(at.techniques.map { case (_,t) => (t.name, t.name) }.toSet)
        case TechniqueId       => Some(Set((at.techniqueName.toString,at.techniqueName.toString)))
        case TechniqueVersion  => Some(Set((dir.techniqueVersion.toString,dir.techniqueVersion.toString)))
        case Description       => Some(Set((dir.shortDescription,dir.shortDescription), (dir.longDescription,dir.longDescription)))
        case LongDescription   => Some(Set((dir.longDescription,dir.longDescription)))
        case Name              => Some(Set((dir.name,dir.name)))
        case IsEnabled         => Some(isEnabled)
        case Tags              => Some(dir.tags.map{ case Tag(TagName(k),TagValue(v)) => (s"$k=$v", s"$k=$v") }.toSet )
        case TagKeys           => Some(dir.tags.map{ case Tag(TagName(k),_) => (k, k) }.toSet )
        case TagValues         => Some(dir.tags.map{ case Tag(_,TagValue(v)) => (v, v) }.toSet )
        case NodeId            => None
        case Fqdn              => None
        case OsType            => None
        case OsName            => None
        case OsVersion         => None
        case OsFullName        => None
        case OsKernelVersion   => None
        case OsServicePack     => None
        case Arch              => None
        case Ram               => None
        case IpAddresses       => None
        case PolicyServerId    => None
        case Properties        => None
        case CustomProperties  => None
        case NodeState         => None
        case RudderRoles       => None
        case GroupId           => None
        case IsDynamic         => None
        case ParameterName     => None
        case ParameterValue    => None
        case RuleId            => None
        case DirectiveIds      => None
        case Targets           => None
      }
    }

    def find(at: FullActiveTechnique, dir: Directive, token: String): Option[QuickSearchResult] = {
      toMatch(at,dir).flatMap { set => set.collectFirst {
        case (s,value) if QSPattern(token).matcher(s).matches =>
          QuickSearchResult(
              QRDirectiveId(dir.id.value)
            , dir.name
            , Some(a)
            , value
          )
        }
      }
    }
  }
}

/**
 * The whole LDAP backend logic: look for Nodes, NodeGroups, Parameters, Rules,
 * but not Directives.
 */
object QSLdapBackend {
  import QSAttribute._
  import QSObject._

  /**
   * The actual search logic, everything else is just glue to make it works.
   */
  def search(query: Query)(implicit
      ldap        : LDAPConnectionProvider[RoLDAPConnection]
    , inventoryDit: InventoryDit
    , nodeDit     : NodeDit
    , rudderDit   : RudderDit
    , nodeInfos   : NodeInfoService
  ): Box[Seq[QuickSearchResult]] = {
    //the filter for attribute and for attributes must be non empty, else return nothing
    val ocFilter   = query.objectClass.map( _.filter ).flatten.toSeq
    val attrFilter = query.attributes.map( _.filter(query.userToken) ).flatten.toSeq
    val filter = AND(
        OR(ocFilter: _*)
      , OR(attrFilter: _*)
    )
    // the ldap query part. It should be in a box, but the person who implemented ldap backend was
    // not really strict on the semantic
    // the second group is always needed (displayed name, id+test system)
    val returnedAttributes = (query.attributes.map( _.ldapName).toSeq ++ Seq(A_OC, A_HOSTNAME, A_NAME, A_UUID, A_PARAMETER_NAME, A_IS_SYSTEM)).distinct

    for {
      connection  <- ldap
<<<<<<< HEAD
      nodes       <- nodeInfos.getAll().map(_.keySet.map(_.value)).toIO
      entries     <- connection.search(nodeDit.BASE_DN, Sub, filter, returnedAttributes:_*)
=======
      nodeIds     <- nodeInfos.getAll().map(_.keySet.map(_.value))
>>>>>>> 80a655ee
    } yield {

      if(ocFilter.isEmpty || attrFilter.isEmpty) { // nothing to search for in that backend
        Seq()
      } else {

        //here, we must merge "nodes" so that we don't report in log two times too many results,
        //and we get node always with a hostname
        val (nodes, others) = entries.partition { x => x.isA(OC_NODE) || x.isA(OC_RUDDER_NODE) }
        // merge node attribute for node entries with same node id
        val merged = nodes.groupBy( _.value_!(A_NODE_UUID)).filter(e => nodeIds.contains(e._1)).map { case (_, samenodes) =>
          samenodes.reduce[LDAPEntry] { case (n1, n2) =>
            n2.attributes.foreach( a => n1 += a)
            n1
          }
        }

        // transformat LDAPEntries to quicksearch results, keeping only the attribute
        // that matches the query on the result and no system entries but nodes.
        // Also, only keep nodes that exists.
        (others ++ merged).flatMap( _.toResult(query))
      }
    }
  }.toBox

  /**
   * Mapping between attribute and their ldap name
   */
  private[this] val attributeNameMapping: Map[QSAttribute, String] = {
     val m: Map[QSAttribute, String] = Map(
        Name              -> A_NAME
      , Description       -> A_DESCRIPTION
      , LongDescription   -> A_LONG_DESCRIPTION
      , IsEnabled         -> A_IS_ENABLED
      , NodeId            -> A_NODE_UUID
      , Fqdn              -> A_HOSTNAME
      , OsType            -> A_OC
      , OsName            -> A_OS_NAME
      , OsVersion         -> A_OS_VERSION
      , OsFullName        -> A_OS_FULL_NAME
      , OsKernelVersion   -> A_OS_KERNEL_VERSION
      , OsServicePack     -> A_OS_SERVICE_PACK
      , Arch              -> A_ARCH
      , Ram               -> A_OS_RAM
      , IpAddresses       -> A_LIST_OF_IP
      , PolicyServerId    -> A_POLICY_SERVER_UUID
      , Properties        -> A_NODE_PROPERTY
      , CustomProperties  -> A_CUSTOM_PROPERTY
      , NodeState         -> A_STATE
      , RudderRoles       -> A_SERVER_ROLE
      , GroupId           -> A_NODE_GROUP_UUID
      , IsDynamic         -> A_IS_DYNAMIC
      , DirectiveId       -> ""
      , DirectiveVarName  -> ""
      , DirectiveVarValue -> ""
      , TechniqueId       -> ""
      , TechniqueName     -> ""
      , TechniqueVersion  -> ""
      , ParameterName     -> A_PARAMETER_NAME
      , ParameterValue    -> A_PARAMETER_VALUE
      , RuleId            -> A_RULE_UUID
      , DirectiveIds      -> A_DIRECTIVE_UUID
      , Targets           -> A_RULE_TARGET
      , Tags              -> A_SERIALIZED_TAGS
      , TagKeys           -> A_SERIALIZED_TAGS
      , TagValues         -> A_SERIALIZED_TAGS
    )

    if(m.size != QSAttribute.all.size) {
      throw new IllegalArgumentException("Be carefull, it seems that the list of attributes in QSAttribute was modified, but not the list of name mapping" +
          s"Please check for '${(m.keySet.diff(QSAttribute.all)++QSAttribute.all.diff(m.keySet)).mkString("', '")}'"
      )
    }
    m
  }

  implicit class QSAttributeLdapName(val a: QSAttribute) extends AnyVal {
    def ldapName(): String = attributeNameMapping(a)
  }

  /**
   * Mapping between attributes and their filter in the backend
   */
  object QSAttributeLdapFilter {
    //
    val NODE_POSTFIX = "Node"

    //the list of value to avoid in OC for matching
    val ocRudderTypes = Set("top", OC_RUDDER_NODE, OC_POLICY_SERVER_NODE, OC_NODE
                            , OC_RULE, OC_PARAMETER, OC_RUDDER_NODE_GROUP)

    // Find a substring in a LDAP attribute, i.e 'token' becomes "*token*"
    def sub(a: QSAttribute, token: String) = Some(SUB(a.ldapName, null, Array(token), null ))

    //use val to compile only one time these patterns
    val boolEnablePattern = {
      List("true", "enable", "enabled", "isenabled").map(QSPattern.apply)
    }

    //use val to compile only one time these patterns
    val boolDisablePattern = {
      List("false", "disable", "disabled", "isdisabled").map(QSPattern.apply)
    }

    val boolDynamicPattern = {
      List("true", "dynamic", "isdynamic").map(QSPattern.apply)
    }

    //use val to compile only one time these patterns
    val boolStaticPattern = {
      List("false", "static", "isstatic").map(QSPattern.apply)
    }

    trait Matcher {
      val isTrue :  String => Boolean
      val isFalse: String => Boolean
    }

    object MatchEnable extends Matcher {
        val isTrue  = (token: String) => boolEnablePattern.exists(_.matcher(token).matches)
        val isFalse = (token: String) => boolDisablePattern.exists(_.matcher(token).matches)
    }

    object MatchDynamic extends Matcher {
        val isTrue  = (token: String) => boolDynamicPattern.exists(_.matcher(token).matches)
        val isFalse = (token: String) => boolStaticPattern.exists(_.matcher(token).matches)
    }

    def bool(matcher: Matcher, a: QSAttribute, token: String) = {
      if(matcher.isTrue(token)) {
        Some(EQ(a.ldapName, LDAPBoolean(true ).toLDAPString))
      } else if(matcher.isFalse(token)) {
        Some(EQ(a.ldapName, LDAPBoolean(false).toLDAPString))
      } else {
        None
      }
    }
  }

  implicit class QSAttributeLdapFilter(val a: QSAttribute) extends AnyVal {
    import QSAttributeLdapFilter._

    def filter(token: String): Option[Filter] = {
      a match {
        case Name              => sub(a, token)
        case Description       => sub(a, token)
        case LongDescription   => sub(a, token)
        case NodeId            => sub(a, token)
        case Fqdn              => sub(a, token)
        case OsType            => Some(EQ(a.ldapName, token+NODE_POSTFIX)) // // objectClass=linuxNode, and only EQ is supported
        case OsName            => sub(a, token)
        case OsVersion         => sub(a, token)
        case OsFullName        => sub(a, token)
        case OsKernelVersion   => sub(a, token)
        case OsServicePack     => sub(a, token)
        case Arch              => sub(a, token)
        case Ram               => Some(EQ(a.ldapName, token)) //int doesn't have substring match - and its in kb :/
        case IpAddresses       => Some(EQ(a.ldapName, token)) //ipHostNumber doesn't have substring match :/
        case PolicyServerId    => sub(a, token)
        case Properties        => sub(a, token)
        case CustomProperties  => sub(a, token)
        case NodeState         => sub(a, token)
        case RudderRoles       => sub(a, token)
        case GroupId           => sub(a, token)
        case IsEnabled         => bool(MatchEnable, a, token)
        case IsDynamic         => bool(MatchDynamic, a, token)
        case DirectiveId       => None
        case DirectiveVarName  => None
        case DirectiveVarValue => None
        case TechniqueName     => None
        case TechniqueId       => None
        case TechniqueVersion  => None
        case ParameterName     => sub(a, token)
        case ParameterValue    => sub(a, token)
        case RuleId            => sub(a, token)
        case DirectiveIds      => sub(a, token)
        case Targets           => sub(a, token)
        case Tags              => sub(a, token)
        case TagKeys           => sub(a, token)
        case TagValues         => sub(a, token)
      }
    }
  }

  /**
   * How to find the actual value to display from a token for
   * an attribute.
   * The transformation may fail (option = none).
   */
  implicit class LdapAttributeValueTransform(val a: QSAttribute) extends AnyVal {

    def transform(pattern: Pattern, value: String): Option[String] = {

      def parseTag(value : String, matcher : Tag => Boolean, transform :Tag => String )= {
        import net.liftweb.json.parse
          try {
            val json = parse(value)
            CompleteJson.extractTags(json) match {
              case Full(tags) => tags.tags.collectFirst { case t if matcher(t) => transform(t) }
              case _          => None
            }
          } catch {
            case NonFatal(ex) => None
          }
      }

      a match {
        case Tags =>
          def matcher(t : Tag) = pattern.matcher(t.name.value).matches || pattern.matcher(t.value.value).matches
          def transform(tag : Tag) = s"${tag.name.value}=${tag.value.value}"
          parseTag(value,matcher,transform)
        case TagKeys =>
          def matcher(t : Tag) = pattern.matcher(t.name.value).matches
          def transform(tag : Tag) = tag.name.value
          parseTag(value,matcher,transform)
        case TagValues =>
          def matcher(t : Tag) = pattern.matcher(t.value.value).matches
          def transform(tag : Tag) = tag.value.value
          parseTag(value,matcher,transform)

        //main case: no more transformation
        case _                 => Some(value)
      }
    }
  }

  /**
   * Build LDAP filter for a QSObject
   */
  final implicit class QSObjectLDAPFilter(obj: QSObject)(implicit inventoryDit: InventoryDit, nodeDit: NodeDit, rudderDit: RudderDit) {

    def filter() = obj match {
      case Common    => Nil
      case Node      => (  AND(IS(OC_NODE)             , Filter.create(s"entryDN:dnOneLevelMatch:=${ inventoryDit.NODES.dn.toString      }"))
                        :: AND(IS(OC_RUDDER_NODE)      , Filter.create(s"entryDN:dnOneLevelMatch:=${ nodeDit.     NODES.dn.toString      }")) :: Nil )
      case Group     =>    AND(IS(OC_RUDDER_NODE_GROUP), Filter.create(s"entryDN:dnSubtreeMatch:=${  rudderDit.   GROUP.dn.toString      }")) :: Nil
      case Directive =>    Nil
      case Parameter =>    AND(IS(OC_PARAMETER        ), Filter.create(s"entryDN:dnOneLevelMatch:=${ rudderDit.   PARAMETERS.dn.toString }")) :: Nil
      case Rule      =>    AND(IS(OC_RULE)             , Filter.create(s"entryDN:dnSubtreeMatch:=${  rudderDit.   RULES.dn.toString      }")) :: Nil
    }
  }

  /**
   * correctly transform entry to a result, putting what is needed in type and description
   */
  final implicit class EntryToSearchResult(val e: LDAPEntry) {
    import QuickSearchResultId._
    import QSAttributeLdapFilter._

    def toResult(query : Query): Option[QuickSearchResult] = {
      def getId(e: LDAPEntry): Option[QuickSearchResultId] = {
        if       (e.isA(OC_NODE             )) { e(A_NODE_UUID      ).map( QRNodeId      )
        } else if(e.isA(OC_RUDDER_NODE      )) { e(A_NODE_UUID      ).map( QRNodeId      )
        } else if(e.isA(OC_RULE             )) { e(A_RULE_UUID      ).map( QRRuleId      )
        } else if(e.isA(OC_RUDDER_NODE_GROUP)) { e(A_NODE_GROUP_UUID).map( QRGroupId     )
        } else if(e.isA(OC_PARAMETER        )) { e(A_PARAMETER_NAME ).map( QRParameterId )
        //no directive
        } else { None
        }
      }

      val pattern = QSPattern(query.userToken)

      /*
       * Depending of the attribute type, we must use a different
       * match methods.
       * Returns Option[(attribute name, matching value)]
       */
      def matchValue(a: Attribute): Option[(String, String)] = {

        //test a matcher against values
        def findValue(values: Array[String], test: String => Boolean): Option[(String, String)] = {
          values.find(test).map(v => (a.getName, v))
        }
        //test a list of pattern matcher against values
        def testAndFindValue(testers: List[String => Boolean]): Option[(String, String)] = {
          testers.find(f => f(query.userToken)).flatMap(findValue(a.getValues, _))
        }

        if(a.getName == A_OC) {
          //here we must just avoid "top" and "kind" object class
          //and also remove the "node" part for "linuxNode", etc
          val values = a.getValues.flatMap(s =>
            if(ocRudderTypes.contains(s)) None else Some(s.replace(NODE_POSTFIX, ""))
          )
          findValue(values, s => pattern.matcher(s).matches)
        } else if(a.getName == A_IS_ENABLED) { // boolean "isEnabled"
          //we must be sure that it is the same matcher that maches the token and the
          //value, else we get a value for "disable" when ENABLE="true"
          testAndFindValue(MatchEnable.isTrue :: MatchEnable.isFalse :: Nil)
        } else if(a.getName == A_IS_DYNAMIC) { // boolean "isDynamic"
          testAndFindValue(MatchDynamic.isTrue :: MatchDynamic.isFalse :: Nil)
        } else {
          findValue(a.getValues, s => pattern.matcher(s).matches)
        }
      }

      def isNodeOrNotSystem(e: LDAPEntry): Boolean = {
        //if isSystem is absent, then the object is not system
        val isSystem = e.getAsBoolean(A_IS_SYSTEM).getOrElse(false)

        if(isSystem && (e.isA(OC_RULE) || e.isA(OC_RUDDER_NODE_GROUP) || e.isA(OC_PARAMETER))) false
        else true
      }

      // get the attribute value matching patterns
      // if several, take only one at random. If none, that's strange, reject entry
      // also, don't look in objectClass to find the pattern
      for {
        (attr, desc) <- e.attributes.foldLeft(Option.empty[(QSAttribute, String)]) { (current, next) => (current, next ) match {
                          case (Some(x), _) => Some(x)
                          case (None   , a) =>
                            for {
                              (attr, value) <- matchValue(a)

                              attribute     <- query.attributes.find { attributeNameMapping(_) == attr }
                              trans         <- attribute.transform(pattern, value)
                            } yield {
                              (attribute, trans)
                            }
                        } }
        id           <- getId(e)
       if(isNodeOrNotSystem(e))
      } yield {
        //prefer hostname for nodes
        val name = e(A_HOSTNAME).orElse(e(A_NAME)).getOrElse(id.value)
        QuickSearchResult(id, name, Some(attr), desc)
      }
    }
  }
}<|MERGE_RESOLUTION|>--- conflicted
+++ resolved
@@ -226,12 +226,8 @@
 
     for {
       connection  <- ldap
-<<<<<<< HEAD
-      nodes       <- nodeInfos.getAll().map(_.keySet.map(_.value)).toIO
+      nodeIds     <- nodeInfos.getAll().map(_.keySet.map(_.value)).toIO
       entries     <- connection.search(nodeDit.BASE_DN, Sub, filter, returnedAttributes:_*)
-=======
-      nodeIds     <- nodeInfos.getAll().map(_.keySet.map(_.value))
->>>>>>> 80a655ee
     } yield {
 
       if(ocFilter.isEmpty || attrFilter.isEmpty) { // nothing to search for in that backend
