--- conflicted
+++ resolved
@@ -51,7 +51,6 @@
   }
 }
 
-<<<<<<< HEAD
 object PolicyLoggerPure extends NamedZioLogger {
   override def loggerName  = "policy.generation"
 
@@ -63,10 +62,8 @@
 
 object GitArchiveLogger extends NamedZioLogger {
   override def loggerName: String = "git-policy-archive"
-=======
 }
 
 object ComplianceLogger extends Logger {
   override protected def _logger = LoggerFactory.getLogger("compliance")
->>>>>>> 8cf57f1c
 }