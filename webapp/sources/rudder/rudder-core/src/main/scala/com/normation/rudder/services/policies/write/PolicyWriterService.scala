/*
*************************************************************************************
* Copyright 2011 Normation SAS
*************************************************************************************
*
* This file is part of Rudder.
*
* Rudder is free software: you can redistribute it and/or modify
* it under the terms of the GNU General Public License as published by
* the Free Software Foundation, either version 3 of the License, or
* (at your option) any later version.
*
* In accordance with the terms of section 7 (7. Additional Terms.) of
* the GNU General Public License version 3, the copyright holders add
* the following Additional permissions:
* Notwithstanding to the terms of section 5 (5. Conveying Modified Source
* Versions) and 6 (6. Conveying Non-Source Forms.) of the GNU General
* Public License version 3, when you create a Related Module, this
* Related Module is not considered as a part of the work and may be
* distributed under the license agreement of your choice.
* A "Related Module" means a set of sources files including their
* documentation that, without modification of the Source Code, enables
* supplementary functions or services in addition to those offered by
* the Software.
*
* Rudder is distributed in the hope that it will be useful,
* but WITHOUT ANY WARRANTY; without even the implied warranty of
* MERCHANTABILITY or FITNESS FOR A PARTICULAR PURPOSE.  See the
* GNU General Public License for more details.
*
* You should have received a copy of the GNU General Public License
* along with Rudder.  If not, see <http://www.gnu.org/licenses/>.

*
*************************************************************************************
*/

package com.normation.rudder.services.policies.write

import com.normation.cfclerk.domain.TechniqueFile
import com.normation.cfclerk.domain.TechniqueId
import com.normation.cfclerk.domain.TechniqueResourceId
import com.normation.cfclerk.domain.TechniqueTemplate
import com.normation.cfclerk.services.TechniqueRepository
import com.normation.inventory.domain.AgentType
import com.normation.inventory.domain.AgentType.CfeEnterprise
import com.normation.inventory.domain.NodeId
import com.normation.rudder.domain.Constants
import com.normation.rudder.domain.licenses.CfeEnterpriseLicense
import com.normation.rudder.domain.nodes.NodeProperty
import com.normation.rudder.domain.policies.GlobalPolicyMode
import com.normation.rudder.domain.reports.NodeConfigId
import com.normation.rudder.hooks.HookEnvPairs
import com.normation.rudder.hooks.HooksLogger
import com.normation.rudder.hooks.RunHooks
import com.normation.rudder.services.policies.nodeconfig.NodeConfigurationLogger
import com.normation.templates.FillTemplatesService
import com.normation.templates.STVariable
import com.normation.utils.Control._
import java.io.File
import java.io.IOException

import net.liftweb.common._
import net.liftweb.json.JsonAST
import net.liftweb.json.JsonAST.JValue
import net.liftweb.util.Helpers.tryo
import org.apache.commons.io.FileUtils
import org.apache.commons.io.FilenameUtils
import org.apache.commons.io.IOUtils
import org.joda.time.DateTime

import scala.util.{Failure => FailTry}
import scala.util.Success
import scala.util.Try
import com.normation.cfclerk.domain.SystemVariable
import com.normation.cfclerk.domain.Variable
import com.normation.rudder.services.policies.NodeConfiguration
import com.normation.rudder.services.policies.ParameterEntry
import com.normation.rudder.services.policies.PolicyId
import com.normation.rudder.services.policies.Policy
import java.nio.charset.StandardCharsets
import java.util.concurrent.TimeUnit

import com.normation.rudder.domain.logger.PolicyLogger
import com.normation.rudder.hooks.HookReturnCode
<<<<<<< HEAD
import scalaz.zio._
import scalaz.zio.syntax._
import com.normation.errors._
import com.normation.box._
import com.normation.zio._
import scalaz.zio.blocking.Blocking
import scalaz.zio.duration.Duration

=======
import com.normation.rudder.services.policies.ParallelSequence
import com.normation.rudder.services.policies.Parallelism
>>>>>>> aaa1d104

/**
 * Write promises for the set of nodes, with the given configs.
 * Requires access to external templates files.
 */
trait PolicyWriterService {

  /**
   * Write templates for node configuration that changed since the last write.
   *
   */
  def writeTemplate(
      rootNodeId    : NodeId
    , nodesToWrite  : Set[NodeId]
    , allNodeConfigs: Map[NodeId, NodeConfiguration]
    , versions      : Map[NodeId, NodeConfigId]
    , allLicenses   : Map[NodeId, CfeEnterpriseLicense]
    , globalPolicyMode: GlobalPolicyMode
    , generationTime  : DateTime
    , parallelism     : Parallelism
  ) : Box[Seq[NodeConfiguration]]
}

class PolicyWriterServiceImpl(
    techniqueRepository       : TechniqueRepository
  , pathComputer              : PathComputer
  , logNodeConfig             : NodeConfigurationLogger
  , prepareTemplate           : PrepareTemplateVariables
  , fillTemplates             : FillTemplatesService
  , writeAllAgentSpecificFiles: WriteAllAgentSpecificFiles
  , HOOKS_D                   : String
  , HOOKS_IGNORE_SUFFIXES     : List[String]
) extends PolicyWriterService with Loggable {

  val newPostfix = ".new"
  val backupPostfix = ".bkp"

  val policyLogger = PolicyLogger

  private[this] def writeNodePropertiesFile (agentNodeConfig: AgentNodeConfiguration) = {

    def generateNodePropertiesJson(properties : Seq[NodeProperty]): JValue = {
      import com.normation.rudder.domain.nodes.JsonSerialisation._
      import net.liftweb.json.JsonDSL._
      ( "properties" -> properties.toDataJson())
    }

    val fileName = Constants.GENERATED_PROPERTY_FILE
    val path = Constants.GENERATED_PROPERTY_DIR
    val jsonProperties = generateNodePropertiesJson(agentNodeConfig.config.nodeInfo.properties)
    val propertyContent = JsonAST.prettyRender(jsonProperties)
    logger.trace(s"Create node properties file '${agentNodeConfig.paths.newFolder}/${path}/${fileName}'")
    Try {
      val propertyFile = new File ( new File (agentNodeConfig.paths.newFolder, path), fileName)
      FileUtils.writeStringToFile(propertyFile, propertyContent, StandardCharsets.UTF_8)
    } match {
      case FailTry(e) =>
        val message = s"could not write ${fileName} file, cause is: ${e.getMessage}"
        Failure(message)
      case Success(_) =>
        Full(agentNodeConfig)
    }
  }

  private[this] def writeRudderParameterFile(agentNodeConfig: AgentNodeConfiguration) = {
    def generateParametersJson(parameters : Set[ParameterEntry]): JValue = {
      import com.normation.rudder.domain.nodes.JsonSerialisation._
      import net.liftweb.json.JsonDSL._
      ( "parameters" -> parameters.toDataJson())
    }

    val fileName = Constants.GENERATED_PARAMETER_FILE
    val jsonParameters = generateParametersJson(agentNodeConfig.config.parameters.map(x => ParameterEntry(x.name.value, x.value, agentNodeConfig.agentType)))
    val parameterContent = JsonAST.prettyRender(jsonParameters)
    logger.trace(s"Create parameter file '${agentNodeConfig.paths.newFolder}/${fileName}'")
    Try {
      val parameterFile = new File ( new File (agentNodeConfig.paths.newFolder), fileName)
      FileUtils.writeStringToFile(parameterFile, parameterContent, StandardCharsets.UTF_8)
    } match {
      case FailTry(e) =>
        val message = s"could not write ${fileName} file, cause is: ${e.getMessage}"
        Failure(message)
      case Success(_) =>
        Full(agentNodeConfig)
    }
  }

<<<<<<< HEAD
  /*
   * For all the writing part, we want to limit the number of concurrent workers on two aspects:
   * - we want an I/O threadpool, which knows what to do when a thread is blocked for a long time,
   *   and risks thread exaustion
   *   (it can happens, since we have a number of files to write, some maybe big)
   * - we want to limit the total number of concurrent execution to avoid blowming up the number
   *   of open files, concurrent hooks, etc. This is not directly linked to the number of CPU,
   *   but clearly there is no point having a pool of 4 threads for 1000 nodes which will
   *   fork 1000 times for hooks - even if there is 4 threads used for that.
   *
   * That means that we want something looking like a sequencePar interface, but with:
   * - a common thread pool, i/o oriented
   * - a common max numbers of concurrent tasks.
   *   I believe it should be common to all steps because it's mostly on the same machine - but
   *   for now, that doesn't really matter, since each step is bloking (ie wait before next).
   *   A parallelism around the thread pool sizing (by default, number of CPU) seems ok.
   *
   * here, f must not throws execption.
   *
   */
  def parrallelSequence[U,T](seq: Seq[U])(f:U => Box[T])(implicit timeout: Duration, maxParallelism: Long): Box[Seq[T]] = {
    ZIO.accessM[Blocking]{ b =>
      seq.accumulateParN(maxParallelism)(a => b.blocking.blocking(f(a).toIO))
    }.timeout(timeout).foldM(
      err => err.fail
    , suc => suc match {
        case None      => //timeout
          Accumulated(NonEmptyList.one(Unexpected(s"Execution of computation timed out after '${timeout.asJava.toString}'"))).fail
        case Some(seq) =>
          seq.succeed
      }
    ).provide(ZioRuntime.Environment).toBox
  }

  // a version for Hook with a nicer message accumulation
  def parrallelSequenceNodeHook(seq: Seq[AgentNodeConfiguration])(f: AgentNodeConfiguration => HookReturnCode)(implicit timeout: Duration, maxParallelism: Long): Box[Unit] = {
=======
  // a version for Hook with a nicer message accumulation
  def parallelSequenceNodeHook(seq: Seq[AgentNodeConfiguration])(f: AgentNodeConfiguration => HookReturnCode)(implicit parallelism: Parallelism): Box[Unit] = {

    type RES = Either[(NodeId, HookReturnCode.Error), HookReturnCode.Success]
>>>>>>> aaa1d104

    final case class HookError(nodeId: NodeId, errorCode: HookReturnCode.Error) extends RudderError {
      def limitOut(s: String) = {
        val max = 300
        if(s.size <= max) s else s.substring(0, max-3) + "..."
      }
      val msg = errorCode match {
          // we need to limit sdtout/sdterr lenght
          case HookReturnCode.ScriptError(code, stdout, stderr, msg) => s"${msg} [stdout:${limitOut(stdout)}][stderr:${limitOut(stderr)}]"
          case x                                                     => x.msg
      }
    }

    val prog = seq.accumulateParNELN(maxParallelism){ a =>
      scalaz.zio.Task.effect(f(a)).foldM(
        ex   => HookError(a.config.nodeInfo.id, HookReturnCode.SystemError(ex.getMessage)).fail
      , code => code match {
          case s:HookReturnCode.Success => s.succeed
          case e:HookReturnCode.Error   => HookError(a.config.nodeInfo.id, e).fail
        }
      )
    }

<<<<<<< HEAD
    ZIO.accessM[Blocking](b => b.blocking.blocking(prog.either)).timeout(timeout).provide(ZioRuntime.Environment).runNow match {
      case None            => Failure(s"Hook execution timed out after '${timeout.asJava.toString}'")
      case Some(Right(x))  => Full(())
      case Some(Left(nel)) =>
=======
    ParallelSequence.parallelSequenceGen (seq) (codeToEither(f) _, recover) match {
      case Right(x)  => Full(())
      case Left(nel) =>
>>>>>>> aaa1d104
        // in that case, it is extremely likely that most messages are the same. We group them together
        val nodeErrors = nel.toList.map{ err => (err.nodeId, err.msg) }
        val message = nodeErrors.groupBy( _._2 ).foldLeft("Error when executing hooks:") { case (s, (msg, list)) =>
          s + s"\n ${msg} (for node(s) ${list.map(_._1.value).mkString(";")})"
        }
        Failure(message)
    }
  }

  /**
   * Write templates for node configuration that changed since the last write.
   *
   */
  override def writeTemplate(
      rootNodeId      : NodeId
    , nodesToWrite    : Set[NodeId]
    , allNodeConfigs  : Map[NodeId, NodeConfiguration]
    , versions        : Map[NodeId, NodeConfigId]
    , allLicenses     : Map[NodeId, CfeEnterpriseLicense]
    , globalPolicyMode: GlobalPolicyMode
    , generationTime  : DateTime
    , parallelism     : Parallelism
  ) : Box[Seq[NodeConfiguration]] = {

    val nodeConfigsToWrite     = allNodeConfigs.filterKeys(nodesToWrite.contains(_))
    val interestingNodeConfigs = allNodeConfigs.filterKeys(k => nodeConfigsToWrite.exists{ case(x, _) => x == k }).values.toSeq
    val techniqueIds           = interestingNodeConfigs.flatMap( _.getTechniqueIds ).toSet

    //debug - but don't fails for debugging !
    logNodeConfig.log(nodeConfigsToWrite.values.toSeq) match {
      case eb:EmptyBox =>
        val e = eb ?~! "Error when trying to write node configurations for debugging"
        logger.error(e)
        e.rootExceptionCause.foreach { ex =>
          logger.error("Root exception cause was:", ex)
        }
      case _ => //nothing to do
    }

    /*
     * Here come the general writing process
     *
     * The general algorithm flow as following:
     * - for all nodes, for each of its agent, build path and configuration (both node&agent related)
     * - then, for each node/agent, prepare for each techniques the context variable to use, and the expected reports file to construct
     * - then, actually write things. For a node/agent, write into the ".new" directory:
     *   - for each technique:
     *        - the corresponding promises with templates filled
     *       - other resources files
     *   - the expected reports file
     *   - the bundle file
     * - then, copy the license, if applicable
     * - then, check generated promises and changes file permissions
     * - and finally, move everything to each node rules directory
     */

    //we need to add the current environment variables to the script context
    //plus the script environment variables used as script parameters
    import scala.collection.JavaConverters._
    val systemEnv = HookEnvPairs.build(System.getenv.asScala.toSeq:_*)

<<<<<<< HEAD
    // give a timeout for the whole tasks sufficiently large.
    // Hint: CF-promise taking 2s by node, for 10 000 nodes, on
    // 4 cores => ~85 minutes...
    // It is here mostly as a safeguard for generation which went wrong -
    // we will already have timeout at the thread level for stalling threads.
    implicit val timeout = Duration(2, TimeUnit.HOURS)
    // Max number of thread used in the I/O thread pool for blocking tasks.
    implicit val maxParallelism = {
      //the same logic than the one used for scala pool size is used to keep some consistency
      //by default, use the number of core, or the configured number.
      //see https://github.com/scala/scala/blob/2.12.x/src/library/scala/concurrent/impl/ExecutionContextImpl.scala#L92
      (try System.getProperty("scala.concurrent.context.maxThreads", "x1") catch {
        case e: SecurityException => "x1"
      }) match {
        case s if s.charAt(0) == 'x' => (java.lang.Runtime.getRuntime.availableProcessors * s.substring(1).toDouble).ceil.toLong
        case other => other.toLong
      }
    }
=======
    implicit val p = parallelism
>>>>>>> aaa1d104

    //interpret HookReturnCode as a Box

    val readTemplateTime1 = DateTime.now.getMillis
    for {
      configAndPaths   <- calculatePathsForNodeConfigurations(interestingNodeConfigs, rootNodeId, allNodeConfigs, newPostfix, backupPostfix)
      pathsInfo        =  configAndPaths.map { _.paths }
      templates        <- readTemplateFromFileSystem(techniqueIds)
      resources        <- readResourcesFromFileSystem(techniqueIds)
      // Clearing cache
      _                 = fillTemplates.clearCache
      readTemplateTime2 = DateTime.now.getMillis
      readTemplateDur   = readTemplateTime2 - readTemplateTime1
      _                 = policyLogger.debug(s"Paths computed and templates read in ${readTemplateDur} ms")

      //////////
      // nothing agent specific before that
      //////////

      preparedPromises <- ParallelSequence.traverse(configAndPaths) { case agentNodeConfig =>
                            val nodeConfigId = versions(agentNodeConfig.config.nodeInfo.id)
                            prepareTemplate.prepareTemplateForAgentNodeConfiguration(agentNodeConfig, nodeConfigId, rootNodeId, templates, allNodeConfigs, Policy.TAG_OF_RUDDER_ID, globalPolicyMode, generationTime) ?~!
                            s"Error when calculating configuration for node '${agentNodeConfig.config.nodeInfo.hostname}' (${agentNodeConfig.config.nodeInfo.id.value})"
                         }
      preparedPromisesTime = DateTime.now.getMillis
      preparedPromisesDur  = preparedPromisesTime - readTemplateTime2
      _                    = policyLogger.debug(s"Promises prepared in ${preparedPromisesDur} ms")

      promiseWritten   <- ParallelSequence.traverse(preparedPromises) { prepared =>
                            (for {
                              _ <- writePromises(prepared.paths, prepared.agentNodeProps.agentType, prepared.preparedTechniques, resources)
                              _ <- writeAllAgentSpecificFiles.write(prepared) ?~! s"Error with node '${prepared.paths.nodeId.value}'"
                              _ <- writeSystemVarJson(prepared.paths, prepared.systemVariables)
                            } yield {
                              "OK"
                            }) ?~! s"Error when writing configuration for node '${prepared.paths.nodeId.value}'"
                          }
      promiseWrittenTime = DateTime.now.getMillis
      promiseWrittenDur  = promiseWrittenTime - preparedPromisesTime
      _                  = policyLogger.debug(s"Promises written in ${promiseWrittenDur} ms")


      //////////
      // nothing agent specific after that
      //////////

      propertiesWritten <- ParallelSequence.traverse(configAndPaths) { case agentNodeConfig =>
                             writeNodePropertiesFile(agentNodeConfig) ?~!
                               s"An error occured while writing property file for Node ${agentNodeConfig.config.nodeInfo.hostname} (id: ${agentNodeConfig.config.nodeInfo.id.value}"
                           }

      propertiesWrittenTime = DateTime.now.getMillis
      propertiesWrittenDur  = propertiesWrittenTime - promiseWrittenTime
      _                     = policyLogger.debug(s"Properties written in ${propertiesWrittenDur} ms")

      parametersWritten <- ParallelSequence.traverse(configAndPaths) { case agentNodeConfig =>
                             writeRudderParameterFile(agentNodeConfig) ?~!
                               s"An error occured while writing parameter file for Node ${agentNodeConfig.config.nodeInfo.hostname} (id: ${agentNodeConfig.config.nodeInfo.id.value}"
                          }

      parametersWrittenTime = DateTime.now.getMillis
      parametersWrittenDur  = parametersWrittenTime - propertiesWrittenTime
      _                     = policyLogger.debug(s"Parameters written in ${parametersWrittenDur} ms")

      licensesCopied   <- copyLicenses(configAndPaths, allLicenses)

      licensesCopiedTime = DateTime.now.getMillis
      licensesCopiedDur  = licensesCopiedTime - parametersWrittenTime
      _                  = policyLogger.debug(s"Licenses copied in ${licensesCopiedDur} ms")

      _                 = fillTemplates.clearCache
      /// perhaps that should be a post-hook somehow ?
      // and perhaps we should have an AgentSpecific global pre/post write

      nodePreMvHooks   <- RunHooks.getHooks(HOOKS_D + "/policy-generation-node-ready", HOOKS_IGNORE_SUFFIXES)
      preMvHooks       <- parallelSequenceNodeHook(configAndPaths) { agentNodeConfig =>
                            val timeHooks = System.currentTimeMillis
                            val nodeId = agentNodeConfig.config.nodeInfo.node.id.value
                            val hostname = agentNodeConfig.config.nodeInfo.hostname
                            val policyServer = agentNodeConfig.config.nodeInfo.policyServerId.value
                            val res = RunHooks.syncRun(
                                          nodePreMvHooks
                                        , HookEnvPairs.build(
                                                                 ("RUDDER_GENERATION_DATETIME", generationTime.toString)
                                                               , ("RUDDER_NODE_ID", nodeId)
                                                               , ("RUDDER_NODE_HOSTNAME", hostname)
                                                               , ("RUDDER_NODE_POLICY_SERVER_ID", policyServer)
                                                               , ("RUDDER_AGENT_TYPE", agentNodeConfig.agentType.id)
                                                               , ("RUDDER_POLICIES_DIRECTORY_NEW", agentNodeConfig.paths.newFolder)
                                                                 // for compat in 4.1. Remove in 4.2
                                                               , ("RUDDER_NODEID", nodeId)
                                                               , ("RUDDER_NEXT_POLICIES_DIRECTORY", agentNodeConfig.paths.newFolder)
                                                             )
                                        , systemEnv
                            )
                            HooksLogger.trace(s"Run post-generation pre-move hooks for node '${nodeId}' in ${System.currentTimeMillis - timeHooks} ms")
                            res
                          }

      movedPromisesTime1 = DateTime.now.getMillis

      movedPromises    <- tryo { movePromisesToFinalPosition(pathsInfo) }

      movedPromisesTime2 = DateTime.now.getMillis
      movedPromisesDur   = movedPromisesTime2 - movedPromisesTime1
      _                  = policyLogger.debug(s"Policies moved to their final position in ${movedPromisesDur} ms")

      nodePostMvHooks  <- RunHooks.getHooks(HOOKS_D + "/policy-generation-node-finished", HOOKS_IGNORE_SUFFIXES)
      postMvHooks      <- parallelSequenceNodeHook(configAndPaths) { agentNodeConfig =>
                            val timeHooks = System.currentTimeMillis
                            val nodeId = agentNodeConfig.config.nodeInfo.node.id.value
                            val hostname = agentNodeConfig.config.nodeInfo.hostname
                            val policyServer = agentNodeConfig.config.nodeInfo.policyServerId.value
                            val res = RunHooks.syncRun(
                                          nodePostMvHooks
                                        , HookEnvPairs.build(
                                                               ("RUDDER_GENERATION_DATETIME", generationTime.toString)
                                                             , ("RUDDER_NODE_ID", nodeId)
                                                             , ("RUDDER_NODE_HOSTNAME", hostname)
                                                             , ("RUDDER_NODE_POLICY_SERVER_ID", policyServer)
                                                             , ("RUDDER_AGENT_TYPE", agentNodeConfig.agentType.id)
                                                             , ("RUDDER_POLICIES_DIRECTORY_CURRENT", agentNodeConfig.paths.baseFolder)
                                                               // for compat in 4.1. Remove in 4.2
                                                             , ("RUDDER_NODEID", nodeId)
                                                             , ("RUDDER_POLICIES_DIRECTORY", agentNodeConfig.paths.baseFolder)
                                                           )
                                        , systemEnv
                            )
                            HooksLogger.trace(s"Run post-generation post-move hooks for node '${nodeId}' in ${System.currentTimeMillis - timeHooks} ms")
                            res
                          }
    } yield {
      val ids = movedPromises.map { _.nodeId }.toSet
      allNodeConfigs.filterKeys { id => ids.contains(id) }.values.toSeq
    }

  }

  ///////////// implementation of each step /////////////

  /**
   * Calculate path for node configuration.
   * Path are agent dependant, so from that point, all
   * node configuration are also identified by agent.
   * Note that a node without any agent configured won't
   * have any promise written.
   */
  private[this] def calculatePathsForNodeConfigurations(
      configs            : Seq[NodeConfiguration]
    , rootNodeConfigId   : NodeId
    , allNodeConfigs     : Map[NodeId, NodeConfiguration]
    , newsFileExtension  : String
    , backupFileExtension: String
  ): Box[Seq[AgentNodeConfiguration]] = {

    val agentConfig = configs.flatMap { config =>
      if(config.nodeInfo.agentsName.size == 0) {
        logger.info(s"Node '${config.nodeInfo.hostname}' (${config.nodeInfo.id.value}) has no agent type configured and so no promises will be generated")
      }
      config.nodeInfo.agentsName.map {agentType => (agentType, config) }
    }

    sequence( agentConfig )  { case (agentInfo, config) =>
      val agentType = agentInfo.agentType
      for {
        paths <- if(rootNodeConfigId == config.nodeInfo.id) {
                    Full(NodePromisesPaths(
                        config.nodeInfo.id
                      , pathComputer.getRootPath(agentType)
                      , pathComputer.getRootPath(agentType) + newsFileExtension
                      , pathComputer.getRootPath(agentType) + backupFileExtension
                    ))
                  } else {
                    pathComputer.computeBaseNodePath(config.nodeInfo.id, rootNodeConfigId, allNodeConfigs.mapValues(_.nodeInfo)).map { case NodePromisesPaths(id, base, news, backup) =>
                        val postfix = agentType.toRulesPath
                        NodePromisesPaths(id, base + postfix, news + postfix, backup + postfix)
                    }
                  }
      } yield {
        AgentNodeConfiguration(config, agentType, paths)
      }
    }
  }

  /*
   * We are returning a map where keys are (TechniqueResourceId, AgentType) because
   * for a given resource IDs, you can have different out path for different agent.
   */
  private[this] def readTemplateFromFileSystem(
      techniqueIds: Set[TechniqueId]
<<<<<<< HEAD
  )(implicit timeout: Duration, maxParallelism: Long): Box[Map[(TechniqueResourceId, AgentType), TechniqueTemplateCopyInfo]] = {
=======
  )(implicit parallelism: Parallelism): Box[Map[(TechniqueResourceId, AgentType), TechniqueTemplateCopyInfo]] = {
>>>>>>> aaa1d104

    //list of (template id, template out path)
    val templatesToRead = for {
      technique <- techniqueRepository.getByIds(techniqueIds.toSeq)
      template  <- technique.agentConfigs.flatMap(cfg => cfg.templates.map(t => (t.id, cfg.agentType, t.outPath)))
    } yield {
      template
    }

    val now = System.currentTimeMillis()

    /*
     * NOTE : this is inefficient and store in a lot of multiple time the same content
     * if only the outpath change for two differents agent type.
     */
   val res = (ParallelSequence.traverse(templatesToRead) { case (templateId, agentType, templateOutPath) =>
      for {
        copyInfo <- techniqueRepository.getTemplateContent(templateId) { optInputStream =>
          optInputStream match {
            case None =>
              Failure(s"Error when trying to open template '${templateId.toString}'. Check that the file exists with a ${TechniqueTemplate.templateExtension} extension and is correctly commited in Git, or that the metadata for the technique are corrects.")
            case Some(inputStream) =>
              logger.trace(s"Loading template: ${templateId}")
              //string template does not allows "." in path name, so we are force to use a templateGroup by polity template (versions have . in them)
              val content = IOUtils.toString(inputStream, StandardCharsets.UTF_8)
              Full(TechniqueTemplateCopyInfo(templateId, templateOutPath, content))
          }
        }
      } yield {
        ((copyInfo.id, agentType), copyInfo)
      }
    }).map( _.toMap)

    logger.debug(s"${templatesToRead.size} promises templates read in ${System.currentTimeMillis-now} ms")
    res
  }


  private[this] def writePromises(
      paths             : NodePromisesPaths
    , agentType         : AgentType
    , preparedTechniques: Seq[PreparedTechnique]
    , resources         : Map[(TechniqueResourceId, AgentType), TechniqueResourceCopyInfo]
  ) : Box[NodePromisesPaths] = {
    // write the promises of the current machine and set correct permission
    for {
      _ <- sequence(preparedTechniques) { preparedTechnique =>
             for {
               templates <-  sequence(preparedTechnique.templatesToProcess.toSeq) { template =>
                               writePromisesFiles(template, preparedTechnique.environmentVariables, paths.newFolder, preparedTechnique.reportIdToReplace)
                             }
               files     <- sequence(preparedTechnique.filesToCopy.toSeq) { file =>
                              copyResourceFile(file, agentType, paths.newFolder, preparedTechnique.reportIdToReplace, resources)
                            }
             } yield {
               "OK"
             }
           }
    } yield {
      paths
    }
  }

  /*
   * We are returning a map where keys are (TechniqueResourceId, AgentType) because
   * for a given resource IDs, you can have different out path for different agent.
   */
  private[this] def readResourcesFromFileSystem(
     techniqueIds: Set[TechniqueId]
<<<<<<< HEAD
  )(implicit timeout: Duration, maxParallelism: Long): Box[Map[TechniqueResourceId, TechniqueResourceCopyInfo]] = {
=======
  )(implicit parallelism: Parallelism): Box[Map[(TechniqueResourceId, AgentType), TechniqueResourceCopyInfo]] = {
>>>>>>> aaa1d104

    val staticResourceToRead = for {
      technique      <- techniqueRepository.getByIds(techniqueIds.toSeq)
      staticResource <- technique.agentConfigs.flatMap(cfg => cfg.files.map(t => (t.id, cfg.agentType, t.outPath)))
    } yield {
      staticResource
    }

    val now = System.currentTimeMillis()

    val res = (ParallelSequence.traverse(staticResourceToRead) { case (templateId, agentType, templateOutPath) =>
      for {
        copyInfo <- techniqueRepository.getFileContent(templateId) { optInputStream =>
          optInputStream match {
            case None =>
              Failure(s"Error when trying to open template '${templateId.toString}'. Check that the file exists with a ${TechniqueTemplate.templateExtension} extension and is correctly commited in Git, or that the metadata for the technique are corrects.")
            case Some(inputStream) =>
              logger.trace(s"Loading template: ${templateId}")
              //string template does not allows "." in path name, so we are force to use a templateGroup by polity template (versions have . in them)
              val content = IOUtils.toString(inputStream, StandardCharsets.UTF_8)
              Full(TechniqueResourceCopyInfo(templateId, templateOutPath, content))
          }
        }
      } yield {
        ((copyInfo.id, agentType), copyInfo)
      }
    }).map( _.toMap)

    logger.debug(s"${staticResourceToRead.size} techniques resources read in ${System.currentTimeMillis-now} ms")
    res
  }

  // just write an empty file for now
  private[this] def writeSystemVarJson(paths: NodePromisesPaths, variables: Map[String, Variable]) =  {
    val path = new File(paths.newFolder, "rudder.json")
    for {
        _ <- tryo { FileUtils.writeStringToFile(path, systemVariableToJson(variables) + "\n", StandardCharsets.UTF_8) } ?~!
               s"Can not write json parameter file at path '${path.getAbsolutePath}'"
    } yield {
      AgentSpecificFile(path.getAbsolutePath) :: Nil
    }
  }

  private[this] def systemVariableToJson(vars: Map[String, Variable]): String = {
    //only keep system variables, sort them by name
    import net.liftweb.json._

    //remove these system vars (perhaps they should not even be there, in fact)
    val filterOut = Set(
        "SUB_NODES_ID"
      , "SUB_NODES_KEYHASH"
      , "SUB_NODES_NAME"
      , "SUB_NODES_SERVER"
      , "MANAGED_NODES_CERT_UUID"
      , "MANAGED_NODES_CERT_CN"
      , "MANAGED_NODES_CERT_DN"
      , "MANAGED_NODES_CERT_PEM"
      , "MANAGED_NODES_ADMIN"
      , "MANAGED_NODES_ID"
      , "MANAGED_NODES_IP"
      , "MANAGED_NODES_KEY"
      , "MANAGED_NODES_NAME"
      , "COMMUNITY", "NOVA"
      , "BUNDLELIST", "INPUTLIST"
    )

    val systemVars = vars.toList.sortBy( _._2.spec.name ).collect { case (_, v: SystemVariable) if(!filterOut.contains(v.spec.name)) =>
      // if the variable is multivalued, create an array, else just a String
      // special case for RUDDER_DIRECTIVES_INPUTS - also an array
      val value = if(v.spec.multivalued || v.spec.name == "RUDDER_DIRECTIVES_INPUTS") {
        JArray(v.values.toList.map(JString))
      } else {
        JString(v.values.headOption.getOrElse(""))
      }
      JField(v.spec.name, value)
    }

    prettyRender(JObject(systemVars))
  }


  /**
   * For agent needing it, copy licences to the correct path
   */
  private[this] def copyLicenses(agentNodeConfigurations: Seq[AgentNodeConfiguration], licenses: Map[NodeId, CfeEnterpriseLicense]): Box[Seq[AgentNodeConfiguration]] = {

    sequence(agentNodeConfigurations) { case x @ AgentNodeConfiguration(config, agentType, paths) =>

      agentType match {
        case CfeEnterprise =>
          logger.debug("Writing licence for nodeConfiguration  " + config.nodeInfo.id);
          val sourceLicenceNodeId = if(config.nodeInfo.isPolicyServer) {
            config.nodeInfo.id
          } else {
            config.nodeInfo.policyServerId
          }

          licenses.get(sourceLicenceNodeId) match {
            case None =>
              // we are in the "free case", just log-debug it (as we already informed the user that there is no license)
              logger.debug(s"Not copying missing license file into '${paths.newFolder}' for node '${config.nodeInfo.hostname}' (${config.nodeInfo.id.value}).")
              Full(x)

            case Some(license) =>
              val licenseFile = new File(license.file)
              if (licenseFile.exists) {
                val destFile = FilenameUtils.normalize(paths.newFolder + "/license.dat")
                  tryo { FileUtils.copyFile(licenseFile, new File(destFile) ) }.map( _ => x)
              } else {
                logger.error(s"Could not find the license file ${licenseFile.getAbsolutePath} for server ${sourceLicenceNodeId.value}")
                throw new Exception("Could not find license file " +license.file)
              }
          }

        case _ => Full(x)
      }
    }
  }

  /**
   * Move the generated promises from the new folder to their final folder, backuping previous promises in the way
   * @param folder : (Container identifier, (base folder, new folder of the policies, backup folder of the policies) )
   */
  private[this] def movePromisesToFinalPosition(folders: Seq[NodePromisesPaths]): Seq[NodePromisesPaths] = {
    // We need to sort the folders by "depth", so that we backup and move the deepest one first
    val sortedFolder = folders.sortBy(x => x.baseFolder.count(_ =='/')).reverse

    val newFolders = scala.collection.mutable.Buffer[NodePromisesPaths]()
    try {
      // Folders is a map of machine.uuid -> (base_machine_folder, backup_machine_folder, machine)
      for (folder @ NodePromisesPaths(_, baseFolder, newFolder, backupFolder) <- sortedFolder) {
        // backup old promises
        logger.trace("Backuping old promises from %s to %s ".format(baseFolder, backupFolder))
        backupNodeFolder(baseFolder, backupFolder)
        try {
          newFolders += folder

          logger.trace("Copying new promises into %s ".format(baseFolder))
          // move new promises
          moveNewNodeFolder(newFolder, baseFolder)

        } catch {
          case ex: Exception =>
            logger.error("Could not write promises into %s, reason : ".format(baseFolder), ex)
            throw ex
        }
      }
      folders
    } catch {
      case ex: Exception =>

        for (folder <- newFolders) {
          logger.info("Restoring old promises on folder %s".format(folder.baseFolder))
          try {
            restoreBackupNodeFolder(folder.baseFolder, folder.backupFolder);
          } catch {
            case ex: Exception =>
              logger.error("could not restore old promises into %s ".format(folder.baseFolder))
              throw ex
          }
        }
        throw ex
    }

  }

  ///////////// utilities /////////////

  /**
   * Copy a resource file from a technique to the node promises directory
   */
  private[this] def copyResourceFile(
      file             : TechniqueFile
    , agentType        : AgentType
    , rulePath         : String
    , reportIdToReplace: Option[PolicyId]
    , resources        : Map[(TechniqueResourceId, AgentType), TechniqueResourceCopyInfo]
  ): Box[String] = {
    val destination = {
      val out = reportIdToReplace match {
        case None     => file.outPath
        case Some(id) => file.outPath.replaceAll(Policy.TAG_OF_RUDDER_MULTI_POLICY, id.getRudderUniqueId)
      }
      new File(rulePath+"/"+out)
    }

    resources.get((file.id, agentType)) match {
      case None    => Failure(s"Can not open the technique resource file ${file.id} for reading")
      case Some(s) =>
        try {
          FileUtils.writeStringToFile(destination, s.content, StandardCharsets.UTF_8)
          Full(destination.getAbsolutePath)
        } catch {
          case ex: Exception => Failure(s"Error when copying technique resoure file '${file.id}' to '${destination.getAbsolutePath}')", Full(ex), Empty)
        }
    }
  }

  /**
   * Write the current seq of template file a the path location, replacing the variables found in variableSet
   * @param fileSet : the set of template to be written
   * @param variableSet : the set of variable
   * @param path : where to write the files
   */
  private[this] def writePromisesFiles(
      templateInfo          : TechniqueTemplateCopyInfo
    , variableSet           : Seq[STVariable]
    , outPath               : String
    , reportIdToReplace     : Option[PolicyId]
  ): Box[String] = {

    //here, we need a big try/catch, because almost anything in string template can
    //throw errors
    // write the files to the new promise folder
    logger.trace(s"Create promises file ${outPath} ${templateInfo.destination}")

    for {
      filled           <- fillTemplates.fill(templateInfo.destination, templateInfo.content, variableSet)
      // if the technique is multipolicy, replace rudderTag by reportId
      (replaced, dest) =  reportIdToReplace match {
                            case None => (filled, templateInfo.destination)
                            case Some(id) =>
                              val replace = (s: String) => s.replaceAll(Policy.TAG_OF_RUDDER_MULTI_POLICY, id.getRudderUniqueId)
                              (replace(filled), replace(templateInfo.destination))
                          }
      _                <- tryo { FileUtils.writeStringToFile(new File(outPath, dest), replaced, StandardCharsets.UTF_8) } ?~!
                            s"Bad format in Technique ${templateInfo.id.toString} (file: ${templateInfo.destination})"
    } yield {
      outPath
    }
  }

  /**
   * Move the machine promises folder  to the backup folder
   * @param machineFolder
   * @param backupFolder
   */
  private[this] def backupNodeFolder(nodeFolder: String, backupFolder: String): Unit = {
    val src = new File(nodeFolder)
    if (src.isDirectory()) {
      val dest = new File(backupFolder)
      if (dest.isDirectory) {
        // force deletion of previous backuup
        FileUtils.deleteDirectory(dest)
      }
      FileUtils.moveDirectory(src, dest)
    }
  }

  /**
   * Move the newly created folder to the final location
   * @param newFolder : where the promises have been written
   * @param nodeFolder : where the promises will be
   */
  private[this] def moveNewNodeFolder(sourceFolder: String, destinationFolder: String): Unit = {
    val src = new File(sourceFolder)

    logger.trace("Moving folders from %s to %s".format(src, destinationFolder))

    if (src.isDirectory()) {
      val dest = new File(destinationFolder)

      if (dest.isDirectory) {
        // force deletion of previous promises
        FileUtils.deleteDirectory(dest)
      }
      FileUtils.moveDirectory(src, dest)

      // force deletion of dandling new promise folder
      if ( (src.getParentFile().isDirectory) && (src.getParent().endsWith("rules.new"))) {
        FileUtils.deleteDirectory(src.getParentFile())
      }
    } else {
      logger.error("Could not find freshly created promises at %s".format(sourceFolder))
      throw new IOException("Created promises not found !!!!")
    }
  }

  /**
   * Restore (by moving) backup folder to its original location
   * @param machineFolder
   * @param backupFolder
   */
  private[this] def restoreBackupNodeFolder(nodeFolder: String, backupFolder: String): Unit = {
    val src = new File(backupFolder)
    if (src.isDirectory()) {
      val dest = new File(nodeFolder)
      // force deletion of invalid promises
      FileUtils.forceDelete(dest)

      FileUtils.moveDirectory(src, dest)
    } else {
      logger.error("Could not find freshly backup promises at %s".format(backupFolder))
      throw new IOException("Backup promises could not be found, and valid promises couldn't be restored !!!!")
    }
  }
}<|MERGE_RESOLUTION|>--- conflicted
+++ resolved
@@ -83,7 +83,6 @@
 
 import com.normation.rudder.domain.logger.PolicyLogger
 import com.normation.rudder.hooks.HookReturnCode
-<<<<<<< HEAD
 import scalaz.zio._
 import scalaz.zio.syntax._
 import com.normation.errors._
@@ -91,11 +90,8 @@
 import com.normation.zio._
 import scalaz.zio.blocking.Blocking
 import scalaz.zio.duration.Duration
-
-=======
-import com.normation.rudder.services.policies.ParallelSequence
-import com.normation.rudder.services.policies.Parallelism
->>>>>>> aaa1d104
+import cats.data._
+import cats.implicits._
 
 /**
  * Write promises for the set of nodes, with the given configs.
@@ -115,7 +111,7 @@
     , allLicenses   : Map[NodeId, CfeEnterpriseLicense]
     , globalPolicyMode: GlobalPolicyMode
     , generationTime  : DateTime
-    , parallelism     : Parallelism
+    , parallelism     : Int
   ) : Box[Seq[NodeConfiguration]]
 }
 
@@ -183,7 +179,6 @@
     }
   }
 
-<<<<<<< HEAD
   /*
    * For all the writing part, we want to limit the number of concurrent workers on two aspects:
    * - we want an I/O threadpool, which knows what to do when a thread is blocked for a long time,
@@ -219,13 +214,7 @@
   }
 
   // a version for Hook with a nicer message accumulation
-  def parrallelSequenceNodeHook(seq: Seq[AgentNodeConfiguration])(f: AgentNodeConfiguration => HookReturnCode)(implicit timeout: Duration, maxParallelism: Long): Box[Unit] = {
-=======
-  // a version for Hook with a nicer message accumulation
-  def parallelSequenceNodeHook(seq: Seq[AgentNodeConfiguration])(f: AgentNodeConfiguration => HookReturnCode)(implicit parallelism: Parallelism): Box[Unit] = {
-
-    type RES = Either[(NodeId, HookReturnCode.Error), HookReturnCode.Success]
->>>>>>> aaa1d104
+  def parallelSequenceNodeHook(seq: Seq[AgentNodeConfiguration])(f: AgentNodeConfiguration => HookReturnCode)(implicit timeout: Duration, maxParallelism: Long): Box[Unit] = {
 
     final case class HookError(nodeId: NodeId, errorCode: HookReturnCode.Error) extends RudderError {
       def limitOut(s: String) = {
@@ -249,16 +238,10 @@
       )
     }
 
-<<<<<<< HEAD
     ZIO.accessM[Blocking](b => b.blocking.blocking(prog.either)).timeout(timeout).provide(ZioRuntime.Environment).runNow match {
       case None            => Failure(s"Hook execution timed out after '${timeout.asJava.toString}'")
       case Some(Right(x))  => Full(())
       case Some(Left(nel)) =>
-=======
-    ParallelSequence.parallelSequenceGen (seq) (codeToEither(f) _, recover) match {
-      case Right(x)  => Full(())
-      case Left(nel) =>
->>>>>>> aaa1d104
         // in that case, it is extremely likely that most messages are the same. We group them together
         val nodeErrors = nel.toList.map{ err => (err.nodeId, err.msg) }
         val message = nodeErrors.groupBy( _._2 ).foldLeft("Error when executing hooks:") { case (s, (msg, list)) =>
@@ -280,7 +263,7 @@
     , allLicenses     : Map[NodeId, CfeEnterpriseLicense]
     , globalPolicyMode: GlobalPolicyMode
     , generationTime  : DateTime
-    , parallelism     : Parallelism
+    , parallelism     : Int
   ) : Box[Seq[NodeConfiguration]] = {
 
     val nodeConfigsToWrite     = allNodeConfigs.filterKeys(nodesToWrite.contains(_))
@@ -320,7 +303,6 @@
     import scala.collection.JavaConverters._
     val systemEnv = HookEnvPairs.build(System.getenv.asScala.toSeq:_*)
 
-<<<<<<< HEAD
     // give a timeout for the whole tasks sufficiently large.
     // Hint: CF-promise taking 2s by node, for 10 000 nodes, on
     // 4 cores => ~85 minutes...
@@ -328,25 +310,13 @@
     // we will already have timeout at the thread level for stalling threads.
     implicit val timeout = Duration(2, TimeUnit.HOURS)
     // Max number of thread used in the I/O thread pool for blocking tasks.
-    implicit val maxParallelism = {
-      //the same logic than the one used for scala pool size is used to keep some consistency
-      //by default, use the number of core, or the configured number.
-      //see https://github.com/scala/scala/blob/2.12.x/src/library/scala/concurrent/impl/ExecutionContextImpl.scala#L92
-      (try System.getProperty("scala.concurrent.context.maxThreads", "x1") catch {
-        case e: SecurityException => "x1"
-      }) match {
-        case s if s.charAt(0) == 'x' => (java.lang.Runtime.getRuntime.availableProcessors * s.substring(1).toDouble).ceil.toLong
-        case other => other.toLong
-      }
-    }
-=======
-    implicit val p = parallelism
->>>>>>> aaa1d104
+    implicit val maxParallelism = parallelism.toLong
 
     //interpret HookReturnCode as a Box
 
     val readTemplateTime1 = DateTime.now.getMillis
     for {
+
       configAndPaths   <- calculatePathsForNodeConfigurations(interestingNodeConfigs, rootNodeId, allNodeConfigs, newPostfix, backupPostfix)
       pathsInfo        =  configAndPaths.map { _.paths }
       templates        <- readTemplateFromFileSystem(techniqueIds)
@@ -361,7 +331,7 @@
       // nothing agent specific before that
       //////////
 
-      preparedPromises <- ParallelSequence.traverse(configAndPaths) { case agentNodeConfig =>
+      preparedPromises <- parrallelSequence(configAndPaths) { case agentNodeConfig =>
                             val nodeConfigId = versions(agentNodeConfig.config.nodeInfo.id)
                             prepareTemplate.prepareTemplateForAgentNodeConfiguration(agentNodeConfig, nodeConfigId, rootNodeId, templates, allNodeConfigs, Policy.TAG_OF_RUDDER_ID, globalPolicyMode, generationTime) ?~!
                             s"Error when calculating configuration for node '${agentNodeConfig.config.nodeInfo.hostname}' (${agentNodeConfig.config.nodeInfo.id.value})"
@@ -370,7 +340,7 @@
       preparedPromisesDur  = preparedPromisesTime - readTemplateTime2
       _                    = policyLogger.debug(s"Promises prepared in ${preparedPromisesDur} ms")
 
-      promiseWritten   <- ParallelSequence.traverse(preparedPromises) { prepared =>
+      promiseWritten   <- parrallelSequence(preparedPromises) { prepared =>
                             (for {
                               _ <- writePromises(prepared.paths, prepared.agentNodeProps.agentType, prepared.preparedTechniques, resources)
                               _ <- writeAllAgentSpecificFiles.write(prepared) ?~! s"Error with node '${prepared.paths.nodeId.value}'"
@@ -388,7 +358,7 @@
       // nothing agent specific after that
       //////////
 
-      propertiesWritten <- ParallelSequence.traverse(configAndPaths) { case agentNodeConfig =>
+      propertiesWritten <- parrallelSequence(configAndPaths) { case agentNodeConfig =>
                              writeNodePropertiesFile(agentNodeConfig) ?~!
                                s"An error occured while writing property file for Node ${agentNodeConfig.config.nodeInfo.hostname} (id: ${agentNodeConfig.config.nodeInfo.id.value}"
                            }
@@ -397,7 +367,7 @@
       propertiesWrittenDur  = propertiesWrittenTime - promiseWrittenTime
       _                     = policyLogger.debug(s"Properties written in ${propertiesWrittenDur} ms")
 
-      parametersWritten <- ParallelSequence.traverse(configAndPaths) { case agentNodeConfig =>
+      parametersWritten <- parrallelSequence(configAndPaths) { case agentNodeConfig =>
                              writeRudderParameterFile(agentNodeConfig) ?~!
                                s"An error occured while writing parameter file for Node ${agentNodeConfig.config.nodeInfo.hostname} (id: ${agentNodeConfig.config.nodeInfo.id.value}"
                           }
@@ -532,11 +502,7 @@
    */
   private[this] def readTemplateFromFileSystem(
       techniqueIds: Set[TechniqueId]
-<<<<<<< HEAD
   )(implicit timeout: Duration, maxParallelism: Long): Box[Map[(TechniqueResourceId, AgentType), TechniqueTemplateCopyInfo]] = {
-=======
-  )(implicit parallelism: Parallelism): Box[Map[(TechniqueResourceId, AgentType), TechniqueTemplateCopyInfo]] = {
->>>>>>> aaa1d104
 
     //list of (template id, template out path)
     val templatesToRead = for {
@@ -552,7 +518,7 @@
      * NOTE : this is inefficient and store in a lot of multiple time the same content
      * if only the outpath change for two differents agent type.
      */
-   val res = (ParallelSequence.traverse(templatesToRead) { case (templateId, agentType, templateOutPath) =>
+   val res = (parrallelSequence(templatesToRead) { case (templateId, agentType, templateOutPath) =>
       for {
         copyInfo <- techniqueRepository.getTemplateContent(templateId) { optInputStream =>
           optInputStream match {
@@ -606,11 +572,7 @@
    */
   private[this] def readResourcesFromFileSystem(
      techniqueIds: Set[TechniqueId]
-<<<<<<< HEAD
-  )(implicit timeout: Duration, maxParallelism: Long): Box[Map[TechniqueResourceId, TechniqueResourceCopyInfo]] = {
-=======
-  )(implicit parallelism: Parallelism): Box[Map[(TechniqueResourceId, AgentType), TechniqueResourceCopyInfo]] = {
->>>>>>> aaa1d104
+  )(implicit timeout: Duration, maxParallelism: Long): Box[Map[(TechniqueResourceId, AgentType), TechniqueResourceCopyInfo]] = {
 
     val staticResourceToRead = for {
       technique      <- techniqueRepository.getByIds(techniqueIds.toSeq)
@@ -621,7 +583,7 @@
 
     val now = System.currentTimeMillis()
 
-    val res = (ParallelSequence.traverse(staticResourceToRead) { case (templateId, agentType, templateOutPath) =>
+    val res = (parrallelSequence(staticResourceToRead) { case (templateId, agentType, templateOutPath) =>
       for {
         copyInfo <- techniqueRepository.getFileContent(templateId) { optInputStream =>
           optInputStream match {
