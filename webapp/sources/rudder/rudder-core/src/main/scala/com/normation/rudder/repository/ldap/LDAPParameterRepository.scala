/*
*************************************************************************************
* Copyright 2013 Normation SAS
*************************************************************************************
*
* This file is part of Rudder.
*
* Rudder is free software: you can redistribute it and/or modify
* it under the terms of the GNU General Public License as published by
* the Free Software Foundation, either version 3 of the License, or
* (at your option) any later version.
*
* In accordance with the terms of section 7 (7. Additional Terms.) of
* the GNU General Public License version 3, the copyright holders add
* the following Additional permissions:
* Notwithstanding to the terms of section 5 (5. Conveying Modified Source
* Versions) and 6 (6. Conveying Non-Source Forms.) of the GNU General
* Public License version 3, when you create a Related Module, this
* Related Module is not considered as a part of the work and may be
* distributed under the license agreement of your choice.
* A "Related Module" means a set of sources files including their
* documentation that, without modification of the Source Code, enables
* supplementary functions or services in addition to those offered by
* the Software.
*
* Rudder is distributed in the hope that it will be useful,
* but WITHOUT ANY WARRANTY; without even the implied warranty of
* MERCHANTABILITY or FITNESS FOR A PARTICULAR PURPOSE.  See the
* GNU General Public License for more details.
*
* You should have received a copy of the GNU General Public License
* along with Rudder.  If not, see <http://www.gnu.org/licenses/>.

*
*************************************************************************************
*/
package com.normation.rudder.repository.ldap

import com.normation.errors._
import com.normation.eventlog.EventActor
import com.normation.eventlog.ModificationId
import com.normation.ldap.sdk.BuildFilter._
import com.normation.ldap.sdk.LDAPIOResult._
import com.normation.ldap.sdk._
import com.normation.rudder.domain.RudderDit
import com.normation.rudder.domain.RudderLDAPConstants._
import com.normation.rudder.domain.archives.ParameterArchiveId
import com.normation.rudder.domain.logger.ApplicationLoggerPure
import com.normation.rudder.domain.nodes.GenericProperty
import com.normation.rudder.domain.nodes.PropertyProvider
import com.normation.rudder.domain.parameters.GlobalParameter
import com.normation.rudder.domain.parameters._
import com.normation.rudder.repository.EventLogRepository
import com.normation.rudder.repository._
import com.normation.rudder.services.user.PersonIdentService
import com.unboundid.ldif.LDIFChangeRecord
import org.joda.time.DateTime
import org.joda.time.format.ISODateTimeFormat
import zio._
import zio.syntax._

class RoLDAPParameterRepository(
    val rudderDit : RudderDit
  , val ldap      : LDAPConnectionProvider[RoLDAPConnection]
  , val mapper    : LDAPEntityMapper
  , val paramMutex: ScalaReadWriteLock //that's a scala-level mutex to have some kind of consistency with LDAP
) extends RoParameterRepository {
  repo =>

  def getGlobalParameter(parameterName : String) : IOResult[Option[GlobalParameter]] = {
    paramMutex.readLock(for {
      con     <- ldap
      opt     <- con.get(rudderDit.PARAMETERS.parameterDN(parameterName))
      param   <- opt match {
                   case None        => None.succeed
                   case Some(entry) => mapper.entry2Parameter(entry).map(Some.apply).toIO.chainError(
                                         s"Error when transforming LDAP entry into global parameter for name '${parameterName}'. Entry: ${entry}"
                                       )
                 }
    } yield {
      param
    })
  }

  private def getGP(search: RoLDAPConnection => LDAPIOResult[Seq[LDAPEntry]]): IOResult[Seq[GlobalParameter]] = {
    paramMutex.readLock(for {
      con     <- ldap
      entries <- search(con)
      params  <- ZIO.foreach(entries) { entry =>
                   mapper.entry2Parameter(entry).toIO.chainError("Error when transforming LDAP entry into global parameter. Entry: %s".format(entry))
                 }
    } yield {
      params
    })
  }

  def getAllGlobalParameters() : IOResult[Seq[GlobalParameter]] = {
     getGP(con => con.searchSub(rudderDit.PARAMETERS.dn, IS(OC_PARAMETER)))
  }
}

class WoLDAPParameterRepository(
    roLDAPParameterRepository : RoLDAPParameterRepository
  , ldap                      : LDAPConnectionProvider[RwLDAPConnection]
  , diffMapper                : LDAPDiffMapper
  , actionLogger              : EventLogRepository
  , gitParameterArchiver      : GitParameterArchiver
  , personIdentService        : PersonIdentService
  , autoExportOnModify        : Boolean
) extends WoParameterRepository {
  repo =>

  import roLDAPParameterRepository._

  def saveParameter(
      parameter : GlobalParameter
    , modId     : ModificationId
    , actor     : EventActor
    , reason    : Option[String]) : IOResult[AddGlobalParameterDiff] = {
    paramMutex.readLock(
      for {
        con             <- ldap
        doesntExists    <- roLDAPParameterRepository.getGlobalParameter(parameter.name).flatMap {
                              case Some(entry) => Inconsistency(s"Cannot create a global parameter with name ${parameter.name} : there is already a parameter with the same name").fail
                              case None => UIO.unit
                           }
        paramEntry      =  mapper.parameter2Entry(parameter)
        result          <- paramMutex.writeLock {
                              con.save(paramEntry).chainError(s"Error when saving parameter entry in repository: ${paramEntry}")
                           }
        diff            <- diffMapper.addChangeRecords2GlobalParameterDiff(paramEntry.dn, result).toIO
        loggedAction    <- actionLogger.saveAddGlobalParameter(modId, principal = actor, addDiff = diff, reason = reason).chainError("Error when logging modification as an event")
        autoArchive     <- ZIO.when(autoExportOnModify) {
                             for {
                               commiter <- personIdentService.getPersonIdentOrDefault(actor.name)
                               archive  <- gitParameterArchiver.archiveParameter(parameter,Some((modId, commiter, reason)))
                             } yield {
                               archive
                             }
                           }
      } yield {
        diff
      }
    )
  }

  def updateParameter(
      parameter : GlobalParameter
    , modId     : ModificationId
    , actor     : EventActor
    , reason    : Option[String]
   ) : IOResult[Option[ModifyGlobalParameterDiff]] = {
    paramMutex.readLock(
      for {
        con             <- ldap
        oldParameter    <- roLDAPParameterRepository.getGlobalParameter(parameter.name).notOptional(s"Cannot update Global Parameter '${parameter.name}': there is no parameter with that name")
        _               <- if(GenericProperty.canBeUpdated(oldParameter.provider, parameter.provider)) UIO.unit
                           else {
                             val newProvider = parameter.provider.getOrElse(PropertyProvider.defaultPropertyProvider).value
                             val oldProvider = oldParameter.provider.getOrElse(PropertyProvider.defaultPropertyProvider).value
                             Inconsistency(s"Parameter with name '${parameter.name}' can not be updated by provider '${newProvider}' since its current provider is '${oldProvider}'").fail
                           }
        paramEntry      =  mapper.parameter2Entry(parameter)
        result          <- paramMutex.writeLock {
                             // remove missing to clean up `overridable` (RudderAttributes:303) so that it can be removed in 7.0
                             con.save(paramEntry, removeMissingAttributes = true).chainError(s"Error when saving parameter entry in repository: ${paramEntry}")
                           }
        optDiff         <- diffMapper.modChangeRecords2GlobalParameterDiff(
                                parameter.name
                              , paramEntry.dn
                              , oldParameter
                              , result
                            ).toIO
        loggedAction    <-  optDiff match {
                               case None => UIO.unit
                               case Some(diff) => actionLogger.saveModifyGlobalParameter(modId, principal = actor, modifyDiff = diff, reason = reason).chainError("Error when logging modification as an event")
                             }
        autoArchive     <- ZIO.when(autoExportOnModify  && optDiff.isDefined) {//only persists if modification are present
                             for {
                               commiter <- personIdentService.getPersonIdentOrDefault(actor.name)
                               archive  <- gitParameterArchiver.archiveParameter(parameter,Some((modId, commiter, reason)))
                             } yield {
                               archive
                             }
                           }
      } yield {
        optDiff
      }
    )
  }

  def delete(parameterName: String, provider: Option[PropertyProvider], modId: ModificationId, actor: EventActor, reason: Option[String]): IOResult[Option[DeleteGlobalParameterDiff]] = {
    def show(provider: Option[PropertyProvider]) = provider match {
      case None    => PropertyProvider.defaultPropertyProvider.value
      case Some(p) => p.value
    }

    paramMutex.readLock(for {
      con          <- ldap
      optOldParam  <- roLDAPParameterRepository.getGlobalParameter(parameterName)
      res          <- optOldParam match {
                        case None                => None.succeed
                        case Some(oldParamEntry) =>
                          for {
                            _            <- if(GenericProperty.canBeUpdated(oldParamEntry.provider, provider)) UIO.unit
                                            else Inconsistency(s"Parameter '${oldParamEntry.name}' which has property provider '${show(oldParamEntry.provider)}' " +
                                                               s"can't be deleted by property provider '${show(provider)}'").fail
                            deleted      <- paramMutex.writeLock {
                                              con.delete(roLDAPParameterRepository.rudderDit.PARAMETERS.parameterDN(parameterName)).chainError(s"Error when deleting Global Parameter with name ${parameterName}")
                                            }
                            diff         =  DeleteGlobalParameterDiff(oldParamEntry)
                            loggedAction <- actionLogger.saveDeleteGlobalParameter(modId, principal = actor, deleteDiff = diff, reason = reason)
                            autoArchive  <- ZIO.when(autoExportOnModify && deleted.nonEmpty) {
                                              for {
                                                commiter <- personIdentService.getPersonIdentOrDefault(actor.name)
                                                archive  <- gitParameterArchiver.deleteParameter(parameterName,Some((modId, commiter, reason)))
                                              } yield {
                                                archive
                                              }
                                            }
                          } yield {
                            Some(diff)
                          }
                      }
    } yield {
     res
    })
  }

  /**
   * Implementation logic:
   * - lock LDAP for other writes (more precisely, only that repos, with
   *   synchronized method),
   * - create a ou=Parameter-YYYY-MM-dd_HH-mm in the "archive" branche
   * - move ALL current parameters in the previous 'ou'
   * - save newParameters
   * - release lock
   *
   * If something goes wrong, try to restore.
   */
  def swapParameters(newParameters:Seq[GlobalParameter]) : IOResult[ParameterArchiveId] = {

    def saveParam(con:RwLDAPConnection, parameter:GlobalParameter) : LDAPIOResult[LDIFChangeRecord] = {
      val entry = mapper.parameter2Entry(parameter)
      con.save(entry)
    }
    //restore the archive in case of error
    def restore(con:RwLDAPConnection, previousParams:Seq[GlobalParameter]): LDAPIOResult[Seq[LDIFChangeRecord]] = {
      for {
        deleteParams  <- con.delete(rudderDit.PARAMETERS.dn)
        savedBack     <- ZIO.foreach(previousParams) { params =>
                           saveParam(con,params)
                         }
      } yield {
        savedBack
      }
    }

    ///// actual code for swapRules /////

    val id = ParameterArchiveId((DateTime.now()).toString(ISODateTimeFormat.dateTime))
    val ou = rudderDit.ARCHIVES.parameterModel(id)

<<<<<<< HEAD
    for {
      existingParams <- getAllGlobalParameters()
=======
    paramMutex.readLock(for {
      existingParams <- getAllGlobalParameters
>>>>>>> 24e3b956
      con            <- ldap
      //ok, now that's the dangerous part
      swapParams      <- paramMutex.writeLock(
                           (for {
                             //move old params to archive branch
                             renamed     <- con.move(rudderDit.PARAMETERS.dn, ou.dn.getParent, Some(ou.dn.getRDN))
                             //now, create back config param branch and save rules
                             crOu        <- con.save(rudderDit.PARAMETERS.model)
                             savedParams <- ZIO.foreach(newParameters) { rule =>
                                              saveParam(con, rule)
                                            }
                           } yield {
                             id
                           }).catchAll(
                             e => //ok, so there, we have a problem
                               ApplicationLoggerPure.error(s"Error when importing params, trying to restore old Parameters. Error was: ${e.msg}") *>
                               restore(con, existingParams).foldM(
                                 err   => Chained(s"Error when rollbacking corrupted import for parameters, expect other errors. Archive ID: ${id.value}", e).fail
                               , value => ApplicationLoggerPure.info("Rollback parameters: ok") *>
                                          Chained("Rollbacked imported parameters to previous state", e).fail
                               )
                           )
                         )
    } yield {
      id
    })
  }

  def deleteSavedParametersArchiveId(archiveId:ParameterArchiveId) : IOResult[Unit] = {
    for {
      con     <- ldap
      deleted <- paramMutex.writeLock(con.delete(rudderDit.ARCHIVES.parameterModel(archiveId).dn))
    } yield {
      ()
    }
  }
}<|MERGE_RESOLUTION|>--- conflicted
+++ resolved
@@ -261,13 +261,8 @@
     val id = ParameterArchiveId((DateTime.now()).toString(ISODateTimeFormat.dateTime))
     val ou = rudderDit.ARCHIVES.parameterModel(id)
 
-<<<<<<< HEAD
-    for {
+    paramMutex.readLock(for {
       existingParams <- getAllGlobalParameters()
-=======
-    paramMutex.readLock(for {
-      existingParams <- getAllGlobalParameters
->>>>>>> 24e3b956
       con            <- ldap
       //ok, now that's the dangerous part
       swapParams      <- paramMutex.writeLock(
