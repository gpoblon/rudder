--- conflicted
+++ resolved
@@ -114,38 +114,17 @@
       nodeConfigIds: Set[NodeAndConfigId]
   ): Box[Map[NodeAndConfigId, Option[NodeExpectedReports]]] = {
 
-<<<<<<< HEAD
-    nodeConfigIds.toList match { //"in" param can't be empty
-      case Nil        => Full(Map())
-      case nodeAndIds =>
-
-        transactRunBox(xa => (for {
-          configs <- query[Either[(NodeId, NodeConfigId, DateTime), NodeExpectedReports]](s"""
-=======
     val batchedNodeConfigIds = nodeConfigIds.grouped(jdbcMaxBatchSize).toSeq
     sequence(batchedNodeConfigIds) { ids: Set[NodeAndConfigId] =>
       ids.toList match { //"in" param can't be empty
         case Nil        => Full(Seq())
         case nodeAndIds =>
-          (for {
+          transactRunBox(xa => (for {
             configs <- query[Either[(NodeId, NodeConfigId, DateTime), NodeExpectedReports]](s"""
->>>>>>> bc70f083
                        select nodeid, nodeconfigid, begindate, enddate, configuration
                        from nodeconfigurations
                        where (nodeid, nodeconfigid) in (${nodeAndIds.map(x => s"('${x.nodeId.value}','${x.version.value}')").mkString(",")} )
                      """).to[Vector]
-<<<<<<< HEAD
-        }yield {
-          val configsMap = (configs.flatMap {
-            case Left((id, c, _)) =>
-              logger.error(s"Error when deserializing JSON for expected node configuration ${id.value} (${c.value})")
-              None
-            case Right(x) => Some((NodeAndConfigId(x.nodeId, x.nodeConfigId), x))
-          }).toMap
-          nodeConfigIds.map(id => (id, configsMap.get(id))).toMap
-        }).transact(xa))
-    }
-=======
           }yield {
             val configsMap = (configs.flatMap {
               case Left((id, c, _)) =>
@@ -154,11 +133,10 @@
               case Right(x) => Some((NodeAndConfigId(x.nodeId, x.nodeConfigId), x))
             }).toMap
             ids.map(id => (id, configsMap.get(id)))
-          }).transact(xa).attempt.unsafeRunSync
+          }).transact(xa))
       }
     }.map( x => x.flatten.map{ case (id, option) => (id -> option)}.toMap )
 
->>>>>>> bc70f083
   }
 
   /*
@@ -170,38 +148,17 @@
     if(nodeIds.isEmpty) {
       Full(Map())
     } else {
-<<<<<<< HEAD
-        val t0 = System.currentTimeMillis
-        transactRunBox(xa => (for {
-          configs <- (Fragment.const(s"with tempnodeid (id) as (values ${nodeIds.map(x => s"('${x.value}')").mkString(",")})") ++
-                      fr"""
-=======
         var queryTiming = 0L
         val ids = nodeIds.grouped(jdbcMaxBatchSize).toSeq
         val result = sequence(ids) {  batchedIds: Set[NodeId] =>
           val t0_0 = System.currentTimeMillis
-          (for {
+          transactRunBox(xa => (for {
             configs <- (Fragment.const(s"with tempnodeid (id) as (values ${batchedIds.map(x => s"('${x.value}')").mkString(",")})") ++
               fr"""
->>>>>>> bc70f083
                        select nodeid, nodeconfigid, begindate, enddate, configuration
                        from nodeconfigurations
                        inner join tempnodeid on tempnodeid.id = nodeconfigurations.nodeid
                        where enddate is null"""
-<<<<<<< HEAD
-                     ).query[Either[(NodeId, NodeConfigId, DateTime), NodeExpectedReports]].to[Vector]
-        } yield {
-          val t1 =  System.currentTimeMillis
-          TimingDebugLogger.trace(s"Compliance: query to get current expected reports: ${t1-t0}ms")
-          val configsMap = (configs.flatMap {
-            case Left((id, c, _)) =>
-              logger.error(s"Error when deserializing JSON for expected node configuration ${id.value} (${c.value})")
-              None
-            case Right(x) => Some((x.nodeId, x))
-          }).toMap
-          nodeIds.map(id => (id, configsMap.get(id))).toMap
-        }).transact(xa))
-=======
               ).query[Either[(NodeId, NodeConfigId, DateTime), NodeExpectedReports]].to[Vector]
           } yield {
             val t1_1 =  System.currentTimeMillis
@@ -214,11 +171,10 @@
               case Right(x) => Some((x.nodeId, x))
             }).toMap
             batchedIds.map(id => (id, configsMap.get(id))).toSeq
-          }).transact(xa).attempt.unsafeRunSync
+          }).transact(xa))
         }
         TimingDebugLogger.trace(s"Compliance: query to get current expected reports: ${queryTiming}ms")
         result.map(_.flatten.toMap)
->>>>>>> bc70f083
     }
   }
 
@@ -237,27 +193,17 @@
   override def getNodeConfigIdInfos(nodeIds: Set[NodeId]): Box[Map[NodeId, Option[Vector[NodeConfigIdInfo]]]] = {
     if(nodeIds.isEmpty) Full(Map.empty[NodeId, Option[Vector[NodeConfigIdInfo]]])
     else {
-<<<<<<< HEAD
-      transactRunBox(xa => (for {
-        entries <-query[(NodeId, String)](s"""select node_id, config_ids from nodes_info
-                                              where ${in("node_id", nodeIds.map(_.value))}""").to[Vector]
-      } yield {
-        val res = entries.map{ case(nodeId, config) => (nodeId, NodeConfigIdSerializer.unserialize(config)) }.toMap
-        nodeIds.map(n => (n, res.get(n))).toMap
-      }).transact(xa))
-=======
       val batchedNodesId = nodeIds.grouped(jdbcMaxBatchSize).toSeq
       sequence(batchedNodesId) { ids: Set[NodeId] =>
-        (for {
+        transactRunBox(xa => (for {
           entries <- query[(NodeId, String)](
             s"""select node_id, config_ids from nodes_info
                                               where ${in("node_id", ids.map(_.value))}""").to[Vector]
         } yield {
           val res = entries.map { case (nodeId, config) => (nodeId, NodeConfigIdSerializer.unserialize(config)) }.toMap
           ids.map(n => (n, res.get(n)))
-        }).transact(xa).attempt.unsafeRunSync
+        }).transact(xa))
       }.map(_.flatten.toMap)
->>>>>>> bc70f083
     }
   }
 }
@@ -286,17 +232,6 @@
   def saveNodeExpectedReports(configs: List[NodeExpectedReports]): Box[Seq[NodeExpectedReports]]  = {
     import cats.implicits._
     PolicyLogger.expectedReports.debug(s"Saving ${configs.size} nodes expected reports")
-<<<<<<< HEAD
-    configs.map(x => s"('${x.nodeId.value}')") match {
-      case Nil     => Full(Nil)
-      case nodeIds =>
-
-        val withFrag = Fragment.const(s"with tempnodeid (id) as (values ${nodeIds.mkString(",")})")
-
-        type A = Either[(NodeId, NodeConfigId, DateTime), NodeExpectedReports]
-        val getConfigs: Either[Throwable, List[A]] = transactRun(xa => (
-                        withFrag ++ fr"""
-=======
     configs match {
       case Nil       => Full(Nil)
       case neConfigs =>
@@ -311,48 +246,21 @@
 
           val withFrag = Fragment.const(s"with tempnodeid (id) as (values ${confString.mkString(",")})")
           type A = Either[(NodeId, NodeConfigId, DateTime), NodeExpectedReports]
-          val getConfigs: Either[Throwable, List[A]] = (
+          val getConfigs: Either[Throwable, List[A]] = transactRun(xa => (
             withFrag ++ fr"""
->>>>>>> bc70f083
                            select nodeid, nodeconfigid, begindate, enddate, configuration
                            from nodeconfigurations
                            inner join tempnodeid on tempnodeid.id = nodeconfigurations.nodeid
                            where enddate is NULL"""
-<<<<<<< HEAD
-                                                                       ).query[A].to[List].transact(xa).attempt)
-
-        type B = (NodeId, Vector[NodeConfigIdInfo])
-        val getInfos: Either[Throwable, List[B]] = transactRun(xa => (
-                            withFrag ++ fr"""
-                              select node_id, config_ids from nodes_info
-                              inner join tempnodeid on tempnodeid.id = nodes_info.node_id
-                            """
-                                                                     ).query[B].to[List].transact(xa).attempt)
-
-        // common part: find old configs and node config info for all config to update
-        val time_0 = System.currentTimeMillis
-        for {
-          oldConfigs  <- getConfigs
-          time_1      =  System.currentTimeMillis
-          _           =  TimingDebugLogger.debug(s"saveNodeExpectedReports: find old nodes config in ${time_1-time_0}ms")
-          configInfos <- getInfos
-          time_2      =  System.currentTimeMillis
-          _           =  TimingDebugLogger.debug(s"saveNodeExpectedReports: find old config info ${time_2-time_1}ms")
-          updated     <- doUpdateNodeExpectedReports(configs, oldConfigs, configInfos.toMap)
-          time_3      =  System.currentTimeMillis
-          _           =  TimingDebugLogger.debug(s"saveNodeExpectedReports: save configs etc in ${time_3-time_2}ms")
-        } yield {
-          configs
-=======
-            ).query[A].to[List].transact(xa).attempt.unsafeRunSync
+            ).query[A].to[List].transact(xa).attempt)
 
           type B = (NodeId, Vector[NodeConfigIdInfo])
-          val getInfos: Either[Throwable, List[B]] = (
+          val getInfos: Either[Throwable, List[B]] = transactRun(xa => (
             withFrag ++ fr"""
                               select node_id, config_ids from nodes_info
                               inner join tempnodeid on tempnodeid.id = nodes_info.node_id
                             """
-            ).query[B].to[List].transact(xa).attempt.unsafeRunSync
+            ).query[B].to[List].transact(xa).attempt)
 
           val time_0 = System.currentTimeMillis
           for {
@@ -379,7 +287,10 @@
         TimingDebugLogger.debug(s"saveNodeExpectedReports: save configs etc in ${timingSaveConfig}ms")
 
         // Do the actual change
-        resultingNodeExpectedReports.map(_.traverse( x => x )).map(_.transact(xa).attempt.unsafeRunSync) match {
+
+        val res = resultingNodeExpectedReports.map(batch => transactRun(xa => batch.sequence.transact(xa).attempt))
+
+        res match {
           case Left(throwable) =>
             val msg = s"There were an error while updating the expected reports, cause is ${throwable.getMessage}"
             logger.error("msg")
@@ -391,7 +302,6 @@
                 Failure(msg, Full(commitError), Empty)
               case Right(nodesExpectedReports) => Full(nodesExpectedReports.flatten)
             }
->>>>>>> bc70f083
         }
     }
   }
@@ -453,11 +363,7 @@
     PolicyLogger.expectedReports.trace(s"Updating node configuration timeline info: [${toUpdate.sortBy(_._2.value).map{ case(i,n) => s"${n.value}(${i.size} entries):${i.map(_.configId.value).sorted.mkString(",")}"}.mkString("][")}]")
 
     //now, mass update
-<<<<<<< HEAD
-    transactRun(xa => (for {
-=======
     Right(for {
->>>>>>> bc70f083
       closedConfigs <- Update[(DateTime, NodeId, NodeConfigId, DateTime)]("""
                           update nodeconfigurations set enddate = ?
                           where nodeid = ? and nodeconfigid = ? and begindate = ?
@@ -474,11 +380,7 @@
                        """).updateMany(toAdd)
     } yield {
       configs
-<<<<<<< HEAD
-    }).transact(xa).attempt)
-=======
     })
->>>>>>> bc70f083
   }
 
 
