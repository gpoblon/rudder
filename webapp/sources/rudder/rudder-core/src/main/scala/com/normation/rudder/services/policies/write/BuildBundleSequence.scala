/*
*************************************************************************************
* Copyright 2016 Normation SAS
*************************************************************************************
*
* This file is part of Rudder.
*
* Rudder is free software: you can redistribute it and/or modify
* it under the terms of the GNU General Public License as published by
* the Free Software Foundation, either version 3 of the License, or
* (at your option) any later version.
*
* In accordance with the terms of section 7 (7. Additional Terms.) of
* the GNU General Public License version 3, the copyright holders add
* the following Additional permissions:
* Notwithstanding to the terms of section 5 (5. Conveying Modified Source
* Versions) and 6 (6. Conveying Non-Source Forms.) of the GNU General
* Public License version 3, when you create a Related Module, this
* Related Module is not considered as a part of the work and may be
* distributed under the license agreement of your choice.
* A "Related Module" means a set of sources files including their
* documentation that, without modification of the Source Code, enables
* supplementary functions or services in addition to those offered by
* the Software.
*
* Rudder is distributed in the hope that it will be useful,
* but WITHOUT ANY WARRANTY; without even the implied warranty of
* MERCHANTABILITY or FITNESS FOR A PARTICULAR PURPOSE.  See the
* GNU General Public License for more details.
*
* You should have received a copy of the GNU General Public License
* along with Rudder.  If not, see <http://www.gnu.org/licenses/>.

*
*************************************************************************************
*/

package com.normation.rudder.services.policies.write

import cats.implicits._
import com.normation.box._
import com.normation.cfclerk.domain.BundleName
import com.normation.cfclerk.domain.RunHook
import com.normation.cfclerk.domain.SystemVariable
import com.normation.cfclerk.domain.TechniqueGenerationMode
import com.normation.cfclerk.domain.TechniqueId
import com.normation.cfclerk.services.SystemVariableSpecService
import com.normation.inventory.domain.AgentType
import com.normation.inventory.domain.NodeId
import com.normation.rudder.domain.policies.DirectiveId
import com.normation.rudder.domain.policies.GlobalPolicyMode
import com.normation.rudder.domain.policies.PolicyMode
import com.normation.rudder.services.policies.BundleOrder
import com.normation.rudder.services.policies.NodeRunHook
import com.normation.rudder.services.policies.Policy
import com.normation.rudder.services.policies.PolicyId
<<<<<<< HEAD
import com.normation.utils.Control.sequence
import net.liftweb.common._
=======
import com.normation.rudder.services.policies.NodeRunHook
import com.normation.cfclerk.domain.RunHook
import com.normation.rudder.services.policies.write.BuildBundleSequence.TechniqueBundles
import com.normation.rudder.services.policies.write.CfengineBundleVariables.audit
import com.normation.rudder.services.policies.write.CfengineBundleVariables.cleanup
import com.normation.rudder.services.policies.write.CfengineBundleVariables.enforce
>>>>>>> 684a1cee

import scala.collection.immutable.ListMap

/**
 * This file groups together everything related to building the bundle sequence and
 * related system variables.
 *
 * It is in charge to:
 * - correctly get bundles from techniques,
 * - sort them accordingly to defined rules,
 * - add utility bundle when needed, like ncf logging bundle and dry-run mode
 */
object BuildBundleSequence {

  /*
   * A data structure that holds the different values, with the different format,
   * for each of the bundle related elements.
   *
   * Each value is just a correctly formatted string, which means for the template
   * will never get the actual list of elements. This is a conscious decision that allows:
   * - a simple type (String), available in any templating engine
   * - the work is all done here, else most likelly for each evolution, it will have to
   *   be done here and in the template. As for now, system technique are separated
   *   from Rudder code repository, this is extremlly inifficient.
   * - a consistant formatting (vertical align is impossible with string template)
   *
   * We are returning List for more flexibility, knowing that:
   * - in StringTemplate, Nil and List("") are not the same thing
   *   (you certainly want the latter)
   * - for the CFEngine case at least, we are returning ONLY ONE
   *   string with the formatted list of inputs/bundles.
   *   We could return one input by line.
   *
   */
  final case class BundleSequenceVariables(
      // the list of system inputs promise file
      systemDirectivesInputFiles: List[String]
      // the list of formated "usebundle" methods
      // for system techniques
    , systemDirectivesUsebundle : List[String]
      // the list of user inputs promise file
    , directivesInputFiles      : List[String]
      // the list of formated "usebundle" methods
      // for user techniques
    , directivesUsebundle       : List[String]
  )

  /*
   * An input file to include as a dependency
   * (at least in cfengine)
   */
  final case class InputFile(path: String, isSystem: Boolean)

  // ad-hoc data structure to denote a directive name
  // (actually, the directive applied in to rule),
  // or in CFEngine name a "promiser"
<<<<<<< HEAD
  final case class Promiser(value: String)
=======
  final case class Directive(value: String) extends AnyVal
>>>>>>> 684a1cee

  // A bundle paramer is just a String, but it can be quoted with simple or double quote
  // (double quote is the default, and simple quote are used mostly for JSON)
  sealed trait BundleParam {
    def quote(agentEscape: String => String) : String
    def name  : String
    def value : String
  }
  final object BundleParam {
    final case class SimpleQuote(value: String, name:String) extends BundleParam { def quote(agentEscape: String => String) = "'"+value+"'" }
    final case class DoubleQuote(value: String, name:String) extends BundleParam {
      def quote(agentEscape: String => String) = "\""+agentEscape(value)+"\""
    }
  }

  // a Bundle is a BundleName and a Rudder Id that will
  // be used to identify reports for that bundle
  final case class Bundle(id: Option[PolicyId], name: BundleName, params: List[BundleParam]) {
    def callParams(escape : String => String) =
      if (params.nonEmpty) {
        params.map( _.quote(escape) ).mkString("(", ",", ")")
      } else {
       ""
      }

    def callBundle(escape : String => String) = s"${name.value}${callParams(escape)}"
  }

  object Bundle {
    def modeBundle(policyMode: PolicyMode, isSystem: Boolean) = {
      (isSystem, policyMode) match {
        case (true, _)                   => enforce
        case (false, PolicyMode.Audit)   => audit
        case (false, PolicyMode.Enforce) => enforce
      }
    }
    val audit   = Bundle.apply(None, BundleName("""set_dry_run_mode"""), BundleParam.DoubleQuote("true","mode")  :: Nil)
    val enforce = Bundle.apply(None, BundleName("""set_dry_run_mode"""), BundleParam.DoubleQuote("false","mode") :: Nil)
  }

  /*
   * A to-be-written list of bundle related to a unique
   * technique. They all have the same Policy name, derived
   * from the technique/directive name.
   *
   * A list of bundle can be preceded and followed by some set-up bundles.
   * Typically to set/unset some technique related classes.
   *
   * Each bundle can be preceded/followed by other bundle.
   *
   * User of that object mostly want to know the final list
   * of bundle name, correctly sorted.
   */
  final case class TechniqueBundles(
      // Human readable name of the "Rule name / Directive name" for that list of bundle
      promiser               : Promiser
    , directiveId            : DirectiveId
      // identifier of the technique from which that list of bundle derive (that's the one without spaces and only ascii chars)
    , techniqueId            : TechniqueId
    , pre                    : List[Bundle]
    , main                   : List[Bundle]
      // pre- and post-bundle sequence are simple bundle
      // because we don't know any use case for having a
      // pack here.
    , post                   : List[Bundle]
    , isSystem               : Boolean
    , policyMode             : PolicyMode
    , enableMethodReporting  : Boolean
  ) {
    val contextBundle : List[Bundle]  = main.map(_.id).distinct.collect{ case Some(id) =>
      Bundle(None, BundleName("rudder_reporting_context"), List((id.directiveId.value,"directiveId"), (id.ruleId.value, "ruleId"), (techniqueId.name.value,"techniqueName")).map( (BundleParam.DoubleQuote.apply _).tupled ) )
    }

    val methodReportingState : List[Bundle]  = {
      val bundleToUse = if (enableMethodReporting) "enable_reporting" else "disable_reporting"
      Bundle(None, BundleName(bundleToUse), Nil ) :: Nil

    }

    val runBundle : Bundle = {
      Bundle(None,BundleName(s"run_${directiveId.value.replace("-","_")}"), Nil)
    }

    def runBundles : List[Bundle] = Bundle.modeBundle(policyMode, isSystem) :: runBundle :: Nil
    def bundleSequence : List[Bundle] = contextBundle ::: pre ::: methodReportingState ::: main ::: post ::: (cleanReportingBundle  :: Nil)
  }

  val cleanReportingBundle : Bundle = Bundle(None, BundleName(s"""clean_reporting_context"""), Nil )

  /*
   * Some Techniques don't have any bundle (at least common).
   * We don't want to include these technique in the bundle sequence,
   * obviously
   */
  implicit final class NoBundleTechnique(val bundles: List[TechniqueBundles]) extends AnyVal {
    def removeEmptyBundle: List[TechniqueBundles] = bundles.filterNot(_.main.isEmpty)
  }


  /*
   * Each bundle must be preceded by the correct "set_dry_mode" mode,
   * and we always end with a "set_dry_mode("false")".
   * Also, promiser must be differents for all items so that cfengine
   * doesn't try to avoid to do the set, so we are using the technique
   * promiser.
   * We need to finish by a remove dry run, as hooks expect to be in enforce mode
   */
  implicit final class DryRunManagement(val bundles: List[TechniqueBundles]) extends AnyVal {
    def addDryRunManagement: List[TechniqueBundles] = bundles match {
      case Nil  => Nil
      case list => list.map { tb =>
                       val pre = tb.policyMode match {
                         case PolicyMode.Audit  => audit
                         case PolicyMode.Enforce => enforce
                       }
                       tb.copy(pre = pre :: Nil)
                   //always remove dry mode in last action
                   } ::: ( cleanup("remove_dry_run_mode") :: Nil )
    }
  }
}


class BuildBundleSequence(
    systemVariableSpecService : SystemVariableSpecService
  , writeAllAgentSpecificFiles: WriteAllAgentSpecificFiles
) extends Loggable {
  import BuildBundleSequence._

  /*
   * The main entry point of the object: for each variable related to
   * bundle sequence, compute the corresponding values.
   *
   * This may fail if the policy modes are not consistant for directives
   * declined from the same (multi-instance) technique.
   */
  def prepareBundleVars(
      agentNodeProps  : AgentNodeProperties
    , nodePolicyMode  : Option[PolicyMode]
    , globalPolicyMode: GlobalPolicyMode
    , policies        : List[Policy]
    , runHooks        : List[NodeRunHook]
  ): Box[List[SystemVariable]] = {

    logger.trace(s"Preparing bundle list and input list for node : ${agentNodeProps.nodeId.value}")

    // Fetch the policies configured and sort them according to (rules, directives)

    val sortedPolicies = sortPolicies(policies)

    // Then builds bundles and inputs:
    // - build list of inputs file to include: all the outPath of templates that should be "included".
    //   (returns the pair of (outpath, isSystem) )

    val inputs: List[InputFile] = sortedPolicies.flatMap { p =>
      val inputs = p.technique.agentConfig.templates.collect { case template if(template.included) => InputFile(template.outPath, p.technique.isSystem) } ++
                   p.technique.agentConfig.files.collect { case file if(file.included) => InputFile(file.outPath, p.technique.isSystem) }
      //must create unique path, or replace RudderUniqueID in the paths
      p.technique.generationMode match {
        case TechniqueGenerationMode.MultipleDirectives =>
          val create = inputs.map(i => i.copy(path = Policy.makeUniqueDest(i.path, p)))
          create.map(i => i.copy(path = Policy.replaceRudderUniqueId(i.path, p)))
        case _ =>
          inputs
      }
    }.toList



    //split (system | user) inputs
    val (systemInputFiles, userInputFiles) = inputs.partition( _.isSystem )

    // get the output string for each bundle variables, agent dependant
    for {
      // - build techniques bundles from the sorted list of techniques
      techniquesBundles          <- sequence(sortedPolicies)(buildTechniqueBundles(agentNodeProps.nodeId, agentNodeProps.agentType, globalPolicyMode, nodePolicyMode))
      //split system and user directive (technique)
      (systemBundle, userBundle) =  techniquesBundles.toList.removeEmptyBundle.partition( _.isSystem )
      bundleVars                 <- writeAllAgentSpecificFiles.getBundleVariables(agentNodeProps, systemInputFiles, systemBundle, userInputFiles, userBundle, runHooks) ?~!
                                    s"Error for node '${agentNodeProps.nodeId.value}' bundle creation"
      // map to correct variables
      vars                       <- List(
                                        //this one is CFengine specific and kept for historical reason
                                        systemVariableSpecService.get("INPUTLIST"                         ).map(v => SystemVariable(v, CfengineBundleVariables.formatBundleFileInputFiles(inputs.map(_.path))))
                                        //this one is CFengine specific and kept for historical reason
                                      , systemVariableSpecService.get("BUNDLELIST"                        ).map(v => SystemVariable(v, techniquesBundles.flatMap( _.bundleSequence.map(_.name)).mkString(", ", ", ", "") :: Nil))
                                      , systemVariableSpecService.get("RUDDER_SYSTEM_DIRECTIVES_INPUTS"   ).map(v => SystemVariable(v, bundleVars.systemDirectivesInputFiles))
                                      , systemVariableSpecService.get("RUDDER_SYSTEM_DIRECTIVES_SEQUENCE" ).map(v => SystemVariable(v, bundleVars.systemDirectivesUsebundle))
                                      , systemVariableSpecService.get("RUDDER_DIRECTIVES_INPUTS"          ).map(v => SystemVariable(v, bundleVars.directivesInputFiles))
                                      , systemVariableSpecService.get("RUDDER_DIRECTIVES_SEQUENCE"        ).map(v => SystemVariable(v, bundleVars.directivesUsebundle))
                                    ).sequence.toBox
    } yield {
      vars
    }
  }

  ////////////////////////////////////////////
  ////////// Implementation details //////////
  ////////////////////////////////////////////

  /*
   * For each techniques:
   * - check the node AgentType and fails if the technique is not compatible with it
   * - build the name
   * - build the list of bundle included,
   *
   * The List[BundleOrder] is actually List(ruleName, directiveName) for the chose couple for that technique.
   * The ReportId is the same for all bundles, because we don't have a better granularity for now
   * (and it is also why we get it from sortTechniques, which is kind of strange :)
   *
   */
  def buildTechniqueBundles(nodeId: NodeId, agentType: AgentType, globalPolicyMode: GlobalPolicyMode, nodePolicyMode: Option[PolicyMode])(policy: Policy): Box[TechniqueBundles] = {
    // naming things to make them clear
    val name = Promiser(policy.ruleName + "/" + policy.directiveName)

    // and for now, all bundle get the same reportKey
    val techniqueBundles = policy.technique.agentConfig.bundlesequence.map { bundleName =>
      if(bundleName.value.trim.size > 0) {
        val vars =
          policy.technique.generationMode match {
            case TechniqueGenerationMode.MultipleDirectivesWithParameters =>
              for {
                // Here we are looking for variables value from a Directive based on a ncf technique that has parameter
                // ncf technique parameters ( having an id and a name, which is used inside the technique) were translated into Rudder variables spec
                // (having a name, which acts as an id, and allow to do templating on techniques, and a description which is presented to users) with the following Rule
                //  ncf Parameter | Rudder variable
                //      id        |      name
                //     name       |   description
                // So here we only have Rudder variables, and we want to create a new object BundleParam, which name needs to be the value used inside the technique (so the tehcnique paramter name)
                // And we will get the value in the Directive by looking for it with the name of the Variable (which is the id of the parameter)
                //  ncf Parameter | Rudder variable | Bundle param
                //      id        |      name       |     N/A
                //     name       |   description   |     name = variable.description = parameter.name
                //      N/A       |        N/A      |    value = values.get(variable.name) = values.get(parameter.id)
                // We would definitely be happier if we add a way to describe them as Rudder technique parameter and not as variable

                (varId,varName) <- policy.technique.rootSection.copyWithoutSystemVars.getAllVariables.map(v => (v.name,v.description))
              } yield {
                val value = policy.expandedVars.get(varId).map(_.values.headOption.getOrElse("")).getOrElse("")
                BundleParam.DoubleQuote(value,varName)
              }
            case TechniqueGenerationMode.MergeDirectives | TechniqueGenerationMode.MultipleDirectives =>
              Nil
          }

        List(Bundle(Some(policy.id), bundleName, vars.toList))
      } else {
        logger.warn(s"Technique '${policy.technique.id}' used in node '${nodeId.value}' contains some bundle with empty name, which is forbidden and so they are ignored in the final bundle sequence")
        Nil
      }
    }.flatten.toList

    for {
      policyMode <- PolicyMode.computeMode(globalPolicyMode, nodePolicyMode, policy.policyMode :: Nil)
    } yield {
      //we must update technique bundle in case policy generation is multi-instance
      val bundles = policy.technique.generationMode match {
        case TechniqueGenerationMode.MultipleDirectives =>
          techniqueBundles.map(b => b.copy(name = BundleName(b.name.value.replaceAll(Policy.TAG_OF_RUDDER_MULTI_POLICY, policy.id.getRudderUniqueId))))
        case _ =>
          techniqueBundles
      }
      TechniqueBundles(name, policy.id.directiveId, policy.technique.id, Nil, bundles, Nil, policy.technique.isSystem, policyMode, policy.technique.useMethodReporting)
    }
  }.toBox

  /*
   * Sort the techniques according to the order of the associated BundleOrder of Policy.
   * Sort at best: sort rule then directives, and take techniques on that order, only one time.
   *
   * CAREFUL: this method only take care of sorting based on "BundleOrder", other sorting (like
   * "system must go first") are not taken into account here !
   */
  def sortPolicies(
      policies: List[Policy]
  ): List[Policy] = {
    def compareBundleOrder(a: Policy, b: Policy): Boolean = {
      BundleOrder.compareList(List(a.ruleOrder, a.directiveOrder), List(b.ruleOrder, b.directiveOrder)) <= 0
    }
    val sorted = policies.sortWith(compareBundleOrder)

    //some debug info to understand what order was used for each node:
    if(logger.isDebugEnabled) {
      val logSorted = sorted.map(p => s"${p.technique.id}: [${p.ruleOrder.value} | ${p.directiveOrder.value}]").mkString("[","][", "]")
      logger.debug(s"Sorted Technique (and their Rules and Directives used to sort): ${logSorted}")
    }
    sorted
  }
}

//////////////////////////////////////////////////////////////////////
////////// Agent specific implementation to format outputs //////////
//////////////////////////////////////////////////////////////////////

object CfengineBundleVariables {
  import BuildBundleSequence._

  def getBundleVariables(
      escape      : String => String
    , systemInputs: List[InputFile]
    , systemBundles: List[TechniqueBundles]
    , userInputs  : List[InputFile]
    , userBundles : List[TechniqueBundles]
    , runHooks    : List[NodeRunHook]
  ) : BundleSequenceVariables = {

    BundleSequenceVariables(
        formatBundleFileInputFiles(systemInputs.map(_.path))
      , formatMethodsUsebundle(escape, systemBundles, Nil, false)
      , formatBundleFileInputFiles(userInputs.map(_.path))
        //only user bundle may be set on PolicyMode = Verify
      , formatMethodsUsebundle(escape, userBundles, runHooks, true)
    )
  }

<<<<<<< HEAD

  /*
   * Each bundle must be preceded by the correct "set_dry_mode" mode,
   * and we always end with a "set_dry_mode("false")".
   * Also, promiser must be differents for all items so that cfengine
   * doesn't try to avoid to do the set, so we are using the technique
   * promiser.
   * We need to finish by a remove dry run, as hooks expect to be in enforce mode
   *//*
  implicit final class DryRunManagement(bundles: List[TechniqueBundles]) {
    def addDryRunManagement: List[TechniqueBundles] = bundles match {
      case Nil  => Nil
      case list => list.map { tb =>
                       val pre = tb.policyMode match {
                         case PolicyMode.Audit  => audit
                         case PolicyMode.Enforce => enforce
                       }
                       tb.copy(pre = pre :: Nil)
                   //always remove dry mode in last action
                   } ::: ( cleanup("remove_dry_run_mode") :: Nil )
    }
  }*/

=======
  val audit   = Bundle(None, BundleName("""set_dry_run_mode("true")"""), Nil)
  val enforce = Bundle(None, BundleName("""set_dry_run_mode("false")"""), Nil)

  def dryRun(techniqueName: String) = TechniqueId(TechniqueName(techniqueName), TechniqueVersion("1.0"))
  def cleanup(techniqueName: String) = TechniqueBundles(Directive(techniqueName), dryRun(techniqueName), Nil, enforce :: Nil, Nil, false, PolicyMode.Enforce, false)
>>>>>>> 684a1cee

  // Create a remove dry run bundle also for after the hooks - so that we ensure that ending of
  // system technique are not in Audit mode.
  //val cleanupDryRunForSystem: List[TechniqueBundles] = cleanup("remove_dry_run_mode_for_system") :: Nil

  /*
   * Method for formating list of "promiser usebundle => bundlename;"
   *
   * For the CFengine agent, we are waiting ONE string of the fully
   * formatted result, ie. something like: """
   *  "Rule1/directive one"                         usebundle => fetchFusionTools;
   *  "Rule1/some other directive with a long name" usebundle => doInventory;
   *  "An other rule/its directive"                 usebundle => virtualMachines;
   * """
   */
  def formatMethodsUsebundle(
        escape        : String => String
      , bundleSeq     : List[TechniqueBundles]
      , runHooks      : List[NodeRunHook]
      , cleanDryRunEnd: Boolean
      ): List[String] = {
    //the promiser value (may) comes from user input, so we need to escape
    //also, get the list of bundle for each promiser.
    //and we don't need isSystem anymore
    val escapedSeq = bundleSeq.map(x => (CFEngineAgentSpecificGeneration.escape(x.promiser.value), x.runBundles) )


    // create / add in the escapedSeq hooks
    val preHooks  = runHooks.collect { case h if(h.kind == RunHook.Kind.Pre ) => getBundleForHook(h) }
    val postHooks = runHooks.collect { case h if(h.kind == RunHook.Kind.Post) => getBundleForHook(h) }

    val allBundles = preHooks ::: escapedSeq ::: postHooks

    //that's the length to correctly vertically align things. Most important
    //number in all Rudder !
    val alignWidth = if(escapedSeq.size <= 0) 0 else escapedSeq.map(_._1.size).max


    val escapedCleanDryRunEnd = {
      if (cleanDryRunEnd) {
        val promiser = "clean_mode"
        s"""\n      "${promiser}"${" " * Math.max(0, alignWidth - promiser.size)} usebundle => ${Bundle.enforce.callBundle(escape)};""" :: Nil
      } else
        Nil
    }



    val runBundles = if (allBundles.nonEmpty) {

        allBundles.flatMap { case (promiser, bundles) =>
          bundles.map { bundle =>
            // We want to add the spaces so it is correctly aligned for Rudder agent
            // We used to have the variable correctly indented in rudder-directives but this prevent using multi-line variables
            // See #12824 for more details
            s"""      "${promiser}"${" " * Math.max(0, alignWidth - promiser.size)} usebundle => ${bundle.callBundle(escape)};"""
          }
        }.mkString("\n") :: escapedCleanDryRunEnd
      } else
        Nil


    val bundles =
      if (bundleSeq.nonEmpty) {
        bundleSeq.map {
          bundle =>
            val subBundles = bundle.bundleSequence.map { b => s"""      "${bundle.promiser.value}" usebundle => ${b.callBundle(escape)};"""}
            s"""bundle agent ${bundle.runBundle.name.value}
               |{
               |  methods:
               |${subBundles.mkString("\n")}""".stripMargin
        }.mkString("\n}\n", "\n}\n", "")
      } else ""


    runBundles ::: (bundles :: Nil)

  }

  /*
   * A hook will look like:
   * "pre-run-hook"  usebundle => do_run_hook("name", "condition", json)
   * ....
   * "post-run-hook" usebundle => do_run_hook("name", "condition", json)
   *
   * Where json is:
   * {
   *   "parameters": { "service": "systlog", ... }
   * , "reports"   : [ { "id": "report id" , "mode": "audit" }, { "id": "report id" , "mode": "enforce" }, ... ]
   * }
   */
  def getBundleForHook(hook: NodeRunHook): (String, List[Bundle]) = {
    import JsonRunHookSer._
    val promiser = hook.kind match {
      case RunHook.Kind.Pre  => "pre-run-hook"
      case RunHook.Kind.Post => "post-run-hook"
    }
    import BundleParam._
    (promiser, Bundle(None, BundleName(hook.bundle), List(SimpleQuote(hook.jsonParam, "hook_param"))) :: Nil)
  }

  /*
   * utilitary method for formating an input list
   * For the CFengine agent, we are waiting ONE string of the fully
   * formatted result, ie. something like: """
   *     "common/1.0/update.cf",
   *     "rudder-directives.cf",
   *     "rudder-system-directives.cf",
   *     "common/1.0/rudder-parameters.cf",
   * """
   */
  def formatBundleFileInputFiles(x: Seq[String]): List[String] = {
    val inputs = x.distinct
    if (inputs.isEmpty) {
      List("") //we must have one empty parameter to have the awaited behavior with string template
    } else {
      List(inputs.mkString("\"", s"""",\n"""", s"""","""))
    }
  }
}

/*
 * Serialization version of a node hook parameter:
 *  {
 *    "parameters": { "package": "visudo", "condition": "debian", ... }
 *  , "reports"   : [
 *      { "id": "report id" , "mode": "audit"  , "technique":"some technique", "name":"check_visudo_installed", "value":"ok" }
 *    , { "id": "report id" , "mode": "enforce", "technique":"some technique", "name":"check_visudo_installed", "value":"ok" }
 *    , ...
 *    ]
 *  }
 *
 * Must be top level to make Liftweb JSON lib happy
 */
final case class JsonRunHookReport(id: String, mode: String, technique: String, name: String, value: String)
final case class JsonRunHook(
    parameters: ListMap[String, String] // to keep order
  , reports   : List[JsonRunHookReport]
)

object JsonRunHookSer {
  implicit class ToJson(val h: NodeRunHook) extends AnyVal {
    import net.liftweb.json._
    def jsonParam: String = {
      val jh = JsonRunHook(
          ListMap(h.parameters.map(p => (p.name, p.value)):_*)
        , h.reports.map(r => JsonRunHookReport(r.id.getReportId, r.mode.name, r.technique, r.report.name, r.report.value.getOrElse("None")))
      )
      implicit val formats = Serialization.formats(NoTypeHints)
      Serialization.write(jh)
    }
  }
}<|MERGE_RESOLUTION|>--- conflicted
+++ resolved
@@ -54,17 +54,8 @@
 import com.normation.rudder.services.policies.NodeRunHook
 import com.normation.rudder.services.policies.Policy
 import com.normation.rudder.services.policies.PolicyId
-<<<<<<< HEAD
 import com.normation.utils.Control.sequence
 import net.liftweb.common._
-=======
-import com.normation.rudder.services.policies.NodeRunHook
-import com.normation.cfclerk.domain.RunHook
-import com.normation.rudder.services.policies.write.BuildBundleSequence.TechniqueBundles
-import com.normation.rudder.services.policies.write.CfengineBundleVariables.audit
-import com.normation.rudder.services.policies.write.CfengineBundleVariables.cleanup
-import com.normation.rudder.services.policies.write.CfengineBundleVariables.enforce
->>>>>>> 684a1cee
 
 import scala.collection.immutable.ListMap
 
@@ -121,11 +112,7 @@
   // ad-hoc data structure to denote a directive name
   // (actually, the directive applied in to rule),
   // or in CFEngine name a "promiser"
-<<<<<<< HEAD
-  final case class Promiser(value: String)
-=======
-  final case class Directive(value: String) extends AnyVal
->>>>>>> 684a1cee
+  final case class Promiser(value: String) extends AnyVal
 
   // A bundle paramer is just a String, but it can be quoted with simple or double quote
   // (double quote is the default, and simple quote are used mostly for JSON)
@@ -222,29 +209,6 @@
    */
   implicit final class NoBundleTechnique(val bundles: List[TechniqueBundles]) extends AnyVal {
     def removeEmptyBundle: List[TechniqueBundles] = bundles.filterNot(_.main.isEmpty)
-  }
-
-
-  /*
-   * Each bundle must be preceded by the correct "set_dry_mode" mode,
-   * and we always end with a "set_dry_mode("false")".
-   * Also, promiser must be differents for all items so that cfengine
-   * doesn't try to avoid to do the set, so we are using the technique
-   * promiser.
-   * We need to finish by a remove dry run, as hooks expect to be in enforce mode
-   */
-  implicit final class DryRunManagement(val bundles: List[TechniqueBundles]) extends AnyVal {
-    def addDryRunManagement: List[TechniqueBundles] = bundles match {
-      case Nil  => Nil
-      case list => list.map { tb =>
-                       val pre = tb.policyMode match {
-                         case PolicyMode.Audit  => audit
-                         case PolicyMode.Enforce => enforce
-                       }
-                       tb.copy(pre = pre :: Nil)
-                   //always remove dry mode in last action
-                   } ::: ( cleanup("remove_dry_run_mode") :: Nil )
-    }
   }
 }
 
@@ -441,7 +405,6 @@
     )
   }
 
-<<<<<<< HEAD
 
   /*
    * Each bundle must be preceded by the correct "set_dry_mode" mode,
@@ -465,13 +428,6 @@
     }
   }*/
 
-=======
-  val audit   = Bundle(None, BundleName("""set_dry_run_mode("true")"""), Nil)
-  val enforce = Bundle(None, BundleName("""set_dry_run_mode("false")"""), Nil)
-
-  def dryRun(techniqueName: String) = TechniqueId(TechniqueName(techniqueName), TechniqueVersion("1.0"))
-  def cleanup(techniqueName: String) = TechniqueBundles(Directive(techniqueName), dryRun(techniqueName), Nil, enforce :: Nil, Nil, false, PolicyMode.Enforce, false)
->>>>>>> 684a1cee
 
   // Create a remove dry run bundle also for after the hooks - so that we ensure that ending of
   // system technique are not in Audit mode.
