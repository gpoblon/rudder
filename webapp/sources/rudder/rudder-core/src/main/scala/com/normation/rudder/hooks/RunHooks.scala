--- conflicted
+++ resolved
@@ -243,7 +243,7 @@
         case x: Success => // run the next hook
           val path = hooks.basePath + File.separator + nextHookName
           val env = envVariables.add(hookParameters)
-<<<<<<< HEAD
+
           for {
             _ <- PureHooksLogger.debug(s"Run hook: '${path}' with environment parameters: ${hookParameters.show}")
             _ <- PureHooksLogger.trace(s"System environment variables: ${envVariables.show}")
@@ -253,35 +253,6 @@
             _ <- logReturnCode(c)
           } yield {
             c
-=======
-          RunNuCommand.run(Cmd(path, Nil, env.toMap)).map { result =>
-            lazy val msg = s"Exit code=${result.code} for hook: '${path}'."
-
-            HooksLogger.trace(s"  -> results: ${msg}")
-            HooksLogger.trace(s"  -> stdout : ${result.stdout}")
-            HooksLogger.trace(s"  -> stderr : ${result.stderr}")
-            if(       result.code == 0 ) {
-              Ok(result.stdout, result.stderr)
-            } else if(result.code < 0 ) { // this should not happen, and/or is likely a system error (bad !#, etc)
-              //using script error because we do have an error code and it can help in some case
-              ScriptError(result.code, result.stdout, result.stderr, msg)
-            } else if(result.code >= 1  && result.code <= 31 ) { // error
-              ScriptError(result.code, result.stdout, result.stderr, msg)
-            } else if(result.code >= 32 && result.code <= 64) { // warning
-              HooksLogger.warn(msg)
-              if (result.stdout.nonEmpty)
-                HooksLogger.warn(s"  -> stdout : ${result.stdout}")
-              if (result.stderr.nonEmpty)
-                HooksLogger.warn(s"  -> stderr : ${result.stderr}")
-              Warning(result.code, result.stdout, result.stderr, msg)
-            } else if(result.code == Interrupt.code) {
-              Interrupt(msg, result.stdout, result.stderr)
-            } else { //reserved - like error for now
-              ScriptError(result.code, result.stdout, result.stderr, msg)
-            }
-          } recover {
-            case ex: Exception => HookReturnCode.SystemError(s"Exception when executing '${path}' with environment variables: ${env.show}: ${ex.getMessage}")
->>>>>>> 895b318c
           }
       }
     }.untraced
