--- conflicted
+++ resolved
@@ -463,86 +463,10 @@
 
 
   override def accept(id: NodeId, modId: ModificationId, actor:EventActor) : Box[FullInventory] = {
-<<<<<<< HEAD
-    //
-    // start by retrieving all sms
-    //
-    val sm = smRepo.get(id, PendingInventory).toBox match {
-      case Full(Some(x)) => x
-      case Full(None) =>
-        return Failure(s"Can not accept not found inventory with id: '${id.value}'")
-      case eb: EmptyBox =>
-        return eb ?~! "Can not accept not found inventory with id %s".format(id)
-      }
-
-    //
-    //execute pre-accept phase for all unit acceptor
-    // stop here in case of any error
-    //
-    unitAcceptors.foreach { unitAcceptor =>
-      unitAcceptor.preAccept(Seq(sm), modId, actor) match {
-        case Full(seq) => //ok, cool
-          NodeLogger.PendingNode.debug("Pre accepted phase: %s".format(unitAcceptor.name))
-        case eb:EmptyBox => //on an error here, stop
-          val id = sm.node.main.id.value
-          val msg = s"Error when trying to add node with id '${id}'"
-          val e = eb ?~! msg
-          NodeLogger.PendingNode.error(e.messageChain)
-          NodeLogger.PendingNode.debug(s"Node with id '${id}' was refused during 'pre-accepting' step of phase '${unitAcceptor.name}'")
-          //stop now
-          return e
-      }
-    }
-
-    //
-    //now, execute unit acceptor
-    //
-
-    //build the map of results
-    val acceptationResults = acceptOne(sm, modId, actor) ?~! "Error when trying to accept node %s".format(sm.node.main.id.value)
-
-    //log
-    acceptationResults match {
-      case Full(sm) => NodeLogger.PendingNode.debug("Unit acceptors ok for %s".format(id))
-      case eb:EmptyBox =>
-        val e = eb ?~! "Unit acceptor error for node %s".format(id)
-        NodeLogger.PendingNode.error(e.messageChain)
-        return eb
-    }
-
-    //
-    //now, execute global post process
-    //
-    (sequence(unitAcceptors) { unit =>
-      try {
-        unit.postAccept(Seq(sm), modId, actor)
-      } catch {
-        case e:Exception => Failure(e.getMessage, Full(e), Empty)
-      }
-    }) match {
-      case Full(seq) => //ok, cool
-        // Update hooks for the node
-        afterNodeAcceptedAsync(id)
-
-        NodeLogger.PendingNode.info(s"New node accepted and managed by Rudder: ${id.value}")
-        cacheToClear.foreach { _.clearCache() }
-
-        // Update hooks for the node - need to be done after cache cleaning
-        afterNodeAcceptedAsync(id)
-
-        updateDynamicGroups.startManualUpdate
-        acceptationResults
-      case e:EmptyBox => //on an error here, rollback all accpeted
-        NodeLogger.PendingNode.error((e ?~! "Error when trying to execute accepting new server post-processing. Rollback.").messageChain)
-        rollback(unitAcceptors, Seq(sm), modId, actor)
-        //only update results that where not already in error
-        e
-=======
     accept(List(id), modId, actor, "rudder-ui").flatMap {
       case h +: _ => Full(h)
       case _      => Failure(s"Error when trying to accept node with ID: '${id.value}'. The acceptation method returned " +
                              s"an empty result, it is likely a bug, please report it.")
->>>>>>> 6f022c02
     }
   }
 
