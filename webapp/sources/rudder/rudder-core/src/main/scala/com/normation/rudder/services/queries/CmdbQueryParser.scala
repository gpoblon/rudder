/*
*************************************************************************************
* Copyright 2011 Normation SAS
*************************************************************************************
*
* This file is part of Rudder.
*
* Rudder is free software: you can redistribute it and/or modify
* it under the terms of the GNU General Public License as published by
* the Free Software Foundation, either version 3 of the License, or
* (at your option) any later version.
*
* In accordance with the terms of section 7 (7. Additional Terms.) of
* the GNU General Public License version 3, the copyright holders add
* the following Additional permissions:
* Notwithstanding to the terms of section 5 (5. Conveying Modified Source
* Versions) and 6 (6. Conveying Non-Source Forms.) of the GNU General
* Public License version 3, when you create a Related Module, this
* Related Module is not considered as a part of the work and may be
* distributed under the license agreement of your choice.
* A "Related Module" means a set of sources files including their
* documentation that, without modification of the Source Code, enables
* supplementary functions or services in addition to those offered by
* the Software.
*
* Rudder is distributed in the hope that it will be useful,
* but WITHOUT ANY WARRANTY; without even the implied warranty of
* MERCHANTABILITY or FITNESS FOR A PARTICULAR PURPOSE.  See the
* GNU General Public License for more details.
*
* You should have received a copy of the GNU General Public License
* along with Rudder.  If not, see <http://www.gnu.org/licenses/>.

*
*************************************************************************************
*/

package com.normation.rudder.services.queries

import com.normation.rudder.domain.queries._
import net.liftweb.common._
import net.liftweb.json._
import JsonParser.ParseException
import CmdbQueryParser._
import com.normation.utils.HashcodeCaching
import cats.implicits._
import com.normation.utils.Control.sequence

/**
 * This trait is the general interface that
 * transform Query represented as string into
 * our internal Query object.
 * Most of the time, the query parsing will be in
 * two times (lexing and parsing)
 *
 */

//only string version of the query - no domain here
case class StringCriterionLine(objectType:String, attribute:String, comparator:String, value:Option[String]=None) extends HashcodeCaching
case class StringQuery(returnType:QueryReturnType,composition:Option[String],criteria:List[StringCriterionLine]) extends HashcodeCaching

object CmdbQueryParser {
  //query attribute
  val TARGET = "select"
  val COMPOSITION = "composition"
  val CRITERIA = "where"

  //criterion attribute
  val OBJECT = "objectType"
  val ATTRIBUTE = "attribute"
  val COMPARATOR = "comparator"
  val VALUE = "value"
}

trait QueryLexer {
  def lex(query:String) : Box[StringQuery]
  //We are awaiting for a Map(String,String) as json object,
  //with keys: objectType, attribute, comparator, value
}

trait StringQueryParser {
  def parse(query:StringQuery) : Box[Query]
}

trait CmdbQueryParser extends StringQueryParser with QueryLexer {
  def apply(query:String) : Box[Query] = for {
    sq <- lex(query)
    q <- parse(sq)
  } yield q
}


/**
 * Some default behaviour:
 * - default composition is AND
 *
 */
trait DefaultStringQueryParser extends StringQueryParser {

  def criterionObjects : Map[String,ObjectCriterion]

  override def parse(query:StringQuery) : Box[Query] = {

    for {
      comp  <- query.composition match {
                 case None    => Full(And)
                 case Some(s) => CriterionComposition.parse(s) match {
                                   case Some(x) => Full(x)
                                   case None    => Failure(s"The requested composition '${query.composition}' is not know")
                                 }
               }
      lines <- sequence(query.criteria)(parseLine)
    } yield {
      Query(query.returnType, comp , lines.toList)
    }
<<<<<<< HEAD
=======

    val lines = query.criteria.toList.foldLeft(Full(List()):Box[List[CriterionLine]]){
      (opt,x) => opt.flatMap(l => parseLine(x).map( _::l ) )
    } match {
      case f@Failure(_,_,_) => return f
      case Empty => /* that should not happen, fail */
        return Failure("Parsing criteria yields an empty result, abort")
      case Full(l) => l.toSeq.reverse
    }
    Full(Query(query.returnType, comp , lines))
>>>>>>> 0a26523a
  }

  def parseLine(line:StringCriterionLine) : Box[CriterionLine] = {

    val objectType = criterionObjects.getOrElse(line.objectType,
      return Failure(s"The object type '${line.objectType}' is unknown in line 'line'. Possible object types: [${
        criterionObjects.keySet.toList.sorted.mkString(",")}] ".format(line))
    )

    val criterion = objectType.criterionForName(line.attribute).getOrElse {
      return Failure(s"The attribute '${line.attribute}' is unknown for type '${line.objectType}' in line '${line}'. Possible attributes: [${
        objectType.criteria.map(_.name).sorted.mkString(", ")}]")
    }

    val comparator = criterion.cType.comparatorForString(line.comparator).getOrElse {
      return Failure(s"The comparator '${line.comparator}' is unknown for attribute '${
        line.attribute}' in line '${line}'. Possible comparators:: [${criterion.cType.comparators.map(_.id).sorted.mkString(", ")}]")
    }

    /*
     * Only validate the fact that if the comparator require a value, then a value is provided.
     * Providing an error when none is required is not an error
     */
    val value = line.value match {
      case Some(x) => x
      case None =>
        if(comparator.hasValue) return Failure("Missing required value for comparator '%s' in line '%s'".format(line.comparator, line))
        else ""
    }
    Full(CriterionLine(objectType, criterion, comparator, value))
  }

}

/**
 * This lexer read and valid syntax of JSON query
 *
 */
trait JsonQueryLexer extends QueryLexer {

  override def lex(query:String) : Box[StringQuery] = for {
    json <- jsonLex(query)
    q <- jsonParse(json)
  } yield q

  def jsonLex(s:String) : Box[JValue] = try {
      Full(JsonParser.parse(s))
    } catch {
      case e:ParseException =>
        Failure("Parsing failed when processing query: "+s,Full(e),Empty)
    }


  def failureMissing(s:String) = Failure("Missing expected '%s' query parameter".format(s))
  def failureEmpty(param:String) = Failure("Parameter '%s' must be non empty in query".format(OBJECT))
  def failureBadFormat(obj:String,f:Any) = Failure("Bad query format for '%s' parameter. Expecting a string, found '%s'".format(obj,f))

  def parseTarget (json: JObject ) : Box[QueryReturnType] = {
    json.values.get(TARGET) match {
      case None => failureMissing(TARGET)
      case Some(NodeReturnType.value) => Full(NodeReturnType)
      case Some(NodeAndPolicyServerReturnType.value) => Full(NodeAndPolicyServerReturnType)
      case Some(x) =>  failureBadFormat(TARGET,x)
    }
  }

  def parseComposition(json: JObject ) : Box[Option[String]] = {
    json.values.get(COMPOSITION) match {
      case None => Full(None)
      case Some(x:String) => Full(if(x.length > 0) Some(x) else None)
      case Some(x) => failureBadFormat(COMPOSITION,x)
    }
  }

  def parseCriterionLine(json: JObject ) : Box[List[StringCriterionLine]] = {
    json.values.get(CRITERIA) match {
      case None => Full(List[StringCriterionLine]())
      case Some(arr:List[_]) =>
        // try to parse all lines. On the first parsing error (parseCrtierion returns Failure),
        // stop and return a Failure
        // if all parsing are OK, return a Full(list(criterionLine)
        arr.foldLeft(Full(List[StringCriterionLine]()):Box[List[StringCriterionLine]]){
          (opt,x) => opt.flatMap(l=> parseCriterion(x).map( _:: l))
        } match {
          case Full(l) => Full(l.reverse)
          case eb: EmptyBox =>
            val fail = eb ?~! "Parsing criteria yields an empty result, abort"
            fail
        }
      case Some(x) => failureBadFormat(COMPOSITION,x)
    }
  }
  def jsonParse(json:JValue) : Box[StringQuery] = {
  /*
   * Structure of the Query:
   * var query = {
   *   'select' : 'server' ,  //what we are looking for at the end (servers, software...)
   *   'composition' : 'and' ,  // or 'or'
   *   'where': [
   *     { 'objectType' : '....' , 'attribute': '....' , 'comparator': '.....' , 'value': '....' } ,  //value is optionnal, other are mandatory
   *     { 'objectType' : '....' , 'attribute': '....' , 'comparator': '.....' , 'value': '....' } ,
   *     ...
   *     { 'objectType' : '....' , 'attribute': '....' , 'comparator': '.....' , 'value': '....' }
   *   ]
   * }
   */


    json match {
      case q@JObject(attrs) =>
        //target returned object
        for {
          target <- parseTarget(q)
          composition <- parseComposition(q)
          criteria <- parseCriterionLine(q)
        } yield {
          StringQuery(target,composition,criteria.toList)
        }
      case x => Failure("Failed to parse the query, bad structure. Expected a JSON object, found: '%s'".format(x))
    }
  }

  def parseCriterion(json:Any) : Box[StringCriterionLine] = {
    def failureMissing(param:String,line:Map[String,String]) = Failure("Missing expected '%s' query parameter in criterion '%s'".format(OBJECT,line))
    def failureEmpty(param:String,line:Map[String,String]) = Failure("Parameter '%s' must be non empty in criterion '%s'".format(OBJECT,line))
    def failureBadParam(param:String,line:Map[String,String],x:Any) =
      Failure("Bad query format for '%s' parameter in line '%s'. Expecting a string, found '%s'".format(OBJECT,line,x))

    json match {
      case l:Map[_,_] =>
        l.head match {
          case (x:String,y:String) =>
            val line = l.asInstanceOf[Map[String,String]] //is map always homogenous ?
            //First, parse the line. Then, try to bind name with object

            //mandatory object type, attribute, comparator ; optionnal value
            //object type
            val objectType = line.get(OBJECT) match {
              case None => return failureMissing(OBJECT,line)
              case Some(x:String) => if(x.length > 0) x else return failureEmpty(OBJECT,line)
              case Some(x) => return failureBadParam(OBJECT,line,x)
            }

            // attribute
            val attribute = line.get(ATTRIBUTE) match {
              case None => return failureMissing(ATTRIBUTE,line)
              case Some(x:String) => if(x.length > 0) x else return failureEmpty(ATTRIBUTE,line)
              case Some(x) => return failureBadParam(ATTRIBUTE,line,x)
            }

            // comparator
            val comparator = line.get(COMPARATOR) match {
              case None => return failureMissing(COMPARATOR,line)
              case Some(x:String) => if(x.length > 0) x else return failureEmpty(COMPARATOR,line)
              case Some(x) => return failureBadParam(COMPARATOR,line,x)
            }

            // value
            val value = line.get(VALUE) match {
              case None => None
              case Some(x:String) => if(x.length > 0) Some(x) else None
              case Some(x) => return failureBadParam(VALUE,line,x)
            }
            Full(StringCriterionLine(objectType,attribute,comparator,value))

          case _ => Failure("Bad query format for criterion line. Expecting an (string,string), found '%s'".format(l.head))
        }
      case x => Failure("Bad query format for criterion line. Expecting an object, found '%s'".format(x))
    }

  }
}
<|MERGE_RESOLUTION|>--- conflicted
+++ resolved
@@ -113,19 +113,6 @@
     } yield {
       Query(query.returnType, comp , lines.toList)
     }
-<<<<<<< HEAD
-=======
-
-    val lines = query.criteria.toList.foldLeft(Full(List()):Box[List[CriterionLine]]){
-      (opt,x) => opt.flatMap(l => parseLine(x).map( _::l ) )
-    } match {
-      case f@Failure(_,_,_) => return f
-      case Empty => /* that should not happen, fail */
-        return Failure("Parsing criteria yields an empty result, abort")
-      case Full(l) => l.toSeq.reverse
-    }
-    Full(Query(query.returnType, comp , lines))
->>>>>>> 0a26523a
   }
 
   def parseLine(line:StringCriterionLine) : Box[CriterionLine] = {
