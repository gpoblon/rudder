--- conflicted
+++ resolved
@@ -82,17 +82,12 @@
 import com.unboundid.ldap.sdk.Modification
 import com.unboundid.ldap.sdk.ModificationType
 import com.unboundid.ldif.LDIFChangeRecord
-<<<<<<< HEAD
 import net.liftweb.common.Box
 import net.liftweb.common.EmptyBox
 import net.liftweb.common.Failure
 import net.liftweb.common.Full
 import scalaz.zio._
-=======
-import net.liftweb.common.Loggable
-import net.liftweb.common._
 import org.joda.time.DateTime
->>>>>>> afdf206c
 
 sealed trait DeletionResult
 object DeletionResult {
@@ -118,7 +113,7 @@
   /**
     * Purge from the removed inventories ldap tree all nodes modified before date
     */
-  def purgeDeletedNodesPreviousDate(date: DateTime): Box[Seq[NodeId]]
+  def purgeDeletedNodesPreviousDate(date: DateTime): IOResult[Seq[NodeId]]
 }
 
 class RemoveNodeServiceImpl(
@@ -274,25 +269,21 @@
     }
   }
 
-<<<<<<< HEAD
-  private[this] def atomicDelete(nodeId : NodeId, modId: ModificationId, actor:EventActor) : IOResult[Seq[LDIFChangeRecord]] = {
-=======
-
-  def purgeDeletedNodesPreviousDate(date: DateTime): Box[Seq[NodeId]] = {
+  def purgeDeletedNodesPreviousDate(date: DateTime): IOResult[Seq[NodeId]] = {
     for {
       con  <- ldap
-      deletedEntries = con.search(
+      deletedEntries <- con.search(
         deletedDit.NODES.dn
         , One
         , AND(IS(OC_NODE), LTEQ(A_MOD_TIMESTAMP, GeneralizedTime(date).toString))
       )
-      _ = logger.trace(s"Found ${deletedEntries.length} older than ${date}")
-
-      ids  <- sequence(deletedEntries) {
-                e => deletedDit.NODES.NODE.idFromDN(e.dn)
+      _    <- logPure.trace(s"Found ${deletedEntries.length} older than ${date}")
+
+      ids  <- ZIO.foreach(deletedEntries) {
+                e => deletedDit.NODES.NODE.idFromDN(e.dn).toIO
               }
 
-      _    <- sequence(ids) {
+      _    <- ZIO.foreach(ids) {
                 id => fullNodeRepo.delete(id, RemovedInventory)
               }
     } yield {
@@ -301,8 +292,7 @@
   }
 
 
-  private[this] def atomicDelete(nodeId : NodeId, modId: ModificationId, actor:EventActor) : Box[Seq[LDIFChangeRecord]] = {
->>>>>>> afdf206c
+  private[this] def atomicDelete(nodeId : NodeId, modId: ModificationId, actor:EventActor) : IOResult[Seq[LDIFChangeRecord]] = {
     for {
       cleanGroup            <- deleteFromGroups(nodeId, modId, actor).chainError("Could not remove the node '%s' from the groups".format(nodeId.value))
       cleanNode             <- deleteFromNodes(nodeId).chainError("Could not remove the node '%s' from the nodes list".format(nodeId.value))
