/*
*************************************************************************************
* Copyright 2011 Normation SAS
*************************************************************************************
*
* This file is part of Rudder.
*
* Rudder is free software: you can redistribute it and/or modify
* it under the terms of the GNU General Public License as published by
* the Free Software Foundation, either version 3 of the License, or
* (at your option) any later version.
*
* In accordance with the terms of section 7 (7. Additional Terms.) of
* the GNU General Public License version 3, the copyright holders add
* the following Additional permissions:
* Notwithstanding to the terms of section 5 (5. Conveying Modified Source
* Versions) and 6 (6. Conveying Non-Source Forms.) of the GNU General
* Public License version 3, when you create a Related Module, this
* Related Module is not considered as a part of the work and may be
* distributed under the license agreement of your choice.
* A "Related Module" means a set of sources files including their
* documentation that, without modification of the Source Code, enables
* supplementary functions or services in addition to those offered by
* the Software.
*
* Rudder is distributed in the hope that it will be useful,
* but WITHOUT ANY WARRANTY; without even the implied warranty of
* MERCHANTABILITY or FITNESS FOR A PARTICULAR PURPOSE.  See the
* GNU General Public License for more details.
*
* You should have received a copy of the GNU General Public License
* along with Rudder.  If not, see <http://www.gnu.org/licenses/>.

*
*************************************************************************************
*/

package com.normation.rudder.services.reports

import com.normation.inventory.domain.NodeId
import org.joda.time._
import com.normation.rudder.domain.logger.ComplianceDebugLogger
import com.normation.rudder.domain.logger.ComplianceDebugLogger._
import com.normation.rudder.domain.logger.TimingDebugLogger
import com.normation.inventory.domain.NodeId
import com.normation.rudder.domain.reports._
import com.normation.rudder.reports._
import com.normation.rudder.reports.execution.AgentRunId
import net.liftweb.common.Loggable
import java.util.regex.Pattern

import com.normation.rudder.domain.policies.PolicyMode
import com.normation.rudder.domain.reports.ReportType.BadPolicyMode
import com.normation.rudder.reports.execution.AgentRunWithNodeConfig
import com.normation.rudder.domain.policies.RuleId

/*
 *  we want to retrieve for each node the expected reports that matches it LAST
 *  run, or if no last run, what we are wainting for.
 *
 *  So the general resolution for ONE node is:
 *  - 1/ context
 *  - get the last run
 *  - get the list of nodeConfigIdInfo
 *
 *  - 2/ get the config id and date
 *  - 2.1: from the run:
 *    - if we have it, find the option[date] matching that version
 *  - 2.2: else (no run), we get the last available from nodeinfo with date
 *    - if none, get the last expected reports for the node, but not configId/date for it
 *  - so, we have a configId and an option[date] of validity
 *    => get expectedReports
 *
 *  - now, get reports for the run if any, and compute merge.
 *
 *
 *  For a node, we will get:
 *
 *  - run date:
 *    - Some(t): the node at least talked to us!
 *    - None   : never talked, build a pending/noreport list
 *  - (configId, eol of that config):
 *    - Some(id): we know what we expect!
 *      - Some(date): we know the validity !: the simplest case
 *      - None: this is an unexpected version (no meta info on it). Error.
 *    - None: migration only, that case will disappear with time. Compat mode,
 *            consider expected report for the node are ok. Don't care of the (None) date.
 *
 */

sealed trait RunAndConfigInfo

sealed trait ErrorNoConfigData extends RunAndConfigInfo

sealed trait ExpectedConfigAvailable extends RunAndConfigInfo {
  def expectedConfig: NodeExpectedReports
}

sealed trait NoReport extends ExpectedConfigAvailable

sealed trait Unexpected extends ExpectedConfigAvailable

sealed trait Ok extends ExpectedConfigAvailable

//a marker trait which indicate that we want to
//have the details of the run
sealed trait LastRunAvailable extends RunAndConfigInfo {
  // this is the date and time reported by the run
  // (local node time of the starts of the run)
  def lastRunDateTime: DateTime

  //this is not an option even if we must take care of nodes
  //upgrading from previous version of Rudder without
  //config id because we must have some logic to find WHAT
  //is the applicable version in all case - it's one of the
  //major goal of ExecutionBatch#computeNodeRunInfo
  def lastRunConfigId: NodeConfigId

  // most of the time, we do have the corresponding
  // configId in base. But not always, for example
  // if the node configId was corrupted
  def lastRunConfigInfo: Option[NodeExpectedReports]
}



/**
 * The type of report to use for missing reports
 * (actually missing reports).
 * Depends of compliance mode.
 */
sealed trait ExpiringStatus extends RunAndConfigInfo {
    def expirationDateTime: DateTime
}

/*
 * Really, that node exists ?
 */
final case object NoRunNoExpectedReport extends ErrorNoConfigData

/*
 * We don't have the needed configId in the expected
 * table. Either we don't have any config id at all,
 * or we can't find the version matching a run.
 * (it is some weird data lost in the server, or a node
 * not yet initialized)
 */
final case class NoExpectedReport(
    lastRunDateTime: DateTime
  , lastRunConfigId: Option[NodeConfigId]
) extends ErrorNoConfigData

/*
 * No report of interest (either none, or
 * some but too old for our situation)
 */
final case class NoReportInInterval(
    expectedConfig: NodeExpectedReports
) extends NoReport

/*
 * No report of interest but expected because
 * we are on the correct mode for that
 */
final case class ReportsDisabledInInterval(
    expectedConfig: NodeExpectedReports
) extends NoReport

final case class Pending(
    expectedConfig     : NodeExpectedReports
  , optLastRun         : Option[(DateTime, NodeExpectedReports)]
  , expirationDateTime : DateTime
) extends NoReport with ExpiringStatus

/*
 * the case where we have a version on the run,
 * versions are init in the server for that node,
 * and we don't have a version is an error
 */
final case class UnexpectedVersion(
    lastRunDateTime   : DateTime
  , lastRunConfigInfo : Some[NodeExpectedReports]
  , lastRunExpiration : DateTime
  , expectedConfig    : NodeExpectedReports
  , expectedExpiration: DateTime
) extends Unexpected with LastRunAvailable {
  val lastRunConfigId = lastRunConfigInfo.get.nodeConfigId
}

/**
 * A case where we have a run without version,
 * but we really should, because versions are init
 * in the server for that node
 */
final case class UnexpectedNoVersion(
    lastRunDateTime   : DateTime
  , lastRunConfigId   : NodeConfigId
  , lastRunExpiration : DateTime
  , expectedConfig    : NodeExpectedReports
  , expectedExpiration: DateTime
) extends Unexpected with LastRunAvailable {
  val lastRunConfigInfo = None
}

/**
 * A case where we have a run with a version,
 * but we didn't find it in db,
 * but we really should, because versions are init
 * in the server for that node
 */
final case class UnexpectedUnknowVersion(
    lastRunDateTime   : DateTime
  , lastRunConfigId   : NodeConfigId
  , expectedConfig    : NodeExpectedReports
  , expectedExpiration: DateTime
) extends Unexpected with LastRunAvailable {
  val lastRunConfigInfo = None
}


final case class ComputeCompliance(
    lastRunDateTime    : DateTime
  , expectedConfig     : NodeExpectedReports
  , expirationDateTime : DateTime
) extends Ok with LastRunAvailable with ExpiringStatus  {
  val lastRunConfigId   = expectedConfig.nodeConfigId
  val lastRunConfigInfo = Some(expectedConfig)
}

/*
 * An ADT to describe the behaviour regarding Unexpected reports.
 * Unexpected reports are reports that the node sent but that were not
 * awaited in the expected configuration reporting.
 * There is mainly 4 causes for unexpected rerpots:
 * - a bug in a Technique that send a report when it should not. This is a really unexpected report, and
 *   shoud be reported to Technique maintener for correction.
 * - a Technique is executed when it should not. Typically, the node didn't fetch the updated version
 *   of its policies and it still report on the previous one. Real unexpectation.
 * - the network sneezed and syslog went mad. In such a case, we can miss reports or have some duplicated. Missing
 *   reports is embarassing, but syslog tries very hard to not do that, so we have more often duplicated ones.
 * - reports were on a part of the technique with a cfengine parameter which happened to be an iterator and
 *   so it was exectued several time, and there is as many reports. This case is expected, but in the general case,
 *   we don't have anything that allows to anticipate the number of reports sent back (and specific cases like "the
 *   number is available in a server-side known variable" are hard, too, because it means that we know to parse and
 *   interpret a lot more of cfengine gramar).
 *
 * The last two cases bring a lot of false positive bad compliance, and we want to let the user be able to
 * accept them. We want that to be optionnal, has in each cases, it could be real unexpected reports (but it's very
 * unlikely).
 */
sealed trait UnexpectedReportBehavior
object UnexpectedReportBehavior {
  // if two reports are exactly the same and one is unexpected, assume it was a duplication
  final case object AllowsDuplicate  extends UnexpectedReportBehavior
  // if a reports originally has a CFEngine var, allows to get several reports value for it.
  final case object UnboundVarValues extends UnexpectedReportBehavior
}

final case class UnexpectedReportInterpretation(options: Set[UnexpectedReportBehavior]) {

  // true if the set of option contains `option`
  def isSet(opt: UnexpectedReportBehavior) = options.contains(opt)

  // check if ALL the provided options are set
  def allSet(opts: UnexpectedReportBehavior*) = {
    val o = opts.toSet
    options.intersect(o) == o
  }

  // check if AT LEAST ONE of provided options is set
  def anySet(opts: UnexpectedReportBehavior*) = options.intersect(opts.toSet).nonEmpty

  // return a copy of that interpretation with the given value set
  def set(opt: UnexpectedReportBehavior) = UnexpectedReportInterpretation(options + opt)

  // return a copy of that interpretation with the given value removed
  def unset(opt: UnexpectedReportBehavior) = UnexpectedReportInterpretation(options.filter( _ != opt))
}


/**
 * An execution batch contains the node reports for a given Rule / Directive at a given date
 * An execution Batch is at a given time <- TODO : Is it relevant when we have several node ?
 */

object ExecutionBatch extends Loggable {
  //these patterns must be reluctant matches to avoid strange things
  //when two variables are presents, or something like: ${foo}xxxxxx}.
  final val matchCFEngineVars = """.*\$(\{.+?\}|\(.+?\)).*""".r
  final private val replaceCFEngineVars = """\$\{.+?\}|\$\(.+?\)"""

  /**
   * containers to store common information about "what are we
   * talking about in that merge ?"
   */
  private[reports] final case class MergeInfo(
      nodeId: NodeId
    , run: Option[DateTime]
    , configId: Option[NodeConfigId]
    , expirationTime: DateTime
  )

  /**
   * The time that we are going to give to the agent as a grace period to get
   * its reports.
   * That time is added to the normal agent execution period, so that:
   * - if the agent runs every 2 minutes, reports should have been received
   *   after 7 minutes max
   * - if the agent runs every 240 minutes, reports should have been received
   *   after 245 minutes max.
   *
   * That notion only makes sens for the compliance mode, as it is expected to
   * NOT receive report in the changes-only mode.
   */
  final val GRACE_TIME_PENDING = Duration.standardMinutes(5)

  /**
   * Then end of times, used to denote report which are not expiring
   */
  final val END_OF_TIME = new DateTime(Long.MaxValue)

  /**
   * Takes a string, that should contains a CFEngine var ( $(xxx) or ${xxx} )
   * replace the $(xxx) (or ${xxx}) part by .*
   * and doubles all the \
   * Returns a string that is suitable for a being used as a regexp, with anything not
   * in ".*" quoted with \Q...\E.
   * For example, "${foo}(bar)$(baz)foo" => "\Q\E.*\Q(bar)\E.*\Qfoo\E"
   */
  final def replaceCFEngineVars(x : String) : Pattern = {
    Pattern.compile("""\Q"""+ x.replaceAll(replaceCFEngineVars, """\\E.*\\Q""") + """\E""")
  }

final case class ContextForNoAnswer(
      agentExecutionInterval: Int
    , complianceMode        : ComplianceMode
  )

  /*
   * Utility method to factor out common logging task and be assured that
   * the log message is actually sync with the info type.
   */
  private[this] def runType(traceMessage: String, runType: RunAndConfigInfo)(implicit nodeId: NodeId): RunAndConfigInfo = {
    val msg = if(traceMessage.trim.isEmpty) "" else ": " + traceMessage
    ComplianceDebugLogger.node(nodeId).trace(s"Run config for node ${nodeId.value}: ${runType.logName} ${msg}")
    runType
  }

  /*
   * For each node, get the config it has.
   * This method bases its result on THE LAST RUN
   * of each node, and try to discover the run linked information (datetime, config id).
   *
   */
  def computeNodesRunInfo(
      // The set of run associated with ALL requested node.
      //
      // If exists, the last run received for these nodes is coupled with the
      // corresponding expected node configuration for that run, which will allow to know what
      // config option to apply.
      runs              : Map[NodeId, Option[AgentRunWithNodeConfig]]
      // the current expected node configurations for all nodes.
      // This is useful for nodes without runs (ex in no-report mode), node with a run not for the
      // last config (show diff etc). It may be none for ex. when a node was added since last generation
    , currentNodeConfigs: Map[NodeId, Option[NodeExpectedReports]]
      // other config information to allows better reporting on error
    , nodeConfigIdInfos: Map[NodeId, Option[Seq[NodeConfigIdInfo]]]
  ): Map[NodeId, RunAndConfigInfo] = {


    /*
     * How long time a run is valid AFTER AN UPDATE (i.e, not in permanent regime).
     * This is shorter than runValidityTime, because a config update IS a change and
     * force to send reports in all case.
     */
    def updateValidityDuration(runIntervalInfo: ResolvedAgentRunInterval) = runIntervalInfo.interval.plus(GRACE_TIME_PENDING)

    /*
     * How long time a run is valid before receiving any report (but not after an update)
     */
    def runValidityDuration(runIntervalInfo: ResolvedAgentRunInterval, complianceMode: ComplianceMode) = complianceMode.mode match {
      case ChangesOnly =>
        //expires after run*heartbeat period - we need an other run before that.
        val heartbeat = Duration.standardMinutes((runIntervalInfo.interval.getStandardMinutes * runIntervalInfo.heartbeatPeriod ))
        heartbeat.plus(GRACE_TIME_PENDING)
      case FullCompliance | ReportsDisabled =>
        updateValidityDuration(runIntervalInfo)
    }


    val now = DateTime.now

    runs.map { case (nodeId, optRun) =>
      implicit val _n = nodeId

      //all the problem is to find the correct NodeRunInfo from the optRun and other information
      val nodeRunInfo = optRun match {

        //
        // [I] First case: we don't have (recent) runs for that node
        // Perhaps its a new node (with or without a generation), or are we in ReportsDisabled
        // So we don't have matching expected reports either.
        //
        case None =>
          // Let try to see what is currently expected from that node
          currentNodeConfigs.get(nodeId).flatten match {
            case None =>
              //let's see if the node has ANY config info
              nodeConfigIdInfos.getOrElse(nodeId, None) match {
                case None =>
                  //ok, it's a node without any config (so without runs, of course). Perhaps a new node ?
                  runType(s"nodeId has no configuration ID version, perhaps it's a new Node?", NoRunNoExpectedReport)
                case Some(configs) =>
                  //so, the node has existed at some point, but not now. Strange.
                  runType("nodeId exists in DB but has no version (due to cleaning, migration, synchro, etc)", NoRunNoExpectedReport)
              }

            case Some(currentConfig) =>
              if(currentConfig.complianceMode.mode == ReportsDisabled) { // oh, so in fact it's normal to not have runs!
                runType(s"compliance mode is set to '${ReportsDisabled.name}', it's ok to not having reports", ReportsDisabledInInterval(currentConfig))
              } else { //let's further examine the situation
                val expireTime = currentConfig.beginDate.plus(updateValidityDuration(currentConfig.agentRun))

                if(expireTime.isBefore(now)) {
                  runType("no run (ever or too old)", NoReportInInterval(currentConfig))
                } else {
                  runType(s"no run (ever or too old), Pending until ${expireTime}"
                  , Pending(currentConfig, None, expireTime)
                  )
                }
              }
          }

        //
        // [II] Second case: we DO have a run.
        // We need to look if it has an associated expected configuration,
        // and if not try to gather piece of information from elsewhere.
        // Then analyse the consistancy of the result.
        //
        case Some(runInfos) =>
//          ComplianceDebugLogger.node(nodeId).debug(s"Node run configuration: ${(nodeId, complianceMode, runInfos).toLog }")
//
//          val computed =    computeNodeRunInfo(
//                    nodeId, optInfo, missingReportType
//                  , intervalInfo, updateValidityTime(intervalInfo), runValidityTime(intervalInfo)
//                  , now, run
//              )

          (runInfos, currentNodeConfigs.get(nodeId).flatten) match {

            //
            // #1 : What the hell ?
            //      that's not good. Why a run without expected config ?
            //      More over, we group together the cases where we have config for the run, because without
            //      a current expected config, it should be impossible (no way to paired it with that run).
            //      Just log an error for dev.
            case ((AgentRunWithNodeConfig(AgentRunId(_, t), optConfigId, _, _)), None) =>
              if(nodeConfigIdInfos.isDefinedAt(nodeId)) {
                runType("nodeId exists in DB but has no version (due to cleaning?). Need regeneration, no expected report yet.", NoExpectedReport(t, None))
              } else {
                runType("nodeId was not found in DB but is sending reports. It is likely a new node. Need regeneration, no expected report yet."
                , NoExpectedReport(t, None)
                )
              }

            //
            // #2 : run without config ID (neither in it nor found)
            //      no expected config for the run. Why so? At least, a recent config.
            case ((AgentRunWithNodeConfig(AgentRunId(_, t), None, _, _)), Some(currentConfig)) =>
              /*
               * Here, we want to check two things:
               * - does the run should have contain a config id ?
               *   It should if the oldest config was created a long time ago,
               *   and if it is the case most likelly the node can't get
               *   its updated promises.
               *   The logic is that only nodes with initial promises send reports without a config Id. So
               *   if a node is in that case, it is because it never got genererated promises.
               *   If the first generated promises for that node are beyond the grace period, it means that
               *   the run should have used theses promises, and we have a (DNS) problem because it didn't.
               *
               * - else, we look at the most recent
               *   config and decide between pending / no answer
               *
               * Note: we must use value from current expected config for modes,
               *       because we don't have anything else really.
               */
              val oldestConfigId = nodeConfigIdInfos.get(nodeId).flatten.getOrElse(Seq(currentConfig.configInfo)).minBy( _.creation.getMillis)
              val oldestExpiration = oldestConfigId.creation.plus(updateValidityDuration(currentConfig.agentRun))

              if(oldestExpiration.isBefore(t) ) {
                //we had a config set a long time ago, then interval+grace time happen, and then
                //we get a run without any config id => the node didn't updated its promises
                runType(s"node send reports without nodeConfigId but the oldest configId (${oldestConfigId.configId.value}) expired since ${oldestExpiration})"
                , UnexpectedNoVersion(t, oldestConfigId.configId, oldestExpiration, currentConfig, oldestExpiration)
                )
              } else {
                val expirationTime = currentConfig.beginDate.plus(updateValidityDuration(currentConfig.agentRun))
                if(expirationTime.isBefore(t)) {
                  runType(s"node should have sent reports for configId ${currentConfig.nodeConfigId.value} before ${expirationTime} but got a report at ${t} without any configId"
                  , NoReportInInterval(currentConfig)
                  )
                } else {
                  runType(s"waiting for node to send reports for configId ${currentConfig.nodeConfigId.value} before ${expirationTime} (last run at ${t} didn't have any configId"
                  , Pending(currentConfig, None, expirationTime) //here, "None" even if we have a old run, because we don't have expectedConfig for it.
                  )
                }
              }


            //
            // #3 : run with a version ID !
            //      But no corresponding expected Node. A
            //      And no current one.
            case ((AgentRunWithNodeConfig(AgentRunId(_, t), Some((rv,None)), _, _)), Some(currentConfig)) =>
              //it's a bad version, but we have config id in DB => likelly a corruption on node
              //expirationTime is the date after which we must have gotten a report for the current version
              val expirationTime = currentConfig.beginDate.plus(updateValidityDuration(currentConfig.agentRun))

              runType(s"nodeId exists in DB and has configId, expected configId is ${currentConfig.nodeConfigId.value}, but ${rv.value} was not found (node corruption?)",
                  UnexpectedUnknowVersion(t, rv, currentConfig, expirationTime)
              )

            //
            // #4 : run with an ID ! And a mathching expected config ! And a current expected config !
            //      So this is the standard case.
            //      We have to check if run version == expected, if it's the case: nominal case.
            //      Else, we need to check if the node version is not too old,
            case ((AgentRunWithNodeConfig(AgentRunId(_, t), Some((rv, Some(runConfig))), _, _)), Some(currentConfig)) =>
              runConfig.endDate match {

                case None =>
                  val expirationTime = t.plus(runValidityDuration(currentConfig.agentRun, currentConfig.complianceMode))
                  if(expirationTime.isBefore(now)) {
                    //take care of the potential case where currentConfig != runConfig in the log messae
                    runType(s"Last run at ${t} is for the configId ${runConfig.nodeConfigId.value} but a new one should have been sent for configIf ${currentConfig.nodeConfigId.value} before ${expirationTime}"
                    , NoReportInInterval(currentConfig)
                    )
                  } else { //nominal case
                    //here, we have to verify that the config id are different, because we can
                    //be in the middle of a generation of have a badly closed node configuration on base
                    if(runConfig.nodeConfigId != currentConfig.nodeConfigId) {
                      //standard case: we changed version and are waiting for a run with the new one.
                      runType(s"last run at ${t} was for previous configId ${runConfig.nodeConfigId.value} and no report received for current configId ${currentConfig.nodeConfigId.value}, but ${now} is before expiration time ${expirationTime}, Pending"
                      , Pending(currentConfig, Some((t, runConfig)), expirationTime)
                      )
                    } else {
                      // the node is answering current config, on time
                      runType(s"Last run at ${t} is for the correct configId ${currentConfig.nodeConfigId.value} and not expired, compute compliance"
                      , ComputeCompliance(t, currentConfig, expirationTime)
                      )
                    }
                  }

                case Some(eol) =>
                  //check if the run is not too old for the version, i.e if endOflife + grace is before run

                  // a more recent version exists, so we are either awaiting reports
                  // for it, or in some error state (completely unexpected version or "just" no report
                  val eolExpiration = eol.plus(updateValidityDuration(runConfig.agentRun))
                  val expirationTime = currentConfig.beginDate.plus(updateValidityDuration(currentConfig.agentRun))
                  if(eolExpiration.isBefore(t)) {
                    //we should have had a more recent run
                    runType(s"node sent reports at ${t} for configId ${rv.value} (which expired at ${eol}) but should have been for configId ${currentConfig.nodeConfigId.value}"
                    , UnexpectedVersion(t, Some(runConfig), eolExpiration, currentConfig, expirationTime)
                    )
                  } else {
                    if(expirationTime.isBefore(now)) {
                      runType(s"last run at ${t} was for expired configId ${rv.value} and no report received for current configId ${currentConfig.nodeConfigId.value} (one was expected before ${expirationTime})"
                      , NoReportInInterval(currentConfig)
                      )
                    } else {
                      //standard case: we changed version and are waiting for a run with the new one.
                      runType(s"last run at ${t} was for expired configId ${rv.value} and no report received for current configId ${currentConfig.nodeConfigId.value}, but ${now} is before expiration time ${expirationTime}, Pending"
                      , Pending(currentConfig, Some((t, runConfig)), eolExpiration)
                      )
                    }
                  }
              }
          }
      }

      // now that we finally have the runInfo, returned it coupled with nodeId for final result
      (nodeId, nodeRunInfo)
    }.toMap
  }

  /**
   * This is the main entry point to get the detailed reporting
   * It returns a Sequence of NodeStatusReport which gives, for
   * each node, the status and all the directives associated.
   *
   * The contract is to give to that function a list of expected
   * report for an unique given node
   *
   *  It returns a properly merged NodeStatusReports
   */
  def getNodeStatusReports(
      nodeId                  : NodeId
      // run info: if we have a run, we have a datetime for it
      // and perhaps a configId
    , runInfo                 : RunAndConfigInfo
      // reports we get on the last know run
    , agentExecutionReports   : Seq[Reports]
    , unexpectedInterpretation: UnexpectedReportInterpretation
  ) : NodeStatusReport = {

    // UnexpectedVersion are always called for only one node
    // The status can't merge, as the merge group by nodeconfigid, and unexpected and missing have, by constuct, different configid
    def buildUnexpectedVersion(runTime: DateTime, runVersion: Option[NodeConfigIdInfo], runExpiration: DateTime, expectedConfig: NodeExpectedReports, expectedExpiration: DateTime, nodeStatusReports: Seq[ResultReports]): Set[RuleNodeStatusReport] = {
      // we have 2 separate status: the missing and the expected, so two different RuleNodeStatusReport that will never merge
      //all expected missing
      buildRuleNodeStatusReport(
          MergeInfo(nodeId, Some(runTime), Some(expectedConfig.nodeConfigId), expectedExpiration)
        , expectedConfig
        , ReportType.Missing
      ) ++
      buildUnexpectedReports(MergeInfo(nodeId, Some(runTime), runVersion.map(_.configId), runExpiration), nodeStatusReports)

    }

    //only interesting reports: for that node, with a status
    val nodeStatusReports = agentExecutionReports.collect{ case r: ResultReports if(r.nodeId == nodeId) => r }

    ComplianceDebugLogger.node(nodeId).trace(s"Computing compliance for node ${nodeId.value} with: [${runInfo.toLog}]")

    val t1 = System.currentTimeMillis
    val ruleNodeStatusReports = runInfo match {

      case ReportsDisabledInInterval(expectedConfig) =>
        ComplianceDebugLogger.node(nodeId).trace(s"Compliance mode is ${ReportsDisabled.name}, so we don't have to try to merge/compare with expected reports")
        buildRuleNodeStatusReport(
            //these reports don't really expires - without change, it will
            //always be the same.
            MergeInfo(nodeId, None, Some(expectedConfig.nodeConfigId), END_OF_TIME)
          , expectedConfig
          , ReportType.Disabled
        )

      case ComputeCompliance(lastRunDateTime, expectedConfig, expirationTime) =>
        ComplianceDebugLogger.node(nodeId).trace(s"Using merge/compare strategy between last reports from run at ${lastRunDateTime} and expect reports ${expectedConfig.toLog}")
        mergeCompareByRule(
            MergeInfo(nodeId, Some(lastRunDateTime), Some(expectedConfig.nodeConfigId), expirationTime)
          , nodeStatusReports
          , expectedConfig
          , expectedConfig
          , unexpectedInterpretation
        )

      case Pending(expectedConfig, optLastRun, expirationTime) =>
        optLastRun match {
          case None =>
            ComplianceDebugLogger.node(nodeId).trace(s"Node is Pending with no reports from a previous run, everything is pending")
            // we don't have previous run, so we can simply say that all component in node are Pending
            buildRuleNodeStatusReport(
                MergeInfo(nodeId, None, Some(expectedConfig.nodeConfigId), expirationTime)
              , expectedConfig
              , ReportType.Pending
            )

          case Some((runTime, runConfig)) =>
            /*
             * In that case, we need to compute the status of all component in the previous run,
             * then keep these result for component in the new expected config and for
             * component in new expected config BUT NOT is the one for which we have the run,
             * set pending.
             */
            ComplianceDebugLogger.node(nodeId).trace("Node is Pending with reports from previous run, using merge/compare strategy between last "
                                                    + s"reports from run ${runConfig.toLog} and expect reports ${expectedConfig.toLog}")
            mergeCompareByRule(
                MergeInfo(nodeId, Some(runTime), Some(expectedConfig.nodeConfigId), expirationTime)
              , nodeStatusReports
              , runConfig
              , expectedConfig
              , unexpectedInterpretation
            )
        }

      case NoReportInInterval(expectedConfig) =>
        ComplianceDebugLogger.node(nodeId).trace(s"Node didn't received reports recently, status depend of the compliance mode and previous report status")
        buildRuleNodeStatusReport(
            //these reports don't really expires - without change, it will
            //always be the same.
            MergeInfo(nodeId, None, Some(expectedConfig.nodeConfigId), END_OF_TIME)
          , expectedConfig
          , ReportType.NoAnswer
        )

      case UnexpectedVersion(runTime, Some(runConfig), runExpiration, expectedConfig, expectedExpiration) =>
        ComplianceDebugLogger.node(nodeId).warn(s"Received a run at ${runTime} for node '${nodeId.value}' with configId '${runConfig.nodeConfigId.value}' but that node should be sending reports for configId ${expectedConfig.nodeConfigId.value}")
        buildUnexpectedVersion(runTime, Some(runConfig.configInfo), runExpiration, expectedConfig, expectedExpiration, nodeStatusReports)

      case UnexpectedNoVersion(runTime, runId, runExpiration, expectedConfig, expectedExpiration) => //same as unextected, different log
        ComplianceDebugLogger.node(nodeId).warn(s"Received a run at ${runTime} for node '${nodeId.value}' without any configId but that node should be sending reports for configId ${expectedConfig.nodeConfigId.value}")
        buildUnexpectedVersion(runTime, None, runExpiration, expectedConfig, expectedExpiration, nodeStatusReports)

      case UnexpectedUnknowVersion(runTime, runId, expectedConfig, expectedExpiration) => //same as unextected, different log
        ComplianceDebugLogger.node(nodeId).warn(s"Received a run at ${runTime} for node '${nodeId.value}' configId '${runId.value}' which is not known by Rudder, and that node should be sending reports for configId ${expectedConfig.nodeConfigId.value}")
        buildUnexpectedVersion(runTime, None, runTime, expectedConfig, expectedExpiration, nodeStatusReports)

      case NoExpectedReport(runTime, optConfigId) =>
        // these reports where not expected
        ComplianceDebugLogger.node(nodeId).warn(s"Node '${nodeId.value}' sent reports for run at '${runInfo}' (with ${
          optConfigId.map(x => s" configuration ID: '${x.value}'").getOrElse(" no configuration ID")
        }). No expected configuration matches these reports.")
        buildUnexpectedReports(MergeInfo(nodeId, Some(runTime), optConfigId, END_OF_TIME), nodeStatusReports)

      case NoRunNoExpectedReport =>
        /*
         * Really, this node exists ? Shouldn't we just declare Ragnarök at that point ?
         */
        ComplianceDebugLogger.node(nodeId).warn(s"Can not get compliance for node with ID '${nodeId.value}' because it has no configuration id initialised nor sent reports (node just added ?)")
        Set[RuleNodeStatusReport]()

    }

    /*
     * We must adapt the node run compliance info if we have
     * an abort message or at least one mixed mode result
     */

    val t2 = System.currentTimeMillis
    TimingDebugLogger.trace(s"Compliance: getNodeStatusReports - computing compliance for node ${nodeId}: ${t2-t1}ms")

    val status = {
      val abort = agentExecutionReports.collect {
        case r: LogReports if(r.nodeId == nodeId && r.component.toLowerCase == "abort run") =>
          RunComplianceInfo.PolicyModeError.AgentAbortMessage(r.keyValue, r.message)
      }.toSet
      val mixed = ruleNodeStatusReports.collect { case r => r.directives.collect { case (_, d) if (d.compliance.badPolicyMode > 0) =>
        RunComplianceInfo.PolicyModeError.TechniqueMixedMode(s"Error for node '${nodeId.value}' in directive '${d.directiveId.value}': either that directive is"+
            " not sending the correct Policy Mode reports (for example Enforce reports in place of Audit one - does the directive's Technique is up-to-date?)"+
            " or at least one other directive on that node based on the same Technique sends reports for a different Policy Mode")
      }.toSet }.flatten

      (abort ++ mixed).toList match {
        case Nil  => RunComplianceInfo.OK
        case list => RunComplianceInfo.PolicyModeInconsistency(list)
      }
    }
    val t3 = System.currentTimeMillis
    TimingDebugLogger.trace(s"Compliance: computing policy status for ${nodeId}: ${t3-t2}ms")

    val overrides = runInfo match {
      case x: ExpectedConfigAvailable => x.expectedConfig.overrides
      case x: LastRunAvailable        => x.lastRunConfigInfo.map( _.overrides ).getOrElse(Nil).toList
      case _                          => Nil
    }

    NodeStatusReport.apply(nodeId, runInfo, status, overrides, ruleNodeStatusReports)
  }


  // utility method to find how missing report should be reported given the compliance
  // mode of the node.
  private[reports] def missingReportType(complianceMode: ComplianceMode, policyMode: PolicyMode) = complianceMode.mode match {
    case FullCompliance  => ReportType.Missing
    case ChangesOnly     => policyMode match {
      case PolicyMode.Enforce => ReportType.EnforceSuccess
      case PolicyMode.Audit   => ReportType.AuditCompliant
    }
    case ReportsDisabled => ReportType.Disabled
  }

  /**
   * That method only take care of the low level logic of comparing
   * expected reports with actual reports rule by rule. So we expect
   * that something before took care of all the macro-,node-related-states
   * (pending, non compatible version, etc).
   *
   * In that method, if we don't have a report for an expected component, it
   * only can be a missing report (since we have all the reports of the run
   * for the node), and if we have reports for other components than the one
   * expected, they are unexpected.
   *
   * We have a two level comparison to do:
   * - the expected reports corresponding to the run
   *   => we actually do the comparison component by component
   * - the expected reports not in the previous set
   *   => the get the missingReport status (pending, success, missing
   *      depending of the time and compliance mode)
   *
   * The "diff" is done at the rule level, what means that, for example,
   * a pending state will be applied to the whole rule, even if only
   * one component changed on it (for ex, we just added an user).
   *
   * That choice can be made more precise latter but for now it is linked
   * to the "serial" of rule.
   */
  private[reports] def mergeCompareByRule(
      mergeInfo               : MergeInfo
      // only report for that nodeid, of type ResultReports,
      // for the correct run, for the correct version
    , executionReports        : Seq[ResultReports]
    , lastRunNodeConfig       : NodeExpectedReports
    , currentConfig           : NodeExpectedReports
    , unexpectedInterpretation: UnexpectedReportInterpretation
  ): Set[RuleNodeStatusReport] = {

    var u1, u2, u3, u4 = 0L

    val t0 = System.currentTimeMillis
    val reportsPerRule = executionReports.groupBy(_.ruleId)
    val complianceForRun: Map[RuleId, RuleNodeStatusReport] = (for {
      RuleExpectedReports(ruleId, directives) <- lastRunNodeConfig.ruleExpectedReports
      (missing, unexpected, expected) =  {
                                   val t1 = System.nanoTime
                                   //here, we had at least one report, even if it not a ResultReports (i.e: run start/end is meaningful

                                   val reportsForThatNodeRule: Seq[ResultReports] = reportsPerRule.getOrElse(ruleId, Seq[ResultReports]())

                                   val reports = reportsForThatNodeRule.groupBy(x => (x.directiveId, x.component) )

                                   val expectedComponents = (for {
                                     directive  <- directives
                                     policyMode =  PolicyMode.directivePolicyMode(
                                                          lastRunNodeConfig.modes.globalPolicyMode
                                                        , lastRunNodeConfig.modes.nodePolicyMode
                                                        , directive.policyMode
                                                        , directive.isSystem
                                                   )
                                     // the status to use for ACTUALLY missing reports, i.e for reports for which
                                     // we have a run but are not here. Basically, it's "missing" when on
                                     // full compliance and "success" when on changes only - but that success
                                     // depends upon the policy mode
                                     missingReportStatus = missingReportType(lastRunNodeConfig.complianceMode, policyMode)

                                     component  <- directive.components
                                   } yield {

                                     ((directive.directiveId, component.componentName), (policyMode, missingReportStatus, component))
                                   }).toMap
                                   val t2 = System.nanoTime
                                   u1 += t2-t1

                                   /*
                                    * now we have three cases:
                                    * - expected component without reports => missing (modulo changes only interpretation)
                                    * - reports without expected component => unknown
                                    * - both expected component and reports => check
                                    */
                                   val reportKeys = reports.keySet
                                   val expectedKeys = expectedComponents.keySet
                                   val okKeys = reportKeys.intersect(expectedKeys)

                                   // If okKeys.size == reportKeys.size, there is no unexpected reports
                                   // If okKeys.size == expectedKeys.size, there is no missing reports
                                   val missing = (if (okKeys.size != expectedKeys.size) {
<<<<<<< HEAD
                                     expectedComponents.view.filterKeys(k => !reportKeys.contains(k)).toMap.map { case ((d,_), (pm,mrs,c)) =>
=======
                                     expectedComponents.filter(k => !reportKeys.contains(k._1)).map { case ((d,_), (pm,mrs,c)) =>
>>>>>>> 8723a342
                                         DirectiveStatusReport(d, Map(c.componentName ->
                                           /*
                                            * Here, we group by unexpanded component value, not expanded one. We want in the end:
                                            * -- edit file  ## component name
                                            * --- /tmp/${rudder.node.ip} ## component value
                                            * ----- /tmp/ip1 ## report 1
                                            * ----- /tmp/ip2 ## report 2
                                            * Not:
                                            * -- edit file
                                            * --- /tmp/ip1
                                            * ----- /tmp/ip1
                                            * --- /tmp/ip2
                                            * ----- /tmp/ip2
                                            */
                                           ComponentStatusReport(c.componentName, c.groupedComponentValues.map { case(v,u) => (u ->
                                             ComponentValueStatusReport(v, u, MessageStatusReport(mrs, None) :: Nil)
                                             )}.toMap)
                                         ))
                                       }
                                     } else {
                                       Nil
                                     })
                                   val t3 = System.nanoTime
                                   u2 += t3-t2

                                   //unexpected contains the one with unexpected key and all non matching serial/version
                                   val unexpected = (if (okKeys.size != reportKeys.size) {
                                     buildUnexpectedDirectives(
<<<<<<< HEAD
                                       reports.view.filterKeys(k => !expectedKeys.contains(k)).values.flatten.toSeq
=======
                                       reports.filter(k => !expectedKeys.contains(k._1)).values.flatten.toSeq
>>>>>>> 8723a342
                                     )
                                   } else {
                                     Seq[DirectiveStatusReport]()
                                   })

                                   val t4 = System.nanoTime
                                   u3 += t4-t3

                                   // okKeys is DirectiveId, ComponentName
                                   val expected = okKeys.groupBy(_._1).map { case (directiveId, cptName) =>
                                      DirectiveStatusReport(directiveId, cptName.toSeq.map { case (_, cpt) =>
                                        val k = (directiveId, cpt)
                                        val (policyMode, missingReportStatus, components) = expectedComponents(k)
                                        (cpt, checkExpectedComponentWithReports(components, reports(k), missingReportStatus, policyMode, unexpectedInterpretation))
                                      }.toMap)
                                    }

                                   val t5 = System.nanoTime
                                   u4 += t5-t4


                                   (missing, unexpected, expected)
                                }
    } yield {
      // if there is no missing nor unexpected, then data is alreay correct, otherwise we need to merge it
      val directiveStatusReports = {
        if (missing.nonEmpty || unexpected.nonEmpty) {
          DirectiveStatusReport.merge(expected ++ missing ++ unexpected)
        } else {
          expected.map( dir => (dir.directiveId, dir)).toMap
        }
      }
      (
          ruleId
        , RuleNodeStatusReport(
              mergeInfo.nodeId
            , ruleId
            , mergeInfo.run
            , mergeInfo.configId
            , directiveStatusReports
            , mergeInfo.expirationTime
          )
      )
    }).toMap
    val t10 = System.currentTimeMillis

    TimingDebugLogger.trace(s"Compliance: mergeCompareByRule - prepare data: ${u1/1000}µs")
    TimingDebugLogger.trace(s"Compliance: mergeCompareByRule - get missing reports: ${u2/1000}µs")
    TimingDebugLogger.trace(s"Compliance: mergeCompareByRule - unexpected directives computation: ${u3/1000}µs")
    TimingDebugLogger.trace(s"Compliance: mergeCompareByRule - expected directives computation: ${u4/1000}µs")

    TimingDebugLogger.trace(s"Compliance: Compute complianceForRun map: ${t10-t0}ms")
    //now, for all current expected reports, choose between the computed value and the default one

    // note: isn't there something specific to do for unexpected reports ? Keep them all ?

    val currentRunReports = buildRuleNodeStatusReport(mergeInfo, currentConfig, ReportType.Pending)
    val t11 = System.currentTimeMillis

    TimingDebugLogger.trace(s"Compliance: mergeCompareByRule - compute buildRuleNodeStatusReport: ${t11-t10}ms")

    val (computed, newStatus) = currentRunReports.foldLeft((List[RuleNodeStatusReport](), List[RuleNodeStatusReport]())) { case ( (c,n), currentStatusReports) =>
      complianceForRun.get(currentStatusReports.ruleId) match {
        case None => //the whole rule is new!
          //here, the reports are ACTUALLY pending, not missing.
          (c,  currentStatusReports :: n )

        case Some(runStatusReport) => //look for added / removed directive
          val runDirectives = runStatusReport.directives
          val currentDirectives = currentStatusReports.directives

          //don't keep directive that were removed between the two configs
          val toKeep = runDirectives.view.filterKeys(k => currentDirectives.keySet.contains(k)).toMap

          //now override currentDirective with the one to keep in currentReport
          val updatedDirectives = currentDirectives ++ toKeep
          val newCompliance = runStatusReport.copy(directives = updatedDirectives)

          (newCompliance :: c, n)
      }
    }

    val t12 = System.currentTimeMillis
    TimingDebugLogger.trace(s"Compliance: mergeCompareByRule - compute compliance : ${t12-t11}ms")


    if (ComplianceDebugLogger.node(mergeInfo.nodeId).isTraceEnabled) {
      ComplianceDebugLogger.node(mergeInfo.nodeId).trace(s"Compute compliance for node ${mergeInfo.nodeId.value} using: rules for which compliance is based on run reports: ${
        computed.map { x => s"[${x.ruleId.value}]" }.mkString("")
      };" + s" rule updated since run: ${
        newStatus.map { x => s"${x.ruleId.value}" }.mkString("[", "][", "]")
      }")
    }

    val t13 = System.currentTimeMillis
    TimingDebugLogger.debug(s"Compliance: mergeCompareByRule global cost : ${t13-t0}ms")

    (computed ::: newStatus).toSet
  }

  private[this] def buildUnexpectedReports(mergeInfo: MergeInfo, reports: Seq[Reports]): Set[RuleNodeStatusReport] = {
    reports.groupBy(x => x.ruleId).map { case (ruleId, seq) =>
      RuleNodeStatusReport(
        mergeInfo.nodeId
        , ruleId
        , mergeInfo.run
        , mergeInfo.configId
        , seq.groupBy(_.directiveId).map{ case (directiveId, reportsByDirectives) =>
          (directiveId, DirectiveStatusReport(directiveId, reportsByDirectives.groupBy(_.component).map { case (component, reportsByComponents) =>
            (component, ComponentStatusReport(component, reportsByComponents.groupBy(_.keyValue).map { case (keyValue, reportsByComponent) =>
              (keyValue, ComponentValueStatusReport(keyValue, keyValue, reportsByComponent.map(r => MessageStatusReport(ReportType.Unexpected, r.message)).toList))
              }.toMap)
            )}.toMap)
          )}.toMap
        , mergeInfo.expirationTime
      )
    }.toSet
  }
  /**
   * Build unexpected reports for the given reports
   */
  private[this] def buildUnexpectedDirectives(reports: Seq[Reports]): Seq[DirectiveStatusReport] = {
    reports.map { r =>
      DirectiveStatusReport(r.directiveId, Map(r.component ->
        ComponentStatusReport(r.component, Map(r.keyValue ->
          ComponentValueStatusReport(r.keyValue, r.keyValue, MessageStatusReport(ReportType.Unexpected, r.message) :: Nil)
        )))
      )
    }
  }

  // by construct, NodeExpectedReports are correctly grouped by Rule/Directive/Component
  private[reports] def buildRuleNodeStatusReport(
      mergeInfo      : MergeInfo
    , expectedReports: NodeExpectedReports
    , status         : ReportType
    , message        : String = ""
  ): Set[RuleNodeStatusReport] = {
    expectedReports.ruleExpectedReports.map { case RuleExpectedReports(ruleId, directives) =>
      val d = directives.map { d =>
        (d.directiveId, DirectiveStatusReport(d.directiveId,
          d.components.map { c =>
            (c.componentName, ComponentStatusReport(c.componentName,
              c.groupedComponentValues.map { case(v,uv) =>
                (uv, ComponentValueStatusReport(v, uv, MessageStatusReport(status, None) :: Nil) )
              }.toMap
            ))
          }.toMap
        )
        )}.toMap
      RuleNodeStatusReport(
          mergeInfo.nodeId
        , ruleId
        , mergeInfo.run
        , mergeInfo.configId
        , d
        , mergeInfo.expirationTime
      )
    }.toSet
  }

  /**
   * Allows to calculate the status of component for a node.
   * We don't deal with interpretation at that level,
   * in particular regarding the not received / etc status, we
   * simply put "no answer" for each case where we don't
   * have an actual report corresponding to the expected one.
   *
   * We do deal with component value type, with 3 big kind of component value:
   * - the case with no component value. We just have a component key and don't expect any value.
   * - the with a component key that is fully know at generation time. It may be either a hard coded
   *   value, like the path "/etc/fstab" when editing a file, or a Rudder parameter expanded at generation
   *   time, like "${rudder.node.hostname}".
   * - the runtime-only parameter (for now, only cfe variable), that can't be known until the agent
   *   actually runs.
   *   This last kind is problematic for now, because we don't have any reliable mean to merge it
   *   with an expected report: on the expected side, we have something like "${sys.arch}", on the
   *   report side, we only have something like "x64". So if several values of that kind exists for
   *   a component, we can only guess and hope (I let you play with two file edit on "/tmp${sys.fstab}" and
   *   on "/tmp/${sys.arch}/${sys.hostname}" for example).
   * The visibility is for allowing tests
   */
  private[reports] def checkExpectedComponentWithReports(
      expectedComponent       : ComponentExpectedReport
    , filteredReports         : Seq[ResultReports]
    , noAnswerType            : ReportType
    , policyMode              : PolicyMode //the one of the directive, or node, or global
    , unexpectedInterpretation: UnexpectedReportInterpretation
  ) : ComponentStatusReport = {

    // an utility class that store an expected value and the list of mathing reports for it
    final case class Value(
                            value: String
                            , unexpanded: String
                            , cardinality: Int // number of expected reports, most of the time '1'
                            , numberDuplicates: Int // the number of dropped duplicated message for that pairing, so that we can know how bad syslog is. Should be 0.
                            , isVar: Boolean
                            , pattern: Option[Pattern]
                            , specificity: Int // how specific the pattern is. ".*" is 0 (not specific at all), "foobarbaz" is 9.
                            , matchingReports: List[Reports]
                          )

    /*
     * This function recursively try to pair the first report from input list with one of the component
     * value.
     * If no component value is found for the report, it is set aside in an "unexpected" list.
     * A value can hold at most one report safe if:
     * - the report is the exact duplicate of the one already paired AND UnexpectedReportBehavior.AllowsDuplicate is set
     * - the report is variable AND UnexpectedReportBehavior.UnboundVarValues is set
     */
    def recPairReports(reports: List[ResultReports], freeValues: List[Value], pairedValues: List[Value], unexpected: List[ResultReports], mode: UnexpectedReportInterpretation): (List[Value], List[ResultReports]) = {
      // utility function: given a list of Values and one report, try to find a value whose pattern matches reports component value.
      // the first matching value is used (they must be sorted by specificity).
      // Returns (list of unmatched values, Option[matchedValue])
      // We also have two special case to deal with:
      // - in some case, we want to ignore a report totally (ie: it must not change compliance). This is typically for
      //   what we want for duplicated reports. We need to log the report erasure as it won't be displayed in UI (by
      //   design). The log level should be "info" and not more because it was chosen by configuration to ignore them.
      // - in some case, we want to accept more reports than originally expected. Then, we must update cardinality to
      //   trace that decision. It's typically what we want to do for expected reports matching a runtime computed seq of
      //   values (or if not runtime, at least a sequence obtained through a variable).
      // Be careful: the list of values must be kept sorted in the same order as paramater!
      def findMatchingValue(
                             report: ResultReports
                             , values: List[Value]
                             , dropDuplicated: (Value, ResultReports) => Boolean
                             , incrementCardinality: (Value, ResultReports) => Boolean
                           ): (List[Value], Option[Value]) = {
        val (stack, found) = values.foldLeft(((Nil: List[Value]), Option.empty[Value])) { case ((stack, found), value) =>
          found match {
            case Some(x) => (value :: stack, Some(x))
            case None =>
              // We don't need to match if it's not a variable. By construct, if it is a var, there is a pattern
              if ( ((!value.isVar)&&(value.value==report.keyValue)) || (value.isVar && (value.pattern.get.matcher(report.keyValue).matches())) ) {
                val card = value.cardinality + (if (incrementCardinality(value, report)) 1 else 0)
                val (r, nbDup) = if (dropDuplicated(value, report)) {
                  val msg = s"Following report is duplicated and will be ignored because of Rudder setting choice: ${report.toString}"
                  if (value.numberDuplicates <= 0) { //first time is an info
                    logger.info(msg)
                    (value.matchingReports, 1)
                  } else if (value.numberDuplicates == 1) { //second time is a warning
                    logger.warn(msg)
                    (value.matchingReports, 2)
                  } else { // more than two times: log error and let the report leads to an unexpected
                    val n = value.numberDuplicates + 1
                    logger.error(s"Following report is duplicated ${n} times. This is spurious and should be investigated. The message is kept as unexpected despite Rudder setting.")
                    (report :: value.matchingReports, n)
                  }
                } else {
                  (report :: value.matchingReports, value.numberDuplicates)
                }
                (stack, Some(value.copy(
                  cardinality = card
                  , numberDuplicates = nbDup
                  , matchingReports = r
                )))
              } else {
                (value :: stack, None)
              }
          }
        }
        (stack.reverse, found)
      }

      reports match {
        case Nil            => (freeValues ::: pairedValues, unexpected)
        case report :: tail =>
          // we look in the free values for one matching the report. If found, we return (remaining freevalues, Some[paired value]
          // else (all free values, None).
          // never increment the cardinality for free value.
          val (newFreeValues, tryPair) = findMatchingValue(report, freeValues, (value, report) => false, (value, report) => false)

          logger.trace(s"found unpaired value for '${report.keyValue}'? " + tryPair)

          tryPair match {
            case Some(v) =>
              recPairReports(tail, newFreeValues, v :: pairedValues, unexpected, mode)
            case None =>
              // here, we don't have found any free value for that report. We are not done yet because it can be an
              // unexpected reports bound to an already existing value (and so the whole component should be
              // unexpected or if mode allows duplicates or unbound var values, it can be ok.

              val duplicate = (value: Value, report: ResultReports) => {
                mode.isSet(UnexpectedReportBehavior.AllowsDuplicate) && {
                  // for duplicate, we want exact same report than already accepted (it must be a real duplicate)
                  // and we will also forbid more than 3 duplicates for the same component value. Because if there is
                  // more than 3, it's OK to raise attention of people on that, it may be an other problem than syslog
                  // being made, or syslog being so made than something must be done.
                  val dup = value.matchingReports.collect { case r if (r == report) => r }
                  //predicate OK if we found at least one identical report
                  dup.size >= 1
                }
              }
              val unboundedVar = (value: Value, report: ResultReports) => {
                mode.isSet(UnexpectedReportBehavior.UnboundVarValues) && {
                  // this predicate is simpler: it just have to be a variable
                  value.isVar
                }
              }

              val (newPairedValues, pairedAgain) = findMatchingValue(report, pairedValues, duplicate, unboundedVar)

              logger.trace(s"Found paired again value for ${report.keyValue}? " + pairedAgain)

              pairedAgain match {
                case None    => //really unexpected after all
                  recPairReports(tail, newFreeValues, newPairedValues, report :: unexpected, mode)
                case Some(v) => //found a new pair!
                  recPairReports(tail, newFreeValues, v :: newPairedValues, unexpected, mode)
              }
          }
      }
    }


    val componentGotAtLeastOneReport = filteredReports.nonEmpty

    // the list of expected (value, unexpanded value for display)
    // it is very important to sort pattern so that the more precise come first to avoid
    // bugs like #7758. A pattern specificity, in our case, can somehow be told from
    // the lenght of the pattern when \Q\E.* are removed.
    //
    val values = expectedComponent.groupedComponentValues.toList.map { case (v, u) =>
      val isVar = matchCFEngineVars.pattern.matcher(v).matches()
      val pattern = if (isVar) { // If this is not a var, there isn't anything to replace.
        Some(replaceCFEngineVars(v))
      } else {
        None
      }
      //If this is not a variable, we use the variable itself
      val specificity = pattern.map(_.toString.replaceAll("""\\Q""", "").replaceAll("""\\E""", "").replaceAll("""\.\*""", "")).getOrElse("v").size
      // default cardinality for a value is 1
      // default duplicate is 0 (and hopefully will remain so)
      Value(v, u, 1, 0, isVar, pattern, specificity, Nil)
    }.sortWith(_.specificity > _.specificity)

    if (logger.isTraceEnabled)
      logger.trace("values order: \n - " + values.mkString("\n - "))

    // we also need to sort reports to have a chance to not use a specific pattern for not the most specific report
    val sortedReports = filteredReports.sortWith(_.keyValue.size > _.keyValue.size)

    if (logger.isTraceEnabled)
      logger.trace("sorted reports: \n - " + sortedReports.map(_.keyValue).mkString("\n - "))

    val (pairedValue, unexpected) = recPairReports(sortedReports.toList, values, Nil, Nil, unexpectedInterpretation)

    if (logger.isTraceEnabled) {
      logger.trace("paires: \n + " + pairedValue.mkString("\n + "))
      logger.trace("unexpected: " + unexpected)
    }
    // now, we need to transform pairedValue into ComponentStatus reports
    val unexpectedReportStatus = unexpected.map(r =>
      ComponentValueStatusReport(r.keyValue, r.keyValue, MessageStatusReport(ReportType.Unexpected, r.message) :: Nil)
    )
    val pairedReportStatus = pairedValue.map { v =>
      //here, we need to lie a little about the cardinality. It should be 1 (because it's only one component value),
      //but it may be more if we accept duplicate/unboundVar. So just use the max(1, number of paired reports)
      buildComponentValueStatus(
            v.unexpanded
          , v.matchingReports
          , componentGotAtLeastOneReport
          , v.cardinality
          , noAnswerType
          , policyMode
        )
    }
    /*
     * And now, merge all values into a component.
     */
    ComponentStatusReport(
        expectedComponent.componentName
      , ComponentValueStatusReport.merge(unexpectedReportStatus ::: pairedReportStatus).view.mapValues { status =>
          // here we want to ensure that if a message is unexpected, all other are
          if(status.messages.exists( _.reportType == ReportType.Unexpected)) {
            val msgs = status.messages.map(m => m.copy(reportType = ReportType.Unexpected))
            status.copy(messages = msgs)
          } else {
            status
          }
      }.toMap
    )
  }


  implicit class ToMessageStatusReport(val r: Reports) extends AnyVal {
    // build the resulting reportType from a report, checking that the
    // policy mode is the one expected
    def toMessageStatusReport(mode: PolicyMode) = {
      ReportType(r, mode) match {
        case BadPolicyMode => MessageStatusReport(BadPolicyMode, s"PolicyMode is configured to ${mode.name} but we get: '${r.severity}': ${r.message}")
        case x             => MessageStatusReport(x, r.message)
      }
    }
  }

  /*
   * An utility method that fetches the proper status and messages
   * of a component value.
   *
   * Please notice the fact that there is only one "current value", which is expected
   * to be the "unexpanded" one, and that so, the expanded value is lost.
   *
   */
  private[this] def buildComponentValueStatus(
      currentValue        : String
    , filteredReports     : Seq[Reports]
    , componentGotReports : Boolean // does the component got at least one report?
    , cardinality         : Int
    , noAnswerType        : ReportType
    , policyMode          : PolicyMode
  ) : ComponentValueStatusReport = {

    val messageStatusReports = {
      filteredReports.size match {
        /* Nothing was received at all for that component so : No Answer or Pending */
        case 0 if !componentGotReports =>
          MessageStatusReport(noAnswerType, None) :: Nil
        case x if(x <= cardinality) =>
          filteredReports.map(_.toMessageStatusReport(policyMode)).toList ++
          /* We need to complete the list of correct with missing, if some are missing */
          (x until cardinality).map( i => MessageStatusReport(ReportType.Missing, s"[Missing report #${i}]")).toList
        //check if cardinality is ok
        case x if(x > cardinality) =>
          filteredReports.map { r => MessageStatusReport(ReportType.Unexpected, r.message) }.toList
      }
    }

    /*
     * Here, we assume the loss of the actual value and only keep the
     * unexpanded value. That means that we don't have any way to see after
     * that what reports were linked to what value (safe by the content of the
     * report itself if it has the value.).
     *
     * Note: we DO use expanded values to merge with reports.
     */
    ComponentValueStatusReport(
        currentValue
      , currentValue
      , messageStatusReports
    )
  }


}<|MERGE_RESOLUTION|>--- conflicted
+++ resolved
@@ -845,11 +845,7 @@
                                    // If okKeys.size == reportKeys.size, there is no unexpected reports
                                    // If okKeys.size == expectedKeys.size, there is no missing reports
                                    val missing = (if (okKeys.size != expectedKeys.size) {
-<<<<<<< HEAD
-                                     expectedComponents.view.filterKeys(k => !reportKeys.contains(k)).toMap.map { case ((d,_), (pm,mrs,c)) =>
-=======
                                      expectedComponents.filter(k => !reportKeys.contains(k._1)).map { case ((d,_), (pm,mrs,c)) =>
->>>>>>> 8723a342
                                          DirectiveStatusReport(d, Map(c.componentName ->
                                            /*
                                             * Here, we group by unexpanded component value, not expanded one. We want in the end:
@@ -878,11 +874,7 @@
                                    //unexpected contains the one with unexpected key and all non matching serial/version
                                    val unexpected = (if (okKeys.size != reportKeys.size) {
                                      buildUnexpectedDirectives(
-<<<<<<< HEAD
-                                       reports.view.filterKeys(k => !expectedKeys.contains(k)).values.flatten.toSeq
-=======
                                        reports.filter(k => !expectedKeys.contains(k._1)).values.flatten.toSeq
->>>>>>> 8723a342
                                      )
                                    } else {
                                      Seq[DirectiveStatusReport]()
