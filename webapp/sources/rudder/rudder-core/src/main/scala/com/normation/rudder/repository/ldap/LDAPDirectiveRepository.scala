/*
*************************************************************************************
* Copyright 2011 Normation SAS
*************************************************************************************
*
* This file is part of Rudder.
*
* Rudder is free software: you can redistribute it and/or modify
* it under the terms of the GNU General Public License as published by
* the Free Software Foundation, either version 3 of the License, or
* (at your option) any later version.
*
* In accordance with the terms of section 7 (7. Additional Terms.) of
* the GNU General Public License version 3, the copyright holders add
* the following Additional permissions:
* Notwithstanding to the terms of section 5 (5. Conveying Modified Source
* Versions) and 6 (6. Conveying Non-Source Forms.) of the GNU General
* Public License version 3, when you create a Related Module, this
* Related Module is not considered as a part of the work and may be
* distributed under the license agreement of your choice.
* A "Related Module" means a set of sources files including their
* documentation that, without modification of the Source Code, enables
* supplementary functions or services in addition to those offered by
* the Software.
*
* Rudder is distributed in the hope that it will be useful,
* but WITHOUT ANY WARRANTY; without even the implied warranty of
* MERCHANTABILITY or FITNESS FOR A PARTICULAR PURPOSE.  See the
* GNU General Public License for more details.
*
* You should have received a copy of the GNU General Public License
* along with Rudder.  If not, see <http://www.gnu.org/licenses/>.

*
*************************************************************************************
*/

package com.normation.rudder.repository.ldap

import cats.implicits._
import com.normation.NamedZioLogger
import com.normation.cfclerk.domain.SectionSpec
import com.normation.cfclerk.domain.Technique
import com.normation.cfclerk.domain.TechniqueId
import com.normation.cfclerk.domain.TechniqueName
import com.normation.cfclerk.domain.TechniqueVersion
import com.normation.cfclerk.services.TechniqueRepository
import com.normation.errors._
import com.normation.eventlog.EventActor
import com.normation.eventlog.ModificationId
import com.normation.inventory.ldap.core.LDAPConstants.A_NAME
import com.normation.inventory.ldap.core.LDAPConstants.A_OC
import com.normation.ldap.ldif.LDIFNoopChangeRecord
import com.normation.ldap.sdk.BuildFilter._
import com.normation.ldap.sdk.LDAPIOResult._
import com.normation.ldap.sdk._
import com.normation.rudder.domain.RudderDit
import com.normation.rudder.domain.RudderLDAPConstants._
import com.normation.rudder.domain.policies._
import com.normation.rudder.repository.ActiveTechniqueCategoryOrdering
import com.normation.rudder.repository.CategoryWithActiveTechniques
import com.normation.rudder.repository.EventLogRepository
import com.normation.rudder.repository.FullActiveTechnique
import com.normation.rudder.repository.FullActiveTechniqueCategory
import com.normation.rudder.repository.GitActiveTechniqueArchiver
import com.normation.rudder.repository.GitActiveTechniqueCategoryArchiver
import com.normation.rudder.repository.GitDirectiveArchiver
import com.normation.rudder.repository.RoDirectiveRepository
import com.normation.rudder.repository.WoDirectiveRepository
import com.normation.rudder.services.user.PersonIdentService
import com.normation.utils.StringUuidGenerator
import com.unboundid.ldap.sdk.DN
import com.unboundid.ldap.sdk.Filter
import net.liftweb.json.JsonAST
import org.joda.time.DateTime
import zio._
import zio.syntax._
import com.normation.ldap.sdk.syntax._

import scala.collection.immutable.SortedMap

class RoLDAPDirectiveRepository(
    val rudderDit                     : RudderDit
  , val ldap                          : LDAPConnectionProvider[RoLDAPConnection]
  , val mapper                        : LDAPEntityMapper
  , val techniqueRepository           : TechniqueRepository
  , val userLibMutex                  : ScalaReadWriteLock //that's a scala-level mutex to have some kind of consistency with LDAP
) extends RoDirectiveRepository with NamedZioLogger {

  override def loggerName: String = this.getClass.getName

  /**
   * Retrieve the directive entry for the given ID, with the given connection
   */
  def getDirectiveEntry(con:RoLDAPConnection, id:DirectiveId, attributes:String*) : LDAPIOResult[Option[LDAPEntry]] = {
    con.searchSub(rudderDit.ACTIVE_TECHNIQUES_LIB.dn,  EQ(A_DIRECTIVE_UUID, id.value), attributes:_*).flatMap(piEntries =>
      piEntries.size match {
        case 0 => None.succeed
        case 1 => Some(piEntries(0)).succeed
        case _ => LDAPRudderError.Consistancy(s"Error, the directory contains multiple occurrence of directive with id '${id.value}'. DN: ${piEntries.map( _.dn).mkString("; ")}").fail
      }
    )
  }

  private[this] def policyFilter(includeSystem: Boolean) = if(includeSystem) IS(OC_DIRECTIVE) else AND(IS(OC_DIRECTIVE), EQ(A_IS_SYSTEM,false.toLDAPString))

  /**
   * Try to find the directive with the given ID.
   * Empty: no directive with such ID
   * Full((parent,directive)) : found the directive (directive.id == directiveId) in given parent
   *.fail => an error happened.
   */
  override def getDirective(id:DirectiveId) : IOResult[Option[Directive]] = {
    userLibMutex.readLock(for {
      con       <- ldap
      optEntry  <- getDirectiveEntry(con, id)
      directive <- optEntry match {
                     case Some(entry) => mapper.entry2Directive(entry).map(e => Some(e)).chainError("Error when transforming LDAP entry into a directive for id %s. Entry: %s".format(id, entry)).toIO
                     case None => None.succeed
                   }
    } yield {
      directive
    })
  }

  override def getDirectiveWithContext(directiveId:DirectiveId) : IOResult[Option[(Technique, ActiveTechnique, Directive)]] = {
    this.getActiveTechniqueAndDirective(directiveId).chainError(s"Error when retrieving directive with ID ${directiveId.value}''").flatMap {
      case None    => None.succeed
      case Some((activeTechnique, directive)) =>
        val activeTechniqueId = TechniqueId(activeTechnique.techniqueName, directive.techniqueVersion)
        for {
          technique <- techniqueRepository.get(activeTechniqueId).notOptional(s"No Technique with ID='${activeTechniqueId.toString()}' found in reference library.")
        } yield {
          Some((technique, activeTechnique, directive))
        }
    }
  }

  /*
   * For that method, we can optionnaly get a directive entry. But if we get one, not having a corresponding
   * technique is an error
   */
  def getActiveTechniqueAndDirectiveEntries(id:DirectiveId): IOResult[Option[(LDAPEntry, LDAPEntry)]] = {
    userLibMutex.readLock(for {
      con      <- ldap
      optEntry <- getDirectiveEntry(con, id)
      pair     <- optEntry match {
                    case None    => None.succeed
                    case Some(dir) =>
                      val atId = mapper.dn2ActiveTechniqueId(dir.dn.getParent)
                      getUPTEntry(con, atId, { id:ActiveTechniqueId => EQ(A_ACTIVE_TECHNIQUE_UUID, id.value)}).notOptional(s"Can not find Active Technique entry '${atId.value}' in LDAP but directive with DN '${dir.dn}' exists: this is likely a bug, please report it.").map(at => Some((at, dir)))
                  }
    } yield {
      pair
    })
  }

  /**
   * Find the active technique for which the given directive is an instance.
   *
   * Return empty if no such directive is known,
   * fails if no active technique match the directive.
   */
  override def getActiveTechniqueAndDirective(id:DirectiveId) : IOResult[Option[(ActiveTechnique, Directive)]] = {
    getActiveTechniqueAndDirectiveEntries(id).chainError("Can not find Active Technique entry in LDAP").flatMap {
      case None => None.succeed
      case Some((uptEntry, piEntry)) =>
        for {
          activeTechnique     <- mapper.entry2ActiveTechnique(uptEntry).toIO.chainError("Error when mapping active technique entry to its entity. Entry: %s".format(uptEntry))
          directive           <- mapper.entry2Directive(piEntry).toIO.chainError("Error when transforming LDAP entry into a directive for id %s. Entry: %s".format(id, piEntry))
        } yield {
          Some((activeTechnique, directive))
        }
    }
  }

  /**
   * Get directives for given technique.
   * A not known technique id is a.fail.
   */
  override def getDirectives(activeTechniqueId:ActiveTechniqueId, includeSystem:Boolean = false) : IOResult[Seq[Directive]] = {
    userLibMutex.readLock(for {
      con        <- ldap
      entries    <- getUPTEntry(con, activeTechniqueId, "1.1").flatMap {
                      case None    => Seq().succeed
                      case Some(e) => con.searchOne(e.dn, policyFilter(includeSystem))
                    }
      directives <- ZIO.foreach(entries) { piEntry =>
                      mapper.entry2Directive(piEntry).toIO.chainError(s"Error when transforming LDAP entry into a directive. Entry: ${piEntry}")
                    }
    } yield {
      directives
    })
  }

  /**
   * Return true if at least one directive exists in this category (or a sub category
   * of this category)
   */
  def containsDirective(id: ActiveTechniqueCategoryId) : UIO[Boolean] = {
    userLibMutex.readLock(for {
      con      <- ldap
      category <- getCategoryEntry(con, id).notOptional(s"Entry with ID '${id.value}' was not found")
      entries  <- con.searchSub(category.dn, IS(OC_DIRECTIVE), Seq[String]():_*)
      results  <- ZIO.foreach(entries)(x => mapper.entry2Directive(x).toIO)
    } yield {
      results.nonEmpty
    }).fold(_ => false, identity)
  }

  /**
   * Root user categories
   */
  def getActiveTechniqueLibrary : IOResult[ActiveTechniqueCategory] = {
    userLibMutex.readLock(for {
      con               <- ldap
      rootCategoryEntry <- con.get(rudderDit.ACTIVE_TECHNIQUES_LIB.dn).notOptional("The root category of the user library of techniques seems " +
                                                                        "to be missing in LDAP directory. Please check its content")
      // look for sub category and technique
      rootCategory      <- mapper.entry2ActiveTechniqueCategory(rootCategoryEntry).toIO.chainError("Error when mapping from an LDAP entry to an active technique Category: %s".format(rootCategoryEntry))
      added             <- addSubEntries(rootCategory,rootCategoryEntry.dn, con)
    } yield {
      added
    })
  }


  /**
   * Return all categories (lightweight version, with no children)
   * @return
   */
  def getAllActiveTechniqueCategories(includeSystem:Boolean = false) : IOResult[Seq[ActiveTechniqueCategory]] = {
    userLibMutex.readLock(for {
      con               <- ldap
      rootCategoryEntry <- con.get(rudderDit.ACTIVE_TECHNIQUES_LIB.dn).notOptional(
                             "The root category of the user library of techniques seems to be missing in LDAP directory. Please check its content"
                           )
      filter            =  if(includeSystem) IS(OC_TECHNIQUE_CATEGORY) else AND(NOT(EQ(A_IS_SYSTEM, true.toLDAPString)),IS(OC_TECHNIQUE_CATEGORY))
      entries           <- con.searchSub(rudderDit.ACTIVE_TECHNIQUES_LIB.dn, filter) //double negation is mandatory, as false may not be present
      allEntries        =  entries :+ rootCategoryEntry
      categories        <- allEntries.toList.traverse(entry => (mapper.entry2ActiveTechniqueCategory(entry).chainError(s"Error when transforming LDAP entry '${entry}' into an active technique category"))).toIO
    } yield {
      categories
    })
  }
  /**
   * Get an active technique by its ID
   */
  def getActiveTechniqueCategory(id:ActiveTechniqueCategoryId) : IOResult[Option[ActiveTechniqueCategory]] = {
    userLibMutex.readLock(for {
      con      <- ldap
      optEntry <- getCategoryEntry(con, id)
      category <- optEntry match {
                    case None => None.succeed
                    case Some(categoryEntry) =>
                      for {
                        category <- (mapper.entry2ActiveTechniqueCategory(categoryEntry).chainError("Error when transforming LDAP entry %s into an active technique category".format(categoryEntry))).toIO
                        added    <- addSubEntries(category,categoryEntry.dn, con)
                      } yield {
                        Some(added)
                      }
                  }
    } yield {
      category
    })
  }

  /**
   * Find sub entries (children categories and active techniques for
   * the given category which MUST be mapped to an entry with the given
   * DN in the LDAP backend, accessible with the given connection.
   */
  def addSubEntries(category:ActiveTechniqueCategory, dn:DN, con:RoLDAPConnection) : IOResult[ActiveTechniqueCategory] = {
    (for {
      subEntries <- con.searchOne(dn, OR(EQ(A_OC, OC_TECHNIQUE_CATEGORY),EQ(A_OC, OC_ACTIVE_TECHNIQUE)), "objectClass")
    } yield {
      subEntries.partition(e => e.isA(OC_TECHNIQUE_CATEGORY))
    }).fold(err => (Seq(),Seq()) // ignore errors
      , x => x
    ).map(subEntries =>
        category.copy(
          children = subEntries._1.map(e => mapper.dn2ActiveTechniqueCategoryId(e.dn)).toList,
          items = subEntries._2.map(e => mapper.dn2ActiveTechniqueId(e.dn)).toList
        )
    )
  }



  /**
   * Retrieve the category entry for the given ID, with the given connection
   */
  def getCategoryEntry(con:RoLDAPConnection, id:ActiveTechniqueCategoryId, attributes:String*) : IOResult[Option[LDAPEntry]] = {
   userLibMutex.readLock(for {
      categoryEntries <- con.searchSub(rudderDit.ACTIVE_TECHNIQUES_LIB.dn,  EQ(A_TECHNIQUE_CATEGORY_UUID, id.value), attributes:_*)
      entry           <- categoryEntries.size match {
                           case 0 => None.succeed
                           case 1 => Some(categoryEntries(0)).succeed
                           case _ => s"Error, the directory contains multiple occurrence of category with id '${id.value}}'. DN: ${categoryEntries.map( _.dn).mkString("; ")}".fail
                         }
    } yield {
      entry
    })
  }

  /**
   * Get the direct parent of the given category.
   * Return empty for root of the hierarchy, fails if the category
   * is not in the repository
   */
  def getParentActiveTechniqueCategory(id:ActiveTechniqueCategoryId) : IOResult[ActiveTechniqueCategory] = {
    userLibMutex.readLock(for {
      con                 <- ldap
      categoryEntry       <- getCategoryEntry(con, id, "1.1").notOptional(s"Entry with ID '${id.value}' was not found")
      parentCategoryEntry <- con.get(categoryEntry.dn.getParent).notOptional(s"Entry with DN '${categoryEntry.dn.getParent}' was not found")
      parentCategory      <- mapper.entry2ActiveTechniqueCategory(parentCategoryEntry).toIO.chainError(s"Error when transforming LDAP entry '${parentCategoryEntry}' into an active technique category")
      added               <- addSubEntries(parentCategory, parentCategoryEntry.dn, con)
    } yield {
      added
    })
  }

  /**
   * Return the list of parents for that category, the nearest parent
   * first, until the root of the library.
   * The the last parent is not the root of the library, return a.fail.
   * Also return a.fail if the path to top is broken in any way.
   */
  def getParentsForActiveTechniqueCategory(id:ActiveTechniqueCategoryId) : IOResult[List[ActiveTechniqueCategory]] = {
    userLibMutex.readLock(
      //TODO : LDAPify that, we can have the list of all DN from id to root at the begining (just dn.getParent until rudderDit.ACTIVE_TECHNIQUES_LIB.dn)
      getActiveTechniqueLibrary.flatMap { root =>
        if(id == root.id) Nil.succeed
        else getParentActiveTechniqueCategory(id).flatMap(parent =>
          getParentsForActiveTechniqueCategory(parent.id).map(parents => parent :: parents)
        )
      }
    )
  }

  def getParentsForActiveTechnique(id:ActiveTechniqueId) : IOResult[ActiveTechniqueCategory] = {
    userLibMutex.readLock(for {
      con <- ldap
      uptEntries <- con.searchSub(rudderDit.ACTIVE_TECHNIQUES_LIB.dn, EQ(A_ACTIVE_TECHNIQUE_UUID, id.value))
      uptEntry <- uptEntries.size match {
        case 0 => s"Can not find active technique with id '${id.value}}'".fail
        case 1 => uptEntries(0).succeed
        case _ => s"Found more than one active technique with id '${id.value}' : ${uptEntries.map(_.dn).mkString("; ")}".fail
      }
      category <- getActiveTechniqueCategory(mapper.dn2ActiveTechniqueCategoryId(uptEntry.dn.getParent)).notOptional(
                    s"Category '${id.toString}' but we can't find its parent. If it wasn't deleted, please report the problem to Rudder project."
                  )
    } yield {
      category
    })
  }



  def getActiveTechniqueByCategory(includeSystem:Boolean = false) : IOResult[SortedMap[List[ActiveTechniqueCategoryId], CategoryWithActiveTechniques]] = {
    userLibMutex.readLock(for {
      allCats      <- getAllActiveTechniqueCategories(includeSystem)
      catsWithUPs  <- ZIO.foreach(allCats) { lightCat =>
                        for {
                          category <- getActiveTechniqueCategory(lightCat.id).notOptional(s"Impossible to retrieve category '${lightCat.id.toString}' which was previously listed")
                          parents  <- getParentsForActiveTechniqueCategory(category.id)
                          upts     <- ZIO.foreach(category.items) { uactiveTechniqueId => getActiveTechniqueByActiveTechnique(uactiveTechniqueId).notOptional(s"Missing active technique ${uactiveTechniqueId.value}") }
                        } yield {
                          ( (category.id :: parents.map(_.id)).reverse, CategoryWithActiveTechniques(category, upts.toSet))
                        }
                      }
    } yield {
      implicit val ordering = ActiveTechniqueCategoryOrdering
      SortedMap[List[ActiveTechniqueCategoryId], CategoryWithActiveTechniques]() ++ catsWithUPs
    })
  }

  def getActiveTechniqueByActiveTechnique(id: ActiveTechniqueId): IOResult[Option[ActiveTechnique]] = {
    userLibMutex.readLock {
      getActiveTechnique[ActiveTechniqueId](id, { id => EQ(A_ACTIVE_TECHNIQUE_UUID, id.value) } )
    }
  }

  def getActiveTechnique(name: TechniqueName): IOResult[Option[ActiveTechnique]] = {
    userLibMutex.readLock {
      this.getActiveTechnique[TechniqueName](name, { name => EQ(A_TECHNIQUE_UUID, name.value) } )
    }
  }

  /**
   * Add directives ids for the given active technique which must
   * be mapped to the given dn in LDAP directory accessible by con
   */
  private[this] def addDirectives(activeTechnique:ActiveTechnique, dn:DN, con:RoLDAPConnection) : IOResult[ActiveTechnique] = {
    for {
      piEntries <- con.searchOne(dn, EQ(A_OC, OC_DIRECTIVE), "objectClass").fold(_ => Seq(), x => x)
    } yield {
      activeTechnique.copy(
        directives = piEntries.map(e => mapper.dn2LDAPRuleID(e.dn)).toList
      )
    }
  }

  private[this] def getActiveTechnique[ID](id: ID, filter: ID => Filter): IOResult[Option[ActiveTechnique]] = {
    userLibMutex.readLock(for {
      con        <- ldap
      uptEntries <- con.searchSub(rudderDit.ACTIVE_TECHNIQUES_LIB.dn, filter(id))
      res        <- uptEntries.size match {
                      case 0 => None.succeed
                      case 1 =>
                        for {
                          activeTechnique <- mapper.entry2ActiveTechnique(uptEntries(0)).chainError("Error when mapping active technique entry to its entity. Entry: %s".format(uptEntries(0))).toIO
                          added           <- addDirectives(activeTechnique,uptEntries(0).dn,con)
                        } yield {
                          Some(added)
                        }
                      case _ => s"Error, the directory contains multiple occurrence of active technique with ID '${id}'. DNs involved: ${uptEntries.map( _.dn).mkString("; ")}".fail
                    }
    } yield {
      res
    })
  }

  def getUPTEntry(con:RoLDAPConnection, id:ActiveTechniqueId, attributes:String*) : IOResult[Option[LDAPEntry]] = {
    userLibMutex.readLock {
      getUPTEntry[ActiveTechniqueId](con, id, { id => EQ(A_ACTIVE_TECHNIQUE_UUID, id.value) }, attributes:_*)
    }
  }

  /**
   * Look in the subtree with root=active technique library
   * for and entry with the given id.
   * We expect at most one result, more is a.fail
   */
  def getUPTEntry[ID](
      con:RoLDAPConnection,
      id:ID,
      filter: ID => Filter,
      attributes:String*
  ) : LDAPIOResult[Option[LDAPEntry]] = {
    for {
      uptEntries <- con.searchSub(rudderDit.ACTIVE_TECHNIQUES_LIB.dn, filter(id), attributes:_*)
      entry      <- uptEntries.size match {
                      case 0 => None.succeed
                      case 1 => Some(uptEntries(0)).succeed
                      case _ => LDAPRudderError.Consistancy(s"Error, the directory contains multiple occurrence of active " +
                                                            s"technique with ID '${id}'. DNs involved: ${uptEntries.map( _.dn).mkString("; ")}").fail
                    }
    } yield {
      entry
    }
  }

  def activeTechniqueBreadCrump(id: ActiveTechniqueId): IOResult[List[ActiveTechniqueCategory]] = {
    //find the active technique entry for that id, and from that, build the parent bread crump
    userLibMutex.readLock { for {
      cat  <- getParentsForActiveTechnique(id)
      cats <- getParentsForActiveTechniqueCategory(cat.id)
    } yield {
      cat :: cats
    } }
  }




  def getFullDirectiveLibrary() : IOResult[FullActiveTechniqueCategory] = {
    //data structure to holds all relation between objects
final case class AllMaps(
        categories: Map[ActiveTechniqueCategoryId, ActiveTechniqueCategory]
      , activeTechiques: Map[ActiveTechniqueId, ActiveTechnique]
      , categoriesByCategory: Map[ActiveTechniqueCategoryId, List[ActiveTechniqueCategoryId]]
      , activeTechniquesByCategory: Map[ActiveTechniqueCategoryId, List[ActiveTechniqueId]]
      , directivesByActiveTechnique: Map[ActiveTechniqueId, List[Directive]]
    )

    //here, active technique is expected to have an empty list of children
    def fromActiveTechnique(at: ActiveTechnique, maps:AllMaps) = {
      FullActiveTechnique(
          id = at.id
        , techniqueName = at.techniqueName
        , techniques = SortedMap( techniqueRepository.getByName(at.techniqueName).toSeq:_* )
        , acceptationDatetimes = SortedMap( at.acceptationDatetimes.toSeq:_* )
        , directives = maps.directivesByActiveTechnique.getOrElse(at.id, Nil)
        , isEnabled = at.isEnabled
        , isSystem = at.isSystem
      )
    }

    //here, subcaterories and active technique are expexcted to be empty
    def fromCategory(atcId:ActiveTechniqueCategoryId, maps:AllMaps, activeTechniques:Map[ActiveTechniqueId, FullActiveTechnique]): FullActiveTechniqueCategory = {
      def getCat(id:ActiveTechniqueCategoryId) = maps.categories.getOrElse(id, throw new IllegalArgumentException(s"Missing categories with id ${atcId} in the list of available categories"))
      val atc = getCat(atcId)

      FullActiveTechniqueCategory(
          id = atc.id
        , name = atc.name
        , description = atc.description
        , subCategories = maps.categoriesByCategory.getOrElse(atc.id, Nil) .map { id =>
            fromCategory(id, maps, activeTechniques)
          }
        , activeTechniques = maps.activeTechniquesByCategory.getOrElse(atc.id, Nil).map { atId =>
            activeTechniques.getOrElse(atId, throw new IllegalArgumentException(s"Missing active technique with id ${atId} in the list of available active techniques"))
          }
        , isSystem = atc.isSystem
      )
    }

    /*
     * strategy: load the full subtree from the root category id,
     * then process entrie mapping them to their light version,
     * then call fromCategory on the root (we know its id).
     */


    val emptyAll = AllMaps(Map(), Map(), Map(), Map(), Map())
    import rudderDit.ACTIVE_TECHNIQUES_LIB._

    def mappingError(current: AllMaps, e: LDAPEntry, err: RudderError) : AllMaps = {
      val error = Chained(s"Error when mapping entry with DN '${e.dn.toString}' from directive library", err)

      logEffect.warn(error.fullMsg)
      current
    }

    userLibMutex.readLock(
      for {
        con     <- ldap
        entries <-  con.getTree(rudderDit.ACTIVE_TECHNIQUES_LIB.dn).notOptional("The root category of the user library of techniques seems to be missing in LDAP directory. Please check its content")
      } yield entries
    ).map { entries =>
      val allMaps =  entries.toSeq.foldLeft(emptyAll) { case (current, e) =>
         if(isACategory(e)) {
           mapper.entry2ActiveTechniqueCategory(e) match {
             case Right(category) =>
               //for categories other than root, add it in the list
               //of its parent subcategories
               val updatedSubCats = if(e.dn == rudderDit.ACTIVE_TECHNIQUES_LIB.dn) {
                 current.categoriesByCategory
               } else {
                 val catId = mapper.dn2ActiveTechniqueCategoryId(e.dn.getParent)
                 val subCats = category.id :: current.categoriesByCategory.getOrElse(catId, Nil)
                 current.categoriesByCategory + (catId -> subCats)
               }
               current.copy(
                   categories = current.categories + (category.id -> category)
                 , categoriesByCategory =  updatedSubCats
               )
             case Left(err) => mappingError(current, e, err)
           }
         } else if(isAnActiveTechnique(e)) {
           mapper.entry2ActiveTechnique(e) match {
             case Right(at) =>
               val catId = mapper.dn2ActiveTechniqueCategoryId(e.dn.getParent)
               val atsForCatId = at.id :: current.activeTechniquesByCategory.getOrElse(catId, Nil)
               current.copy(
                   activeTechiques = current.activeTechiques + (at.id -> at)
                 , activeTechniquesByCategory = current.activeTechniquesByCategory + (catId -> atsForCatId)
               )
             case Left(err) => mappingError(current, e, err)
           }
         } else if(isADirective(e)) {
           mapper.entry2Directive(e) match {
             case Right(dir) =>
               val atId = mapper.dn2ActiveTechniqueId(e.dn.getParent)
               val dirsForAt = dir :: current.directivesByActiveTechnique.getOrElse(atId, Nil)
               current.copy(
                   directivesByActiveTechnique = current.directivesByActiveTechnique + (atId -> dirsForAt)
               )
             case Left(err) => mappingError(current, e, err)
           }
         } else {
           //log error, continue
           logEffect.warn(s"Entry with DN '${e.dn}' was ignored because it is of an unknow type. Known types are categories, active techniques, directives")
           current
         }
      }

      val fullActiveTechniques = allMaps.activeTechiques.map{ case (id,at) => (id -> fromActiveTechnique(at, allMaps)) }.toMap

      fromCategory(ActiveTechniqueCategoryId(rudderDit.ACTIVE_TECHNIQUES_LIB.rdnValue._1), allMaps, fullActiveTechniques.toMap)
    }
  }


}

class WoLDAPDirectiveRepository(
    roDirectiveRepos              : RoLDAPDirectiveRepository
  , ldap                          : LDAPConnectionProvider[RwLDAPConnection]
  , diffMapper                    : LDAPDiffMapper
  , actionLogger                  : EventLogRepository
  , uuidGen                       : StringUuidGenerator
  , gitPiArchiver                 : GitDirectiveArchiver
  , gitATArchiver                 : GitActiveTechniqueArchiver
  , gitCatArchiver                : GitActiveTechniqueCategoryArchiver
  , personIdentService            : PersonIdentService
  , autoExportOnModify            : Boolean
) extends WoDirectiveRepository with NamedZioLogger {


  import roDirectiveRepos._

  override def loggerName: String = this.getClass.getName

  /**
   * Save the given directive into given active technique
   * If the directive is already present in the system but not
   * in the given category, raise an error.
   * If the directive is already in the given technique,
   * update the directive.
   * If the directive is not in the system, add it.
   * If the directive is exactly the same, returns None diff.
   * Returned the saved Directive
   */
  private[this] def internalSaveDirective(inActiveTechniqueId:ActiveTechniqueId,directive:Directive, modId: ModificationId, actor:EventActor, reason:Option[String], systemCall:Boolean) : IOResult[Option[DirectiveSaveDiff]] = {
    userLibMutex.writeLock(for {
      con         <- ldap
      uptEntry    <- getUPTEntry(con, inActiveTechniqueId, "1.1").notOptional(s"Can not find the User Policy Entry with id '${inActiveTechniqueId.value}' to add directive '${directive.id.value}'")
      canAdd      <- getDirectiveEntry(con, directive.id).flatMap { //check if the directive already exists elsewhere
                       case None          => None.succeed
                       case Some(otherPi) =>
                         if(otherPi.dn.getParent == uptEntry.dn) {
                           mapper.entry2Directive(otherPi).toIO.flatMap { x =>
                             (x.isSystem, systemCall) match {
                               case (true, false) => Unexpected(s"System directive '${x.name}' (${x.id.value}) can't be updated").fail
                               case (false, true) => Inconsistency("Non-system directive can not be updated with that method").fail
                               case _ => Some(otherPi).succeed
                             }
                           }
                         } else Inconsistency(s"An other directive with the id '${directive.id.value}' exists in an other category that the one with id '${inActiveTechniqueId.value}}': ${otherPi.dn}}").fail
                     }
      // We have to keep the old rootSection to generate the event log
      oldRootSection <- getActiveTechniqueAndDirective(directive.id).map {
                          // Directory did not exist before, this is a Rule addition.
                          case None => None
                          case Some((oldActiveTechnique, oldDirective)) =>
                            val oldTechniqueId =  TechniqueId(oldActiveTechnique.techniqueName, oldDirective.techniqueVersion)
                            techniqueRepository.get(oldTechniqueId).map(_.rootSection)
                        }
      exists            <- directiveNameExists(con, directive.name, directive.id)
      nameIsAvailable   <- ZIO.when(exists) {
                             Inconsistency(s"Cannot set directive with name '${directive.name}}' : this name is already in use.").fail
                           }
      piEntry           =  mapper.userDirective2Entry(directive, uptEntry.dn)
      result            <- con.save(piEntry, true)
      //for log event - perhaps put that elsewhere ?
      activeTechnique   <- getActiveTechniqueByActiveTechnique(inActiveTechniqueId).notOptional(s"Can not find the User Policy Entry with id '${inActiveTechniqueId.value}' to add directive '${directive.id.value}'")
      activeTechniqueId =  TechniqueId(activeTechnique.techniqueName,directive.techniqueVersion)
      technique         <- techniqueRepository.get(activeTechniqueId).notOptional(s"Can not find the technique with ID '${activeTechniqueId.toString}'")
      optDiff           <- (diffMapper.modChangeRecords2DirectiveSaveDiff(
                               technique.id.name
                             , technique.rootSection
                             , piEntry.dn
                             , canAdd
                             , result
                             , oldRootSection
                           ).toIO.chainError("Error when processing saved modification to log them"))
      eventLogged <- (optDiff match {
                       case None => UIO.unit
                       case Some(diff:AddDirectiveDiff) =>
                         actionLogger.saveAddDirective(
                             modId
                           , principal = actor
                           , addDiff = diff
                           , varsRootSectionSpec = technique.rootSection
                           , reason = reason
                         )
                       case Some(diff:ModifyDirectiveDiff) =>
                         actionLogger.saveModifyDirective(
                             modId
                           , principal = actor
                           , modifyDiff = diff
                           , reason = reason
                         )
                     })
      autoArchive <- ZIO.when(autoExportOnModify && optDiff.isDefined && !directive.isSystem) {
                       for {
                         parents  <- activeTechniqueBreadCrump(activeTechnique.id)
                         commiter <- personIdentService.getPersonIdentOrDefault(actor.name)
                         archived <- gitPiArchiver.archiveDirective(directive, technique.id.name, parents.map( _.id), technique.rootSection, Some((modId, commiter, reason)))
                       } yield archived
                     }
    } yield {
      optDiff
    })
  }

  override def saveDirective(inActiveTechniqueId:ActiveTechniqueId,directive:Directive, modId: ModificationId, actor:EventActor, reason:Option[String]) : IOResult[Option[DirectiveSaveDiff]] = {
    internalSaveDirective(inActiveTechniqueId, directive, modId, actor, reason, false)
  }

  override def saveSystemDirective(inActiveTechniqueId:ActiveTechniqueId,directive:Directive, modId: ModificationId, actor:EventActor, reason:Option[String]) : IOResult[Option[DirectiveSaveDiff]] = {
    internalSaveDirective(inActiveTechniqueId, directive, modId, actor, reason, true)
  }


  private[this] def directiveNameExists(con:RoLDAPConnection, name : String, id:DirectiveId) : IOResult[Boolean] = {
    val filter = AND(AND(IS(OC_DIRECTIVE), EQ(A_NAME,name), NOT(EQ(A_DIRECTIVE_UUID, id.value))))
    con.searchSub(rudderDit.ACTIVE_TECHNIQUES_LIB.dn, filter).flatMap( _.size match {
      case 0 => false.succeed
      case 1 => true.succeed
      case _ => logPure.error("More than one directive has %s name".format(name)) *> true.succeed
    })
  }

  /**
   * Delete a directive's system.
   * No dependency check are done, and so you will have to
   * delete dependent rule (or other items) by
   * hand if you want.
   *
   * If no directive has such id, return a success.
   */
  override def deleteSystemDirective(id: DirectiveId, modId: ModificationId, actor: EventActor, reason: Option[String]): IOResult[Option[DeleteDirectiveDiff]] = {
    internalDeleteDirective(id, modId, actor, reason, callSystem = true)
  }

  /**
   * Delete a directive.
   * No dependency check are done, and so you will have to
   * delete dependent rule (or other items) by
   * hand if you want.
   */
  override def delete(id: DirectiveId, modId: ModificationId, actor: EventActor, reason: Option[String]): IOResult[Option[DeleteDirectiveDiff]] = {
    internalDeleteDirective(id, modId, actor, reason, callSystem = false)
  }

  private[this] def internalDeleteDirective(id:DirectiveId, modId: ModificationId, actor:EventActor, reason:Option[String], callSystem: Boolean) : IOResult[Option[DeleteDirectiveDiff]] = {
    userLibMutex.writeLock(getActiveTechniqueAndDirectiveEntries(id).flatMap {
      case None => // directive already deleted, do nothing
        None.succeed
      case Some((uptEntry, entry)) =>
        for {
          //for logging, before deletion
          activeTechnique <- mapper.entry2ActiveTechnique(uptEntry).chainError(s"Error when mapping active technique entry to its entity. Entry: ${uptEntry}").toIO
          directive       <- mapper.entry2Directive(entry).chainError(s"Error when transforming LDAP entry into a directive for id '${id.value}'. Entry: ${entry}").toIO
          checkSystem     <- (directive.isSystem, callSystem) match {
                              case (true, false) => Unexpected(s"System directive '${id.value}' can't be deleted").fail
                              case (false, true) => Inconsistency(s"Non-system directive '${id.value}' can not be deleted with that method").fail
                              case _             => directive.succeed
                            }
          technique       <- techniqueRepository.get(TechniqueId(activeTechnique.techniqueName,directive.techniqueVersion)).succeed
          //delete
          deleted         <- ldap.flatMap(_.delete(entry.dn))
          diff            =  DeleteDirectiveDiff(activeTechnique.techniqueName, directive)
          loggedAction    <- { //we can have a missing technique if the technique was deleted but not its directive. In that case, make a fake root section
                               val rootSection = technique.map( _.rootSection).getOrElse(SectionSpec("Missing technique information"))
                               actionLogger.saveDeleteDirective(
                                 modId, principal = actor, deleteDiff = diff, varsRootSectionSpec = rootSection, reason = reason
                               )
                             }
          autoArchive     <- ZIO.when(autoExportOnModify && deleted.size > 0 && !directive.isSystem) {
                               for {
                                 parents  <- activeTechniqueBreadCrump(activeTechnique.id)
                                 commiter <- personIdentService.getPersonIdentOrDefault(actor.name)
                                 archived <- gitPiArchiver.deleteDirective(directive.id, activeTechnique.techniqueName, parents.map( _.id), Some((modId, commiter, reason)))
                               } yield archived
                             }
        } yield {
          Some(diff)
        }
      })
  }

  /**
   * Check if the given parent category has a child with the given name (exact) and
   * an id different from given id
   */
  private[this] def existsByName(con:RwLDAPConnection, parentDN:DN, subCategoryName:String, notId:String) : IOResult[Boolean] = {
    userLibMutex.readLock {
      con.searchOne(parentDN, AND(EQ(A_NAME,subCategoryName),NOT(EQ(A_TECHNIQUE_CATEGORY_UUID,notId))), "1.1" ).map( _.nonEmpty)
    }
  }

  /**
   * Add the given category into the given parent category in the
   * user library.
   * Fails if the parent category does not exist in user lib or
   * if it already contains that category, or a category of the
   * same name (name must be unique for a given level)
   *
   * return the modified parent category.
   */
  def addActiveTechniqueCategory(
      that:ActiveTechniqueCategory
    , into:ActiveTechniqueCategoryId //parent category
    , modId : ModificationId
    , actor: EventActor
    , reason: Option[String]
  ) : IOResult[ActiveTechniqueCategory] = {
    userLibMutex.writeLock(for {
      con                 <- ldap
      parentCategoryEntry <- getCategoryEntry(con, into, A_NAME).notOptional(s"The parent category '${into.value}' was not found, can not add")
      categoryEntry       =  mapper.activeTechniqueCategory2ldap(that,parentCategoryEntry.dn)
      exists              <- existsByName(con,parentCategoryEntry.dn, that.name, that.id.value)
      canAddByName        <- if(exists) {
                               s"A category with name '${that.name}' already exists in category '${parentCategoryEntry(A_NAME).getOrElse("UNKNOWN")}': category names must be unique for a given level".fail
                             } else {
                               "Can add, no sub categorie with that name".succeed
                             }
      result              <- con.save(categoryEntry, removeMissingAttributes = true)
      autoArchive         <- ZIO.when(autoExportOnModify && !result.isInstanceOf[LDIFNoopChangeRecord] && !that.isSystem) {
                               for {
                                 parents  <- getParentsForActiveTechniqueCategory(that.id)
                                 commiter <- personIdentService.getPersonIdentOrDefault(actor.name)
                                 archive  <- gitCatArchiver.archiveActiveTechniqueCategory(that,parents.map( _.id), Some((modId, commiter, reason)))
                               } yield archive
                             }
      parentEntry         <- getCategoryEntry(con, into).chainError(s"Entry with ID '${into.value}' was not found")
      updatedParent       <- mapper.entry2ActiveTechniqueCategory(categoryEntry).chainError(s"Error when transforming LDAP entry '${categoryEntry}' into an active technique category").toIO
    } yield {
      updatedParent
    })
  }

  /**
   * Update an existing technique category
   * Return the updated policy category
   */
  def saveActiveTechniqueCategory(category:ActiveTechniqueCategory, modId : ModificationId, actor: EventActor, reason: Option[String]) : IOResult[ActiveTechniqueCategory] = {
    userLibMutex.writeLock(for {
      con              <- ldap
      oldCategoryEntry <- getCategoryEntry(con, category.id, A_NAME).notOptional(s"Entry with ID '${category.id.value}' was not found")
      categoryEntry    =  mapper.activeTechniqueCategory2ldap(category,oldCategoryEntry.dn.getParent)
      exists           <- existsByName(con,categoryEntry.dn.getParent, category.name, category.id.value)
      canAddByName     <- if(categoryEntry.dn != rudderDit.ACTIVE_TECHNIQUES_LIB.dn && exists) {
                            (s"You can't rename category ${oldCategoryEntry(A_NAME).getOrElse("UNKNOWN")} into '${category.name}' because an other category with " +
                             s"that name already exists: category names must be unique for a given level").fail
                          } else {
                            "Can add, no sub categorie with that name".succeed
                          }
      result           <- con.save(categoryEntry, removeMissingAttributes = true)
      updated          <- getActiveTechniqueCategory(category.id).notOptional(s"Error: can not find back just saved category '${category.id.toString}'")
      autoArchive      <- ZIO.when(autoExportOnModify && !result.isInstanceOf[LDIFNoopChangeRecord] && !category.isSystem) {
                            for {
                              parents  <- getParentsForActiveTechniqueCategory(category.id)
                              commiter <- personIdentService.getPersonIdentOrDefault(actor.name)
                              archive  <- gitCatArchiver.archiveActiveTechniqueCategory(updated,parents.map( _.id), Some((modId, commiter, reason)))
                            } yield archive
                          }
    } yield {
      updated
    })
  }



  def deleteCategory(id:ActiveTechniqueCategoryId, modId : ModificationId, actor:EventActor, reason: Option[String], checkEmpty:Boolean = true) : IOResult[ActiveTechniqueCategoryId] = {
    userLibMutex.writeLock(for {
      con     <- ldap
      deleted <- getCategoryEntry(con, id).flatMap {
          case Some(entry) =>
            for {
              category    <- mapper.entry2ActiveTechniqueCategory(entry).toIO
              parents     <- if(autoExportOnModify) {
                               getParentsForActiveTechniqueCategory(id)
                             } else Nil.succeed
              ok          <- con.delete(entry.dn, recurse = !checkEmpty).chainError(s"Error when trying to delete category with ID '${id.value}'")
              autoArchive <- ZIO.when(autoExportOnModify && ok.size > 0 && !category.isSystem) {
                               for {
                                 commiter <- personIdentService.getPersonIdentOrDefault(actor.name)
                                 archive  <- gitCatArchiver.deleteActiveTechniqueCategory(id,parents.map( _.id), Some((modId, commiter, reason)))
                               } yield {
                                 archive
                               }
                             }.chainError("Error when trying to archive automatically the category deletion")
            } yield {
              id
            }

          case None => id.succeed
      }
    } yield {
      deleted
    })
  }

  /**
   * Move an existing category into a new one.
   * Both category to move and destination have to exists, else it is a.fail.
   * The destination category can not be a child of the category to move.
   */
  def move(categoryId:ActiveTechniqueCategoryId, intoParent:ActiveTechniqueCategoryId, optionNewName: Option[ActiveTechniqueCategoryId], modId : ModificationId, actor: EventActor, reason: Option[String]) : IOResult[ActiveTechniqueCategoryId] = {
    userLibMutex.writeLock(for {
      con            <- ldap
      oldParents     <- if(autoExportOnModify) {
                          getParentsForActiveTechniqueCategory(categoryId)
                        } else Nil.succeed
      categoryEntry  <- getCategoryEntry(con, categoryId, A_NAME).notOptional(s"Category was not found")
      newParentEntry <- getCategoryEntry(con, intoParent, "1.1").notOptional(s"New destination category '${intoParent.value}' was not found")
      moveAuthorised <- if(newParentEntry.dn.isDescendantOf(categoryEntry.dn, true)) {
                          "Can not move a category to itself or one of its children".fail
                        } else "Succes".succeed
      canAddByName   <- (categoryEntry(A_TECHNIQUE_CATEGORY_UUID) , categoryEntry(A_NAME)) match {
                          case (Some(id),Some(name)) =>
                            existsByName(con, newParentEntry.dn, name, id).flatMap { exists =>
                              if(exists) {
                                s"A category with name '${name}' already exists in category '${newParentEntry(A_NAME).getOrElse("UNKNOWN")}': category names must be unique for a given level".fail
                              } else {
                                "Can add, no sub categorie with that name".succeed
                              }
                            }
                          case _ => "Can not find the category entry name for category with ID %s. Name is needed to check unicity of categories by level".fail
                        }
      result         <- con.move(categoryEntry.dn, newParentEntry.dn, optionNewName.map(n => rudderDit.ACTIVE_TECHNIQUES_LIB.buildCategoryRDN(n.value)))
      newCat         <- getActiveTechniqueCategory(optionNewName.getOrElse(categoryId)).notOptional(s"Error: can not find back just move category '${categoryId.toString}'")
      autoArchive    <- ZIO.when(autoExportOnModify && !result.isInstanceOf[LDIFNoopChangeRecord] && !newCat.isSystem ) {
                          for {
                            parents  <- getParentsForActiveTechniqueCategory(newCat.id)
                            commiter <- personIdentService.getPersonIdentOrDefault(actor.name)
                            moved    <- gitCatArchiver.moveActiveTechniqueCategory(newCat, oldParents.map( _.id), parents.map( _.id), Some((modId, commiter, reason)))
                          } yield {
                            moved
                          }
                        }.chainError("Error when trying to archive automatically the category move")
    } yield {
      categoryId
    })
  }



  def addTechniqueInUserLibrary(
      categoryId   : ActiveTechniqueCategoryId
    , techniqueName: TechniqueName
    , versions     : Seq[TechniqueVersion]
    , modId        : ModificationId
    , actor        : EventActor
    , reason       : Option[String]
  ): IOResult[ActiveTechnique] = {
    //check if the technique is already in user lib, and if the category exists
    userLibMutex.writeLock(for {
      con                <- ldap
      noActiveTechnique  <- { //check that there is not already defined activeTechnique with such ref id
                              getUPTEntry[TechniqueName](
                                con, techniqueName,
                                { name => EQ(A_TECHNIQUE_UUID, name.value) },
                                "1.1") flatMap {
                                  case None => UIO.unit
                                  case Some(uptEntry) => s"Can not add a technique with id '${techniqueName.toString}' in user library. active technique '${uptEntry.dn}}' is already defined with such a reference technique.".fail
                              }
                            }
      categoryEntry      <- getCategoryEntry(con, categoryId, "1.1").notOptional(s"Category entry with ID '${categoryId.value}' was not found")
      newActiveTechnique =  ActiveTechnique(ActiveTechniqueId(uuidGen.newUuid),techniqueName, versions.map(x => x -> DateTime.now()).toMap)
      uptEntry           =  mapper.activeTechnique2Entry(newActiveTechnique,categoryEntry.dn)
      result             <- con.save(uptEntry, true)
      // a new active technique is never system, see constructor call, using defvault value,
      // maybe we should check in its caller is the technique is system or not
      autoArchive        <- ZIO.when(autoExportOnModify && !result.isInstanceOf[LDIFNoopChangeRecord]) {
                              for {
                                parents  <- activeTechniqueBreadCrump(newActiveTechnique.id)
                                commiter <- personIdentService.getPersonIdentOrDefault(actor.name)
                                archive  <- gitATArchiver.archiveActiveTechnique(newActiveTechnique, parents.map( _.id), Some((modId, commiter, reason)))
                              } yield archive
                            }
    } yield {
      newActiveTechnique
    })
  }


  /**
   * Move a technique to a new category.
   * Fails if the given technique or category
   * does not exist.
   *
   */
  def move(uactiveTechniqueId:ActiveTechniqueId, newCategoryId:ActiveTechniqueCategoryId, modId: ModificationId, actor: EventActor, reason: Option[String]) : IOResult[ActiveTechniqueId] = {
    userLibMutex.writeLock(for {
      con                  <- ldap
      oldParents           <- if(autoExportOnModify) {
                                activeTechniqueBreadCrump(uactiveTechniqueId)
                              } else Nil.succeed
      activeTechnique      <- getUPTEntry(con, uactiveTechniqueId, "1.1").notOptional(s"Can not move non existing template in use library with ID '${uactiveTechniqueId.value}")
      newCategory          <- getCategoryEntry(con, newCategoryId, "1.1").notOptional(s"Can not move template with ID '${uactiveTechniqueId.value}' into non existing category of user library ${newCategoryId.value}")
      moved                <- con.move(activeTechnique.dn, newCategory.dn).chainError(s"Error when moving technique '${uactiveTechniqueId.value}' to category ${newCategoryId.value}")
      movedActiveTechnique <- getActiveTechniqueByActiveTechnique(uactiveTechniqueId).notOptional(s"The technique was not found in new category")
      autoArchive          <- ZIO.when(autoExportOnModify && !moved.isInstanceOf[LDIFNoopChangeRecord] && !movedActiveTechnique.isSystem) {
                                for {
                                  parents  <- activeTechniqueBreadCrump(uactiveTechniqueId)
                                  commiter <- personIdentService.getPersonIdentOrDefault(actor.name)
                                  moved    <- gitATArchiver.moveActiveTechnique(movedActiveTechnique, oldParents.map( _.id), parents.map( _.id), Some((modId, commiter, reason)))
                                } yield {
                                  moved
                                }
                              }.chainError("Error when trying to archive automatically the technique move")
    } yield {
      uactiveTechniqueId
    })
  }

  /**
   * Set the status of the technique to the new value
   */
  def changeStatus(uactiveTechniqueId:ActiveTechniqueId, status:Boolean, modId: ModificationId, actor: EventActor, reason: Option[String]) : IOResult[ActiveTechniqueId] = {
    userLibMutex.writeLock(for {
      con             <- ldap
      oldTechnique    <- getUPTEntry(con, uactiveTechniqueId).notOptional(s"Technique with id '${uactiveTechniqueId.value}' was not found")
      activeTechnique =  LDAPEntry(oldTechnique.backed)
      saved           <- {
<<<<<<< HEAD
        activeTechnique.resetValuesTo(A_IS_ENABLED, status.toLDAPString)
                           userLibMutex.writeLock { con.save(activeTechnique) }
=======
                           activeTechnique +=! (A_IS_ENABLED, status.toLDAPString)
                           con.save(activeTechnique)
>>>>>>> c2679ee5
                         }
      optDiff         <- diffMapper.modChangeRecords2TechniqueDiff(oldTechnique, saved).toIO.chainError(
                          s"Error when mapping technique '${uactiveTechniqueId.value}' update to an diff: ${saved}"
                         )
      loggedAction    <- optDiff match {
                           case None       => UIO.unit
                           case Some(diff) => actionLogger.saveModifyTechnique(modId, principal = actor, modifyDiff = diff, reason = reason)
                         }
      newactiveTechnique <- getActiveTechniqueByActiveTechnique(uactiveTechniqueId).notOptional(s"Technique with id '${uactiveTechniqueId.value}' can't be find back after status change")
      autoArchive        <- ZIO.when(autoExportOnModify && !saved.isInstanceOf[LDIFNoopChangeRecord] && ! newactiveTechnique.isSystem) {
                              for {
                                parents  <- activeTechniqueBreadCrump(uactiveTechniqueId)
                                commiter <- personIdentService.getPersonIdentOrDefault(actor.name)
                                archive  <- gitATArchiver.archiveActiveTechnique(newactiveTechnique, parents.map( _.id), Some((modId, commiter, reason)))
                              } yield archive
                            }
    } yield {
      uactiveTechniqueId
    })
  }

  def setAcceptationDatetimes(uactiveTechniqueId:ActiveTechniqueId, datetimes: Map[TechniqueVersion,DateTime], modId: ModificationId, actor: EventActor, reason: Option[String]) : IOResult[ActiveTechniqueId] = {
<<<<<<< HEAD
    for {
      con             <- ldap
      activeTechnique <- getUPTEntry(con, uactiveTechniqueId, A_ACCEPTATION_DATETIME).notOptional(s"Active technique with id '${uactiveTechniqueId.value}' was not found")
      saved           <- {
                           val oldAcceptations = mapper.unserializeAcceptations(activeTechnique(A_ACCEPTATION_DATETIME).getOrElse(""))
                           val json = JsonAST.compactRender(mapper.serializeAcceptations(oldAcceptations ++ datetimes))
                           activeTechnique.resetValuesTo(A_ACCEPTATION_DATETIME, json)
                           userLibMutex.writeLock { con.save(activeTechnique) }
                         }
=======
    userLibMutex.writeLock(for {
      con                 <- ldap
      activeTechnique     <- getUPTEntry(con, uactiveTechniqueId, A_ACCEPTATION_DATETIME).notOptional(s"Active technique with id '${uactiveTechniqueId.value}' was not found")
      saved               <- {
                               val oldAcceptations = mapper.unserializeAcceptations(activeTechnique(A_ACCEPTATION_DATETIME).getOrElse(""))
                               val json = JsonAST.compactRender(mapper.serializeAcceptations(oldAcceptations ++ datetimes))
                               activeTechnique.+=!(A_ACCEPTATION_DATETIME, json)
                               con.save(activeTechnique)
                             }
>>>>>>> c2679ee5
      newActiveTechnique  <- getActiveTechniqueByActiveTechnique(uactiveTechniqueId).notOptional(s"Active technique with id '${uactiveTechniqueId.value}' was not found after acceptation datetime update")
      autoArchive         <- ZIO.when(autoExportOnModify && !saved.isInstanceOf[LDIFNoopChangeRecord] && !newActiveTechnique.isSystem) {
                               for {
                                 parents <- activeTechniqueBreadCrump(uactiveTechniqueId)
                                 commiter <- personIdentService.getPersonIdentOrDefault(actor.name)
                                 archive <- gitATArchiver.archiveActiveTechnique(newActiveTechnique, parents.map( _.id), Some((modId, commiter, reason)))
                               } yield archive
                             }
    } yield {
      uactiveTechniqueId
    })
  }


  /**
   * Delete the technique in user library.
   * If no such element exists, it is a.succeed.
   */
  def deleteActiveTechnique(uactiveTechniqueId:ActiveTechniqueId, modId: ModificationId, actor: EventActor, reason: Option[String]) : IOResult[ActiveTechniqueId] = {
    userLibMutex.writeLock( for {
      con                <- ldap
      oldParents         <- if(autoExportOnModify) {
                              activeTechniqueBreadCrump(uactiveTechniqueId)
                            } else Nil.succeed
      done               <- getUPTEntry(con, uactiveTechniqueId).flatMap {
        case None => "done".succeed
        case Some(activeTechnique) =>
          val ldapEntryTechnique = LDAPEntry(activeTechnique.backed)
          for {
            oldTechnique       <- mapper.entry2ActiveTechnique(ldapEntryTechnique).toIO
            deleted            <- con.delete(activeTechnique.dn, false)
            diff               =  DeleteTechniqueDiff(oldTechnique)
            loggedAction       <- actionLogger.saveDeleteTechnique(modId, principal = actor, deleteDiff = diff, reason = reason)
            autoArchive        <- ZIO.when(autoExportOnModify && deleted.size > 0 && !oldTechnique.isSystem) {
                                     for {
                                       ptName   <- activeTechnique(A_TECHNIQUE_UUID) match {
                                         case None    =>  Inconsistency("Missing required reference technique name").fail
                                         case Some(x) => x.succeed
                                       }
                                       commiter <- personIdentService.getPersonIdentOrDefault(actor.name)
                                       res      <- gitATArchiver.deleteActiveTechnique(TechniqueName(ptName),oldParents.map( _.id), Some((modId, commiter, reason)))
                                     } yield res
                                  }.chainError("Error when trying to archive automatically the category deletion")
          } yield {
            "done"
          }
      }
    } yield {
      uactiveTechniqueId
    } )
  }

}<|MERGE_RESOLUTION|>--- conflicted
+++ resolved
@@ -999,13 +999,8 @@
       oldTechnique    <- getUPTEntry(con, uactiveTechniqueId).notOptional(s"Technique with id '${uactiveTechniqueId.value}' was not found")
       activeTechnique =  LDAPEntry(oldTechnique.backed)
       saved           <- {
-<<<<<<< HEAD
-        activeTechnique.resetValuesTo(A_IS_ENABLED, status.toLDAPString)
-                           userLibMutex.writeLock { con.save(activeTechnique) }
-=======
-                           activeTechnique +=! (A_IS_ENABLED, status.toLDAPString)
+                           activeTechnique.resetValuesTo(A_IS_ENABLED, status.toLDAPString)
                            con.save(activeTechnique)
->>>>>>> c2679ee5
                          }
       optDiff         <- diffMapper.modChangeRecords2TechniqueDiff(oldTechnique, saved).toIO.chainError(
                           s"Error when mapping technique '${uactiveTechniqueId.value}' update to an diff: ${saved}"
@@ -1028,27 +1023,15 @@
   }
 
   def setAcceptationDatetimes(uactiveTechniqueId:ActiveTechniqueId, datetimes: Map[TechniqueVersion,DateTime], modId: ModificationId, actor: EventActor, reason: Option[String]) : IOResult[ActiveTechniqueId] = {
-<<<<<<< HEAD
-    for {
+    userLibMutex.writeLock(for {
       con             <- ldap
       activeTechnique <- getUPTEntry(con, uactiveTechniqueId, A_ACCEPTATION_DATETIME).notOptional(s"Active technique with id '${uactiveTechniqueId.value}' was not found")
       saved           <- {
                            val oldAcceptations = mapper.unserializeAcceptations(activeTechnique(A_ACCEPTATION_DATETIME).getOrElse(""))
                            val json = JsonAST.compactRender(mapper.serializeAcceptations(oldAcceptations ++ datetimes))
                            activeTechnique.resetValuesTo(A_ACCEPTATION_DATETIME, json)
-                           userLibMutex.writeLock { con.save(activeTechnique) }
+                           con.save(activeTechnique)
                          }
-=======
-    userLibMutex.writeLock(for {
-      con                 <- ldap
-      activeTechnique     <- getUPTEntry(con, uactiveTechniqueId, A_ACCEPTATION_DATETIME).notOptional(s"Active technique with id '${uactiveTechniqueId.value}' was not found")
-      saved               <- {
-                               val oldAcceptations = mapper.unserializeAcceptations(activeTechnique(A_ACCEPTATION_DATETIME).getOrElse(""))
-                               val json = JsonAST.compactRender(mapper.serializeAcceptations(oldAcceptations ++ datetimes))
-                               activeTechnique.+=!(A_ACCEPTATION_DATETIME, json)
-                               con.save(activeTechnique)
-                             }
->>>>>>> c2679ee5
       newActiveTechnique  <- getActiveTechniqueByActiveTechnique(uactiveTechniqueId).notOptional(s"Active technique with id '${uactiveTechniqueId.value}' was not found after acceptation datetime update")
       autoArchive         <- ZIO.when(autoExportOnModify && !saved.isInstanceOf[LDIFNoopChangeRecord] && !newActiveTechnique.isSystem) {
                                for {
