/*
*************************************************************************************
* Copyright 2011 Normation SAS
*************************************************************************************
*
* This file is part of Rudder.
*
* Rudder is free software: you can redistribute it and/or modify
* it under the terms of the GNU General Public License as published by
* the Free Software Foundation, either version 3 of the License, or
* (at your option) any later version.
*
* In accordance with the terms of section 7 (7. Additional Terms.) of
* the GNU General Public License version 3, the copyright holders add
* the following Additional permissions:
* Notwithstanding to the terms of section 5 (5. Conveying Modified Source
* Versions) and 6 (6. Conveying Non-Source Forms.) of the GNU General
* Public License version 3, when you create a Related Module, this
* Related Module is not considered as a part of the work and may be
* distributed under the license agreement of your choice.
* A "Related Module" means a set of sources files including their
* documentation that, without modification of the Source Code, enables
* supplementary functions or services in addition to those offered by
* the Software.
*
* Rudder is distributed in the hope that it will be useful,
* but WITHOUT ANY WARRANTY; without even the implied warranty of
* MERCHANTABILITY or FITNESS FOR A PARTICULAR PURPOSE.  See the
* GNU General Public License for more details.
*
* You should have received a copy of the GNU General Public License
* along with Rudder.  If not, see <http://www.gnu.org/licenses/>.
*
*************************************************************************************
*/

package com.normation.rudder.services.queries

import java.util.regex.Pattern

import com.normation.inventory.domain._
import com.normation.inventory.ldap.core.LDAPConstants._
import com.normation.inventory.ldap.core._
import com.normation.ldap.sdk.BuildFilter._
import com.normation.ldap.sdk._
import com.normation.rudder.domain._
import com.normation.rudder.domain.nodes.NodeInfo
import com.normation.rudder.domain.queries._
import com.normation.rudder.repository.ldap.LDAPEntityMapper
import com.normation.rudder.services.nodes.LDAPNodeInfo
import com.normation.rudder.services.nodes.NodeInfoService
import com.normation.utils.Control.sequence
import com.normation.utils.HashcodeCaching
import com.unboundid.ldap.sdk.DereferencePolicy.NEVER
import com.unboundid.ldap.sdk.{LDAPConnection => _, SearchScope => _, _}
import net.liftweb.common._
import net.liftweb.util.Helpers
import org.slf4j.LoggerFactory
import com.normation.ldap.sdk.LDAPIOResult._
import cats.implicits._
import com.normation.NamedZioLogger
import com.normation.box._
import com.normation.errors.RudderError
import com.normation.errors._
import scalaz.zio._
import scalaz.zio.syntax._
import com.normation.ldap.sdk.syntax._

/*
 * We have two type of filters:
 * * success LDAP filters that can be directly translated to LDAP ones
 * * special filter, that may be almost anything, and at least
 *   need special (pre/post)-processing.
 */
sealed trait ExtendedFilter
//pur LDAP filters
final case class LDAPFilter(f:Filter) extends ExtendedFilter with HashcodeCaching

//special ones
sealed trait SpecialFilter  extends ExtendedFilter
sealed trait GeneralRegexFilter extends SpecialFilter {
  def attributeName:String
  def regex:String
}
sealed trait RegexFilter    extends GeneralRegexFilter
sealed trait NotRegexFilter extends GeneralRegexFilter
final case class SimpleRegexFilter   (attributeName:String, regex:String) extends RegexFilter    with HashcodeCaching
final case class SimpleNotRegexFilter(attributeName:String, regex:String) extends NotRegexFilter with HashcodeCaching


/*
 * An NodeQuery differ a little from a Query because its components are sorted in two ways:
 * - the server is apart with its possible filter from criteria
 * - other criteria are sorted by group of things that share the same dependency path to server,
 *   and the attribute on witch join are made.
 *   The attribute must be on server.
 *   For now, there is 3 groups:
 *   - Software : get their DN ;
 *   - Machine and physical element : get the Machine DN
 *   - Logical Element : get the Node DN
 *
 *   Moreover, we need a "DN to filter" function for the requested object type
 */
final case class LDAPNodeQuery(
    //filter on the return type.
    //a None here means that there was no criteria on the
    //return type, only on other objects
    nodeFilters       : Option[Set[ExtendedFilter]]
    //the final composition to apply
  , composition       : CriterionComposition
    //that map MUST not contains node related filters
  , objectTypesFilters: Map[DnType, Map[String, List[SubQuery]]]
  , nodeInfoFilters   : Seq[NodeInfoMatcher]
) extends HashcodeCaching

/*
 * A subquery is something that need to be done appart from the main query to
 * get interesting information and use then to decide what the main query must do.
 * Each subquery is run independantly.
 * We try to minimize the number of subqueries.
 */
final case class SubQuery(subQueryId: String, dnType: DnType, objectTypeName: String, filters: Set[ExtendedFilter])


final case class LdapQueryProcessorResult(
    // list of entries from inventory matching the search
    entries    : Seq[LDAPEntry]
    // a post filter to run on node info
  , nodeFilters: Seq[NodeInfoMatcher]
)


case class RequestLimits (
  val subRequestTimeLimit:Int,
  val subRequestSizeLimit:Int,
  val requestTimeLimit:Int,
  val requestSizeLimit:Int
) extends HashcodeCaching

object DefaultRequestLimits extends RequestLimits(0,0,0,0)

/**
 * Processor that translates Queries into LDAP search operations
 * for accepted nodes (it also checks that the node is registered
 * in the ou=Nodes branch)
 */
class AcceptedNodesLDAPQueryProcessor(
    nodeDit        : NodeDit
  , inventoryDit   : InventoryDit
  , processor      : InternalLDAPQueryProcessor
  , nodeInfoService: NodeInfoService
) extends QueryProcessor with Loggable {

  private[this] case class QueryResult(
      nodeEntry     : LDAPEntry
    , inventoryEntry: LDAPEntry
    , machineInfo   : Option[LDAPEntry]

  ) extends HashcodeCaching

  /**
   * only report entries that match query in also in node
   * @param query
   * @param select
   * @param limitToNodeIds
   * @return
   */
  private[this] def queryAndChekNodeId(
      query:Query,
      select:Seq[String],
      limitToNodeIds:Option[Seq[NodeId]]
  ) : Box[Seq[QueryResult]] = {

    val debugId = if(logger.isDebugEnabled) Helpers.nextNum else 0L
    val timePreCompute =  System.currentTimeMillis

    for {
<<<<<<< HEAD
      res         <- processor.internalQueryProcessor(query,select,limitToNodeIds,debugId).toBox
      ldapEntries <- nodeInfoService.getLDAPNodeInfo(res.entries.flatMap(x => x(A_NODE_UUID).map(NodeId(_))).toSet, res.nodeFilters, query.composition)
=======
      res            <- processor.internalQueryProcessor(query,select,limitToNodeIds,debugId)
      timeres        =  (System.currentTimeMillis - timePreCompute)
      _              =  logger.debug(s"Result obtained in ${timeres}ms for query ${query.toString}")
      ldapEntries    <- nodeInfoService.getLDAPNodeInfo(res.entries.flatMap(x => x(A_NODE_UUID).map(NodeId(_))).toSet, res.nodeFilters, query.composition)
      ldapEntryTime  =  (System.currentTimeMillis - timePreCompute - timeres)
      _              =  logger.trace(s"Result of query converted in LDAP Entry in ${ldapEntryTime} ms")
>>>>>>> dd5cf392
    } yield {

      val inNodes = ldapEntries.map { case LDAPNodeInfo(nodeEntry, nodeInv, machineInv) =>
        QueryResult(nodeEntry, nodeInv, machineInv)
      }

      if(logger.isDebugEnabled) {
        val filtered = res.entries.map( _(A_NODE_UUID).get ).toSet -- inNodes.flatMap { case QueryResult(e, _, _) => e(A_NODE_UUID) }.toSet
        if(!filtered.isEmpty) {
            logger.debug(s"[${debugId}] [post-filter:rudderNode] ${inNodes.size} results (following nodes not in ou=Nodes,cn=rudder-configuration or not matching filters on NodeInfo: ${filtered.mkString(", ")}")
        }
      }

      //filter out Rudder server component if necessary

      query.returnType match {
        case NodeReturnType =>
            // we have a special case for the root node that always never to that group, even if some weird
            // scenario lead to the removal (or non addition) of them
          val withoutServerRole = inNodes.filterNot { case QueryResult(e, inv, _) =>  (inv.valuesFor(A_SERVER_ROLE).size>0 || e(A_NODE_UUID) == Some("root")) }
          if(logger.isDebugEnabled) {
            val filtered = (inNodes.flatMap { case QueryResult(e, _, _) => e(A_NODE_UUID) }).toSet -- withoutServerRole.flatMap { case QueryResult(e, _, _) => e(A_NODE_UUID) }
            if(!filtered.isEmpty) {
                logger.debug("[%s] [post-filter:policyServer] %s results".format(debugId, withoutServerRole.size, filtered.mkString(", ")))
            }
          }
          withoutServerRole.toSeq
        case NodeAndPolicyServerReturnType => inNodes.toSeq
      }
    }
  }

  override def process(query:Query) : Box[Seq[NodeInfo]] = {

    //only keep the one of the form Full(...)
    queryAndChekNodeId(query, NodeInfoService.nodeInfoAttributes, None).map { seq => seq.flatMap {
      case QueryResult(nodeEntry, inventoryEntry,machine) =>
        processor.ldapMapper.convertEntriesToNodeInfos(nodeEntry, inventoryEntry,machine).toBox match {
          case Full(nodeInfo) => Seq(nodeInfo)
          case e:EmptyBox =>
            logger.error((e ?~! "Ignoring entry in result set").messageChain)
            Seq()
        }
    } }
  }

}

/**
 * Processor that translates Queries into LDAP search operations
 * for pending nodes
 */
class PendingNodesLDAPQueryChecker(
    val checker:InternalLDAPQueryProcessor
) extends QueryChecker {

  override def check(query:Query, limitToNodeIds:Seq[NodeId]) : Box[Seq[NodeId]] = {
    if(query.criteria.isEmpty) {
      LoggerFactory.getILoggerFactory.getLogger(Logger.loggerNameFor(classOf[InternalLDAPQueryProcessor])).debug(
        s"Checking a query with 0 criterium will always lead to 0 nodes: ${query}"
      )
      Full(Seq.empty[NodeId])
    } else {
      for {
        res <- checker.internalQueryProcessor(query, Seq("1.1"), Some(limitToNodeIds)).toBox
        ids <- sequence(res.entries) { entry =>
          checker.ldapMapper.nodeDn2OptNodeId(entry.dn).toBox ?~! "Can not get node ID from dn %s".format(entry.dn)
        }
      } yield {
        ids
      }
    }
  }
}


sealed trait QueryProcessorError {
  def msg: String
}

object QueryProcessorError {

  // IO Errors
  final case class LdapResult(msg: String, e: RudderError) extends QueryProcessorError
}

/**
 * Generic interface for LDAP query processor.
 * Must be implemented differently depending of
 * the InventoryDit (not the same behaviour for
 * accepted nodes and pending nodes)
 */
class InternalLDAPQueryProcessor(
    ldap           : LDAPConnectionProvider[RoLDAPConnection]
  , dit            : InventoryDit
  , nodeDit        : NodeDit
  , ditQueryData   : DitQueryData
  , val ldapMapper : LDAPEntityMapper //for LDAP attribute for nodes
  , limits         : RequestLimits = DefaultRequestLimits
) extends NamedZioLogger {

  import ditQueryData._
  override def loggerName: String = this.getClass.getName

  /**
   *
   * The high level query processor, with all the
   * relevant logics.
   * Sub classes should call that method to
   * implement process&check method
   */
  def internalQueryProcessor(
      query         : Query
    , select        : Seq[String] = Seq()
    , limitToNodeIds: Option[Seq[NodeId]] = None
    , debugId       : Long = 0L
  ) : IOResult[LdapQueryProcessorResult] = {



    //normalize the query: remove duplicates, order elements (last one server)
    val normalizedQuery = normalize(query).toIO.chainError("Can not normalize query. This is likely a bug, please report it.")

    /*
     * We have an LDAPQuery:
     * - a composition type (and/or)
     * - a target object type to return with its own filters (not combined)
     * - criteria as a map of (dn type -->  map(object type name --> filters ))
     *   (for each dnType, we have all the attributes that should return that dnType and their own filter not composed)
     */

    /*
     * First step: forall criteria, combined filters according to composition
     * (the result is given as an LDAPObjectType, so we have everything to process the query)
     * We have one request by LDAPObjectType
     *
     * We have to make separated requests for special filter,
     * and we need to have one by filter. So these one are in separated requests.
     *
     */
    def ldapObjectTypeSets(normalizedQuery: LDAPNodeQuery) = createLDAPObjects(normalizedQuery, debugId)

    //then, actually execute queries
    def dnMapMapSets(normalizedQuery: LDAPNodeQuery, ldapObjectTypeSets: Map[DnType, Map[String, LDAPObjectType]]): IOResult[Map[DnType, Map[String,Set[DN]]]] = {
      ZIO.foreach(ldapObjectTypeSets) { case (dnType, mapLot) =>
        ZIO.foreach(mapLot) { case (ot, lot) =>
          //for each set of filter, execute the query
          getDnsForObjectType(lot, normalizedQuery.composition, debugId).map(dns => (ot, dns) ).chainError(s"[${debugId}] `-> stop query due to error")
        }.map(x => (dnType, x.toMap))
      }.map(_.toMap)
    }

    //now, groups resulting set of same DnType according to composition
    def dnMapSets(normalizedQuery: LDAPNodeQuery, dnMapMapSets: Map[DnType, Map[String,Set[DN]]]) : Map[DnType, Set[DN]] = {
      dnMapMapSets map { case (dnType, dnMapSet) =>
        val dnSet:Set[DN] = normalizedQuery.composition match {
          case Or  => (Set[DN]() /: dnMapSet)( _ union _._2 )
          case And =>
            val s = if(dnMapSet.isEmpty) Set[DN]() else (dnMapSet.head._2 /: dnMapSet)( _ intersect _._2 )
//            if(s.isEmpty) {
//              logger.debug(s"[${debugId}] `-> early stop query (empty sub-query)"))
//              return Full(LdapQueryProcessorResult(Nil, Nil)) //there is no need to go farther, since it will lead to ending with empty set
//            }
//            else s
            s
        }
        (dnType, dnSet)
      }
    }


    //transform all the DNs we get to filters for the targeted object type
    //here, we are objectType dependent: we use a mapping that is saying
    //"for that objectType, that dnType is transformed into a filter like that"
    def filterSeqSet(dnMapSets: Map[DnType, Set[DN]]): Seq[Set[Filter]] =
      (dnMapSets map { case (dnType, dnMapSet) =>
        dnMapSet map { dn => nodeJoinFilters(dnType)(dn) }
      }).toSeq

    //now, build last filter depending on comparator :
    //or : just OR everything
    //and: and in Set, or between them so that: Set(a,b), Set(c,d) => OR( (a and c), (a and d), (b and c), (b and d) )
    //     or simpler: AND( (a or b), (c or d) )
    def buildLastFilter(normalizedQuery: LDAPNodeQuery, filterSeqSet: Seq[Set[Filter]]): IOResult[(Option[Filter], Set[SpecialFilter])] = {
      unspecialiseFilters(normalizedQuery.nodeFilters.getOrElse(Set[ExtendedFilter]())).toIO.catchAll { err =>
        val error = Chained("Error when processing final objet filters", err)
        logPure.debug(s"[${debugId}] `-> stop query due to error: ${error.fullMsg}") *>
        error.fail
      }.map { case (ldapFilters, specialFilters) =>
        val finalLdapFilter = normalizedQuery.composition match {
          case Or  =>
            Some(OR( ((ldapFilters /: filterSeqSet)( _ union _ )).toSeq:_*))
          case And => //if returnFilter is None, just and other filter, else add it. TODO : may it be empty ?
            val seqFilter = ldapFilters.toSeq ++ filterSeqSet.flatMap(s => s.size match {
                  case n if n < 1 => None
                  case 1          => Some(s.head)
                  case _          => Some(OR(s.toSeq:_*))
                })

            seqFilter.size match {
              case x if x < 1 => None
              case 1 => Some(seqFilter.head)
              case _ => Some(AND( seqFilter:_* ))
            }
        }
        (finalLdapFilter, specialFilters )
      }
    }

    for {
      //log start query
      _        <- logPure.debug(s"[${debugId}] Start search for ${query.toString}")
      nq       <- normalizedQuery
      lots     <- ldapObjectTypeSets(nq)
      dmms     <- dnMapMapSets(nq, lots)
      dms      =  dnMapSets(nq, dmms)
      _        <- logPure.ifTraceEnabled {
                    ZIO.foreach(dms) { case (dnType, dns) =>
                     logPure.trace(s"/// ${dnType} ==> ${dns.map( _.getRDN).mkString(", ")}")
                    }
                  }
      fss      =  filterSeqSet(dms)
      blf      <- buildLastFilter(nq, fss)

      // for convenience
      (finalLdapFilter, finalSpecialFilters) = blf

      //final query, add "match only server id" filter if needed
      rt       =  nodeObjectTypes.copy(filter = finalLdapFilter)
      _        <- logPure.debug(s"[${debugId}] |- (final query) ${rt}")
      entries  <- (for {
                con      <- ldap
                results  <- executeQuery(rt.baseDn, rt.scope, nodeObjectTypes.objectFilter, rt.filter, finalSpecialFilters, select.toSet, nq.composition, debugId)
              } yield {
                postFilterNode(results.groupBy( _.dn ).map( _._2.head ).toSeq, query.returnType, limitToNodeIds)
              }).foldM(
                err =>
                  logPure.debug(s"[${debugId}] `-> error: ${err.fullMsg}") *>
                   err.fail
              , seq =>
                  logPure.debug(s"[${debugId}] `-> ${seq.size} results") *>
                  seq.succeed
              )
    } yield {
      LdapQueryProcessorResult(entries, nq.nodeInfoFilters)
    }
  }

  /**
   * That method allows to post-process a list of nodes based on
   * the resultType.
   * - step1: filter out policy server if we only want "simple" nodes
   * - step2: filter out nodes based on a given list of acceptable entries
   */
  private[this] def postFilterNode(entries: Seq[LDAPEntry], returnType: QueryReturnType, limitToNodeIds:Option[Seq[NodeId]]) : Seq[LDAPEntry] = {

    val step1 = returnType match {
                  //actually, we are able at that point to know if we have a policy server,
                  //so we don't post-process anything.
                  case NodeReturnType => entries
                  case NodeAndPolicyServerReturnType => entries
                }
    val step2 = limitToNodeIds match {
                 case None => step1
                 case Some(seq) => step1.filter(e =>
                                     seq.exists(nodeId => nodeId.value == e(A_NODE_UUID).getOrElse("Missing attribute %s in node entry, that case is not supported.").format(A_NODE_UUID))
                                   )
               }

    step2
  }

  /*
   * From the list of DN to query with their filters, build a list of LDAPObjectType
   */
  /*
   * From the list of DN to query with their filters, build a list of LDAPObjectType
   */
  private[this] def createLDAPObjects(query: LDAPNodeQuery, debugId: Long) : IOResult[Map[DnType, Map[String, LDAPObjectType]]] = {
    ZIO.foreach(query.objectTypesFilters) { case(dnType, mapOtSubQueries) =>
      val sq = ZIO.foreach(mapOtSubQueries) { case (ot, listSubQueries) =>

        val subqueries = ZIO.foreach(listSubQueries) { case SubQuery(subQueryId, dnType, objectTypeName, filters) =>
          (unspecialiseFilters(filters) match {
            case Right((ldapFilters, specialFilters)) =>
              val f = ldapFilters.size match {
                case 0 => None
                case 1 => Some(ldapFilters.head)
                case n =>
                  query.composition match {
                    case And => Some(AND(ldapFilters.toSeq:_*))
                    case Or  => Some(OR(ldapFilters.toSeq:_*))
                  }
              }

              (query.composition match {
                case And => (f, specialFilters.map( ( And:CriterionComposition , _)) )
                case Or  => (f, specialFilters.map( ( Or :CriterionComposition , _)) )
              }).succeed

            case Left(e) =>
              val error = Chained(s"Error when processing filters for object type '${ot}'", e)
              logPure.debug(s"[${debugId}] `-> stop query due to error: ${error.fullMsg}") *>
              error.fail
          }).map { case (ldapFilters, specialFilters) =>

            //for each set of filter, build the query
            val f = ldapFilters match {
              case None    => objectTypes(ot).filter
              case Some(x) =>
                objectTypes(ot).filter match {
                  case Some(y) => Some(AND(y, x))
                  case None => Some(x)
                }
            }

            (subQueryId, objectTypes(ot).copy(
                filter         = f
              , join           = joinAttributes(ot)
              , specialFilters = specialFilters
            ))
          }
        }
        subqueries
      }

      // it's ok to List[Map[k, ot] to Map[k, ot] b/c k are unique,
      // we had sorted by objectTye
      sq.map(x => (dnType, x.flatten.toMap))

    }.map( _.toMap)
  }

  //execute a query with special filter based on the composition
  private[this] def executeQuery(base: DN, scope: SearchScope, objectFilter: LDAPObjectTypeFilter, filter: Option[Filter], specialFilters: Set[SpecialFilter], attributes:Set[String], composition: CriterionComposition, debugId: Long) : IOResult[Seq[LDAPEntry]] = {

    def buildSearchRequest(addedSpecialFilters:Set[SpecialFilter]) : IOResult[SearchRequest] = {
      //special filter can modify the filter and the attributes to get
      for {
        params      <- ZIO.foldLeft(addedSpecialFilters)((filter,attributes)) {
                         case ( (f, currentAttributes), r ) =>
                           val filterToApply = composition match {
                             case Or => Some(ALL)
                             case And => f.orElse(Some(ALL))             }

                           (filterToApply, currentAttributes ++ getAdditionnalAttributes(Set(r))).succeed

                         case (_, sf) =>
                           Inconsistancy("Unknow special filter, can not build a request with it: " + sf).fail

                       }
        finalFilter <- params._1 match {
                        case None    => Inconsistancy("No filter (neither standard nor special) for request, can not process!").fail
                        case Some(x) => AND(objectFilter.value, x).succeed
                      }
      } yield {
         /*
          * Optimization : we limit query time/size. That means that perhaps we won't have all response.
          * That DOES not change the validity of each final answer, just we may don't find ALL valid answers.
          * (in the case of a and, a missing result here can lead to an empty set at the end)
          * TODO : this behavior should be removable
          */
        new SearchRequest(
             base.toString
           , scope.toUnboundid
           , NEVER
           , limits.subRequestSizeLimit
           , limits.subRequestTimeLimit
           , false
           , finalFilter
           , params._2.toSeq:_*
        )
      }
    }

    def baseQuery(con:RoLDAPConnection, addedSpecialFilters:Set[SpecialFilter]) : IOResult[Seq[LDAPEntry]] = {
      //special filter can modify the filter and the attributes to get

      for {
        sr      <- buildSearchRequest(addedSpecialFilters)
        _       <- logPure.debug(s"[${debugId}] |--- ${sr}")
        entries <- con.search(sr)
        _       <- logPure.debug(s"[${debugId}] |---- after ldap search request ${entries.size} result(s)")
        post    <- postProcessQueryResults(entries, addedSpecialFilters.map( (composition,_) ), debugId)
        _       <- logPure.debug(s"[${debugId}] |---- after post-processing: ${post.size} result(s)")
      } yield {
        post
      }
    }

    def andQuery(con:RoLDAPConnection) : IOResult[Seq[LDAPEntry]] = {
      baseQuery(con, specialFilters)
    }

    /*
     * if the composition is "OR", we have to process in two steps:
     * - a first step to get entries thanks to "normal" LDAP filter
     * - a second step with one request for each special filter, because
     *   their post-processing doesn't compose. For example, the REGEX
     *   special filter will actually perform a search that return EVERYTHING
     *   and post-process it with regex. With only one step, only entries matching
     *   that filter would be returned, even if they match other part of the OR.
     */
    def orQuery(con:RoLDAPConnection) : IOResult[Seq[LDAPEntry]] = {
      //optimisation: we can group regex filter to post process them all in one pass

      val sf = specialFilters.groupBy {
        case r:RegexFilter => "regex"
        case r:NotRegexFilter => "notregex"
        case _ => "other"
      }

      for {
        entries  <- filter match {
                      case Some(f) => baseQuery(con, Set())
                      //we are in a case of only special filter
                      case None    => Seq().succeed
                    }
                 //now, each filter individually
        _        <- logPure.debug("[%s] |--- or (base filter): %s".format(debugId, entries.size))
        _        <- logPure.trace("[%s] |--- or (base filter): %s".format(debugId, entries.map( _.dn.getRDN  ).mkString(", ")))
        specials <- ZIO.foreach(sf){ case (k, filters) => baseQuery(con, filters) }
        sFlat    =  specials.flatten
        _        <- logPure.debug("[%s] |--- or (special filter): %s".format(debugId, sFlat.size))
        _        <- logPure.trace("[%s] |--- or (special filter): %s".format(debugId, sFlat.map( _.dn.getRDN  ).mkString(", ")))
        total    =  (entries ++ sFlat).distinct
        _        <- logPure.debug(s"[${debugId}] |--- or (total): ${total.size}")
        _        <- logPure.trace(s"[${debugId}] |--- or (total): ${total.map( _.dn.getRDN  ).mkString(", ")}")
      } yield {
        total
      }
    }

    //actual implementation for buildSearchRequest

    for {
      con     <- ldap
      results <- composition match {
                     case Or  => orQuery(con)
                     case And => andQuery(con)
                   }
      _       <- logPure.debug(s"[${debugId}] |--- results are:")
      _       <- logPure.ifDebugEnabled(ZIO.foreach(results)(r => logPure.debug(s"[${debugId}] |--- ${r}")))
    } yield {
      results
    }
  }

  private[this] def getDnsForObjectType(lot:LDAPObjectType, composition: CriterionComposition, debugId: Long): IOResult[Set[DN]] = {
    val LDAPObjectType(base,scope, objectFilter, ldapFilters,joinType,specialFilters) = lot

    //log sub-query with two "-"
    logPure.debug("[%s] |-- %s".format(debugId, lot)) *>
    executeQuery(base, scope, objectFilter, ldapFilters, specialFilters.map( _._2), Set(joinType.selectAttribute), composition, debugId) >>= { results =>
      val res = (results.flatMap { e:LDAPEntry =>
        joinType match {
          case DNJoin => Some(e.dn)
          case ParentDNJoin => Some(e.dn.getParent)
          case NodeDnJoin => e.valuesFor("nodeId").map(nodeDit.NODES.NODE.dn )
        }
      }).toSet

      logPure.debug("[%s] |-- %s sub-results (merged)".format(debugId, res.size)) *>
      logPure.trace("[%s] |-- ObjectType: %s; ids: %s".format(debugId, lot.baseDn, res.map( _.getRDN).mkString(", "))) *>
      res.succeed
    }
  }

  /**
   * That method allows to transform a list of extended filter to
   * the corresponding list of success LDAP filter and success special filter.
   *
   * That method absolutly NOT modify standard filter with added filters
   * from special filter.
   * Special filter are handled in their own place
   */
  private[this] def unspecialiseFilters(filters:Set[ExtendedFilter]) : PureResult[(Set[Filter], Set[SpecialFilter])] = {
    val start = Right((Set(), Set())): Either[RudderError, (Set[Filter], Set[SpecialFilter])]
    filters.foldLeft(start) {
      case (  Right((ldapFilters, specials)), LDAPFilter(f)        ) => Right((ldapFilters + f, specials))
      case (  Right((ldapFilters, specials)), r:GeneralRegexFilter ) => Right((ldapFilters, specials + r))
      case (  x                             , f                    ) => Left(Inconsistancy(s"Can not handle filter type: '${f}', abort"))
    }
  }

  /**
   * Special filters may need some attributes to work.
   * That method allows to get them
   */
  private[this] def getAdditionnalAttributes(filters:Set[SpecialFilter]) : Set[String] = {
    filters.flatMap {
      case f:GeneralRegexFilter => Set(f.attributeName)
    }
  }

  private[this] def postProcessQueryResults(
      results:Seq[LDAPEntry]
    , specialFilters:Set[(CriterionComposition,SpecialFilter)]
    , debugId: Long
  ) : IOResult[Seq[LDAPEntry]] = {
    def applyFilter(specialFilter:SpecialFilter, entries:Seq[LDAPEntry]) : IOResult[Seq[LDAPEntry]] = {
      import java.util.regex.PatternSyntaxException
      def getRegex(regexText: String): IOResult[Pattern] = {
        IOResult.effect(Pattern.compile(regexText)).catchAll {
          case ex: PatternSyntaxException => SystemError(s"The regular expression '${regexText}' is not valid. Expected regex syntax is the java one, documented here: http://docs.oracle.com/javase/8/docs/api/java/util/regex/Pattern.html", ex).fail
        }
      }

      /*
       * Apply the regex match filter on entries-> attribute after applying the valueFormatter function
       * (which can be used to normalized the value)
       */
      def regexMatch(attr: String, regexText: String, entries: Seq[LDAPEntry], valueFormatter: String => Option[String]) = {
        for {
          pattern <- getRegex(regexText)
        } yield {
          /*
           * We want to match "OK" an entry if any of the values for
           * the given attribute matches the regex.
           */
          entries.filter { entry =>
            val res = entry.valuesFor(attr).exists { value =>
              valueFormatter(value) match {
                case Some(v) => pattern.matcher( v ).matches
                case _       => false
              }
            }
            logPure.trace("[%5s] for regex check '%s' on attribute %s of entry: %s:%s".format(res, regexText, attr, entry.dn,entry.valuesFor(attr).mkString(",")))
            res
          }
        }
      }

      /*
       * Apply the regex NOT match filter on entries-> attribute after applying the valueFormatter function
       * (which can be used to normalized the value)
       */
      def regexNotMatch(attr: String, regexText: String, entries: Seq[LDAPEntry], valueFormatter: String => Option[String]) = {
        for {
          pattern <- getRegex(regexText)
        } yield {
          /*
           * We want to match "OK" an entry if the entry does not
           * have the attribute or NONE of the value matches the regex.
           */
          entries.filter { entry =>
            logPure.trace("Filtering with regex not matching '%s' entry: %s:%s".format(regexText,entry.dn,entry.valuesFor(attr).mkString(",")))
            val res = entry.valuesFor(attr).forall { value =>
              valueFormatter(value) match {
                case Some(v) => !pattern.matcher( v ).matches
                case _       => false
              }
            }
            logPure.trace("Entry matches: " + res)
            res
          }
        }
      }

      specialFilter match {
        case SimpleRegexFilter(attr, regexText) =>
          regexMatch(attr, regexText, entries, x => Some(x))

        case SimpleNotRegexFilter(attr, regexText) =>
          regexNotMatch(attr, regexText, entries, x => Some(x))

        case x => Inconsistancy(s"Don't know how to post process query results for filter '${x}'").fail
      }
    }

    if(specialFilters.isEmpty) {
      results.succeed
    } else {
      val filterSeq = specialFilters.toSeq


      //we only know how to process homogeneous CriterionComposition. Different one are an error
      for {
        _           <- logPure.debug(s"[${debugId}] |---- post-process with filters: ${filterSeq.mkString("[", "]  [", "]")}")
        composition <- ZIO.foldLeft(filterSeq)(filterSeq.head._1) {
                         case ( baseComp, (newComp, _) ) if(newComp == baseComp) => baseComp.succeed
                         case _ => s"Composition of special filters are not homogeneous, can not processed them. Special filters: ${specialFilters.toString}".fail
                       }
        results     <- composition match {
                         case And => //each step of filtering is the input of the next => pipeline
                           ZIO.foldLeft(filterSeq)(results) { case (currentResults,(_,filter)) =>
                             applyFilter(filter, currentResults)
                           }
                         case Or => //each step of the filtering take all entries as input, and at the end, all are merged
                           ZIO.foldLeft(filterSeq)(Seq[LDAPEntry]()) { case (currentResults, (_,filter)) =>
                             applyFilter(filter, results).map( r => (Set() ++ r ++ currentResults).toSeq)
                           }
                       }
        _           <- logPure.debug(s"[${debugId}] |---- results (post-process): ${results.size}")
      } yield {
        results
      }
    }
  }

  /*
   * Transform a Query into an LDAPNodeQuery:
   * - check that the query only contains known LDAP Objects.
   * - group criteria that target objects under the same 'root'
   *   together. We have three roots:
   *   - nodes,
   *   - software,
   *   - machines.
   *
   * It is also here that we handle the return type.
   * After that point, we only know how to handle NODES, but
   * perhaps
   */
  private def normalize(query:Query) : PureResult[LDAPNodeQuery] = {
    sealed trait QueryFilter
    object QueryFilter {
      final case class Ldap    (dnType: DnType, objectType: String, filter: ExtendedFilter)                   extends QueryFilter
      // A filter that must be used in a nodeinfo
      final case class NodeInfo(criterion: NodeCriterionType, comparator: CriterionComparator, value: String) extends QueryFilter
    }

    /*
     * Create subqueries for each object type by merging adequatly
     */
    def groupFilterByLdapRequest(composition: CriterionComposition, ldapFilters: Seq[QueryFilter.Ldap]): Map[DnType, Map[String, List[SubQuery]]] = {
          // group 'filter'(_3) by objectType (_1), then by LDAPObjectType (_2)
      ldapFilters.groupBy(_.dnType).map { case (dnType, byDnTypes) =>
        val byOt = byDnTypes.groupBy(_.objectType).map { case(objectType, byObjectType) =>
          val uniqueFilters = byObjectType.map(_.filter).toSet
          // here, we need to know if for the given object type, we are allows to merge several filter on the same
          // object in one request. This is generally the case, for example:
          // node.id == xxx AND node.hostname == yyy => one request with filter &(id=xxx)(hostname=yyy).
          // But for requests that are done on SET of elements, it does not compose for AND. For ex, for sub-groups
          // query, if we want (node in group1) AND (node in group2), we can't translate that into:
          // &(nodeGroupId=group1)(nodeGroupId=group2). We must do two sub requests, and intersec. For OR,
          // one request is OK.

          // only group is a special case with AND
          // use objectType as ID safe for group, use group filter value
          val subQueries = (objectType, composition) match {
            case ("group", And) => uniqueFilters.map(f => SubQuery("group:"+f.toString, dnType, objectType, Set(f))).to[List]
            case _              => SubQuery(objectType, dnType, objectType, uniqueFilters) :: Nil
          }
          (objectType, subQueries)
        }
        (dnType, byOt)
      }
    }

    def checkAndSplitFilterType(q: Query): PureResult[Seq[QueryFilter]] = {
      // Compute in one go all data for a filter, fails if one filter fails to build
      q.criteria.traverse { case crit@CriterionLine(ot, a, comp, value) =>
        // objectType may be overriden in the attribute (for node state).
        val objectType =  a.overrideObjectType.getOrElse(ot.objectType)

        // Validate that for each object type in criteria, we know it
        if(objectTypes.isDefinedAt(objectType)) {
          val tpe = if(objectType == "nodeAndPolicyServer") "node" else objectType

          //now, check if we have an LDAP filter or a Node filter
          for {
            validated <- a.cType.validate(value, comp.id)
            res       <- a.cType match {
                           case ldap: LDAPCriterionType =>
                             for {
                               filter <- comp match {
                                           case Regex    => ldap.buildRegex(a.name, value)
                                           case NotRegex => ldap.buildNotRegex(a.name, value)
                                           case _        => Right(LDAPFilter(ldap.buildFilter(a.name, comp, value)))
                                         }
                             } yield {
                               QueryFilter.Ldap(objectDnTypes(objectType),tpe, filter)
                             }

                           case node: NodeCriterionType =>
                             Right(QueryFilter.NodeInfo(node, comp, value))
                         }
          } yield {
            res
          }
        } else {
          Left(Inconsistancy(s"The object type '${objectType}' is not know in criteria ${crit}"))
        }
      }
    }

    for {
      // Validate that we know the requested object type
      okQueryType      <- if (objectTypes.isDefinedAt(query.returnType.value)) Right("ok")
                          else Left(Inconsistancy(s"The requested type '${query.returnType}' is not known. This is likely a bug. Please report it"))
      buildFilters     <- checkAndSplitFilterType(query)
      ldapFilters      =  buildFilters.collect { case x:QueryFilter.Ldap     => x }
      nodeInfoFilters  =  buildFilters.collect { case x:QueryFilter.NodeInfo => x }
      groupedSetFilter =  groupFilterByLdapRequest(query.composition, ldapFilters)
      // Get only filters applied to nodes (NodeDn and 'node' objectType)
      nodeFilters      =  groupedSetFilter.get(QueryNodeDn).flatMap ( _.get("node") ).map( _.flatMap(_.filters).toSet)
      // Get the other filters, by only removing those with 'node' objectType ... maybe we could do a partition here, or even do it above
      subQueries       =  groupedSetFilter.mapValues(_.filterKeys { _ != "node" }).filterNot( _._2.isEmpty)
    } yield {
      // at that point, it may happen that nodeFilters and otherFilters are empty. In that case, we add a
      // "get all nodes" query and all filters will be done in node info.

      val mainFilters = if(groupedSetFilter.isEmpty) { Some(Set[ExtendedFilter](LDAPFilter(BuildFilter.ALL))) } else { nodeFilters }

      val nodeInfos = nodeInfoFilters.map { case QueryFilter.NodeInfo(c, comp, value) => c.matches(comp, value)}
      LDAPNodeQuery(mainFilters, query.composition, subQueries, nodeInfos)
    }
  }

}<|MERGE_RESOLUTION|>--- conflicted
+++ resolved
@@ -175,17 +175,13 @@
     val timePreCompute =  System.currentTimeMillis
 
     for {
-<<<<<<< HEAD
-      res         <- processor.internalQueryProcessor(query,select,limitToNodeIds,debugId).toBox
-      ldapEntries <- nodeInfoService.getLDAPNodeInfo(res.entries.flatMap(x => x(A_NODE_UUID).map(NodeId(_))).toSet, res.nodeFilters, query.composition)
-=======
-      res            <- processor.internalQueryProcessor(query,select,limitToNodeIds,debugId)
+      res            <- processor.internalQueryProcessor(query,select,limitToNodeIds,debugId).toBox
       timeres        =  (System.currentTimeMillis - timePreCompute)
       _              =  logger.debug(s"Result obtained in ${timeres}ms for query ${query.toString}")
       ldapEntries    <- nodeInfoService.getLDAPNodeInfo(res.entries.flatMap(x => x(A_NODE_UUID).map(NodeId(_))).toSet, res.nodeFilters, query.composition)
       ldapEntryTime  =  (System.currentTimeMillis - timePreCompute - timeres)
       _              =  logger.trace(s"Result of query converted in LDAP Entry in ${ldapEntryTime} ms")
->>>>>>> dd5cf392
+
     } yield {
 
       val inNodes = ldapEntries.map { case LDAPNodeInfo(nodeEntry, nodeInv, machineInv) =>
