--- conflicted
+++ resolved
@@ -340,22 +340,13 @@
         val dnSet:Set[DN] = normalizedQuery.composition match {
           case Or  => dnMapSet.foldLeft(Set[DN]())( _ union _._2 )
           case And =>
-<<<<<<< HEAD
-            val s = if(dnMapSet.isEmpty) Set[DN]() else (dnMapSet.head._2 /: dnMapSet)( _ intersect _._2 )
+            val s = if(dnMapSet.isEmpty) Set[DN]() else dnMapSet.foldLeft(dnMapSet.head._2)( _ intersect _._2 )
 //            if(s.isEmpty) {
 //              logger.debug(s"[${debugId}] `-> early stop query (empty sub-query)"))
 //              return Full(LdapQueryProcessorResult(Nil, Nil)) //there is no need to go farther, since it will lead to ending with empty set
 //            }
 //            else s
             s
-=======
-            val s = if(dnMapSet.isEmpty) Set[DN]() else dnMapSet.foldLeft(dnMapSet.head._2)( _ intersect _._2 )
-            if(s.isEmpty) {
-              logger.debug("[%s] `-> early stop query (empty sub-query)".format(debugId))
-              return Full(LdapQueryProcessorResult(Nil, Nil)) //there is no need to go farther, since it will lead to ending with empty set
-            }
-            else s
->>>>>>> 0a26523a
         }
         (dnType, dnSet)
       }
@@ -374,7 +365,6 @@
     //or : just OR everything
     //and: and in Set, or between them so that: Set(a,b), Set(c,d) => OR( (a and c), (a and d), (b and c), (b and d) )
     //     or simpler: AND( (a or b), (c or d) )
-<<<<<<< HEAD
     def buildLastFilter(normalizedQuery: LDAPNodeQuery, filterSeqSet: Seq[Set[Filter]]): IOResult[(Option[Filter], Set[SpecialFilter])] = {
       unspecialiseFilters(normalizedQuery.nodeFilters.getOrElse(Set[ExtendedFilter]())).toIO.catchAll { err =>
         val error = Chained("Error when processing final objet filters", err)
@@ -383,7 +373,7 @@
       }.map { case (ldapFilters, specialFilters) =>
         val finalLdapFilter = normalizedQuery.composition match {
           case Or  =>
-            Some(OR( ((ldapFilters /: filterSeqSet)( _ union _ )).toSeq:_*))
+            Some(OR( (filterSeqSet.foldLeft(ldapFilters)( _ union _ )).toSeq:_*))
           case And => //if returnFilter is None, just and other filter, else add it. TODO : may it be empty ?
             val seqFilter = ldapFilters.toSeq ++ filterSeqSet.flatMap(s => s.size match {
                   case n if n < 1 => None
@@ -396,29 +386,6 @@
               case 1 => Some(seqFilter.head)
               case _ => Some(AND( seqFilter:_* ))
             }
-=======
-    val (finalLdapFilter, finalSpecialFilters) = {
-      unspecialiseFilters(normalizedQuery.nodeFilters.getOrElse(Set[ExtendedFilter]())) match {
-        case e:EmptyBox =>
-          val error = e ?~! "Error when processing final objet filters"
-          logger.debug("[%s] `-> stop query due to error: %s".format(debugId,error))
-          return error
-
-        case Full((ldapFilters, specialFilters)) =>
-          val finalLdapFilter = normalizedQuery.composition match {
-            case Or  =>
-              Some(OR( (filterSeqSet.foldLeft(ldapFilters)( _ union _ )).toSeq:_*))
-            case And => //if returnFilter is None, just and other filter, else add it. TODO : may it be empty ?
-              val seqFilter = ldapFilters.toSeq ++
-                  filterSeqSet.map(s => if(s.size > 1) OR(s.toSeq:_*) else s.head ) //s should not be empty, since we returned earlier if it was the case
-              seqFilter.size match {
-                case x if x < 1 => None
-                case 1 => Some(seqFilter.head)
-                case _ => Some(AND( seqFilter:_* ))
-              }
-          }
-          (finalLdapFilter, specialFilters )
->>>>>>> 0a26523a
         }
         (finalLdapFilter, specialFilters )
       }
@@ -553,20 +520,12 @@
 
     def buildSearchRequest(addedSpecialFilters:Set[SpecialFilter]) : IOResult[SearchRequest] = {
       //special filter can modify the filter and the attributes to get
-<<<<<<< HEAD
       for {
         params      <- ZIO.foldLeft(addedSpecialFilters)((filter,attributes)) {
                          case ( (f, currentAttributes), r ) =>
                            val filterToApply = composition match {
                              case Or => Some(ALL)
                              case And => f.orElse(Some(ALL))             }
-=======
-      val params = addedSpecialFilters.foldLeft((filter,attributes)) {
-            case ( (f, currentAttributes), r:GeneralRegexFilter) =>
-              val filterToApply = composition match {
-                case Or => Some(ALL)
-                case And => f.orElse(Some(ALL))             }
->>>>>>> 0a26523a
 
                            (filterToApply, currentAttributes ++ getAdditionnalAttributes(Set(r))).succeed
 
@@ -699,7 +658,6 @@
    * from special filter.
    * Special filter are handled in their own place
    */
-<<<<<<< HEAD
   private[this] def unspecialiseFilters(filters:Set[ExtendedFilter]) : PureResult[(Set[Filter], Set[SpecialFilter])] = {
     val start = Right((Set(), Set())): Either[RudderError, (Set[Filter], Set[SpecialFilter])]
     filters.foldLeft(start) {
@@ -707,15 +665,6 @@
       case (  Right((ldapFilters, specials)), r:GeneralRegexFilter ) => Right((ldapFilters, specials + r))
       case (  x                             , f                    ) => Left(Inconsistancy(s"Can not handle filter type: '${f}', abort"))
     }
-=======
-  private[this] def unspecialiseFilters(filters:Set[ExtendedFilter]) : Box[(Set[Filter], Set[SpecialFilter])] = {
-    val start = (Set[Filter](), Set[SpecialFilter]())
-    Full(filters.foldLeft(start) {
-      case (  (ldapFilters,specials), LDAPFilter(f)        ) => (ldapFilters + f, specials)
-      case (  (ldapFilters,specials), r:GeneralRegexFilter ) => (ldapFilters, specials + r)
-      case (x, f) => return Failure("Can not handle filter type: '%s', abort".format(f))
-    })
->>>>>>> 0a26523a
   }
 
   /**
