--- conflicted
+++ resolved
@@ -57,18 +57,10 @@
 import com.normation.rudder.domain.policies.RuleTarget
 import com.normation.rudder.domain.RudderDit
 import com.normation.rudder.repository._
-<<<<<<< HEAD
 import com.normation.rudder.repository.ldap.LDAPEntityMapper
-import com.normation.utils.HashcodeCaching
 import net.liftweb.common._
 import zio._
 import zio.syntax._
-=======
-import com.normation.eventlog.EventActor
-import com.normation.eventlog.ModificationId
-import com.normation.ldap.sdk.RoLDAPConnection
-
->>>>>>> 684a1cee
 
 /**
  * A container for items which depend on directives
@@ -360,19 +352,11 @@
     for {
       con        <- ldap
       directives <- roDirectiveRepository.getDirectives(id)
-<<<<<<< HEAD
       piMap      =  directives.map(directive => (directive.id, directive) ).toMap
       deletedPis <- ZIO.foreach(directives) { directive =>
                       cascadeDeleteDirective(directive.id, modId, actor, reason = reason).toIO
                     }
-      deletedActiveTechnique <- woDirectiveRepository.delete(id, modId, actor, reason)
-=======
-      piMap = directives.map(directive => (directive.id, directive) ).toMap
-      deletedPis <- sequence(directives) { directive =>
-        cascadeDeleteDirective(directive.id, modId, actor, reason = reason)
-      }
       deletedActiveTechnique <- woDirectiveRepository.deleteActiveTechnique(id, modId, actor, reason)
->>>>>>> 684a1cee
     } yield {
       val allCrs = scala.collection.mutable.Map[RuleId,Rule]()
       val directives = deletedPis.map { case DirectiveDependencies(directiveId,seqCrs) =>
