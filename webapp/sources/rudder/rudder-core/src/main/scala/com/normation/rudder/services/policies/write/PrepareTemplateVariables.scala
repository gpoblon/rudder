--- conflicted
+++ resolved
@@ -37,12 +37,7 @@
 
 package com.normation.rudder.services.policies.write
 
-<<<<<<< HEAD
 import com.normation.cfclerk.domain._
-=======
-import com.normation.cfclerk.domain.{PARAMETER_VARIABLE, SectionVariableSpec, SystemVariableSpec, TechniqueFile, TechniqueGenerationMode, TechniqueId, TechniqueResourceId, TrackerVariableSpec, Variable}
-import com.normation.cfclerk.exceptions.VariableException
->>>>>>> 19181bbd
 import com.normation.cfclerk.services.SystemVariableSpecService
 import com.normation.cfclerk.services.TechniqueRepository
 import com.normation.inventory.domain.NodeId
@@ -187,10 +182,6 @@
     for {
       variableHandler    <- agentRegister.findHandler(agentNodeProps) ?~! s"Error when trying to fetch variable escaping method for node ${agentNodeProps.nodeId.value}"
       preparedTechniques <-  sequence(policies) { p =>
-<<<<<<< HEAD
-       logger.trace(s"Processing node '${agentNodeProps.nodeId.value}':${p.ruleName}/${p.directiveName} [${p.id.value}]")
-=======
->>>>>>> 19181bbd
         for {
           variables <- prepareVariables(agentNodeProps, variableHandler, p, systemVars) ?~! s"Error when trying to build variables for technique(s) in node ${agentNodeProps.nodeId.value}"
         } yield {
@@ -220,34 +211,45 @@
                 files
             }
           }
+    for {
+      variableHandler    <- agentRegister.findHandler(agentNodeProps) ?~! s"Error when trying to fetch variable escaping method for node ${agentNodeProps.nodeId.value}"
+      preparedTechniques <-  sequence(policies) { p =>
+       logger.trace(s"Processing node '${agentNodeProps.nodeId.value}':${p.ruleName}/${p.directiveName} [${p.id.value}]")
+        for {
+          variables <- prepareVariables(agentNodeProps, variableHandler, p, systemVars) ?~! s"Error when trying to build variables for technique(s) in node ${agentNodeProps.nodeId.value}"
+        } yield {
+          val techniqueTemplatesIds = p.technique.templatesIds
+          // only set if technique is multi-policy
+          val reportId = p.technique.generationMode match {
+            case TechniqueGenerationMode.MultipleDirectives => Some(p.id)
+            case _ => None
+          }
+          //if technique is multi-policy, we need to update destination path to add an unique id along with the version
+          //to have one directory by directive.
+          val techniqueTemplates = {
+            val templates = allTemplates.filterKeys(k => techniqueTemplatesIds.contains(k._1) && k._2 == agentNodeProps.agentType).values.toSet
+            p.technique.generationMode match {
+              case TechniqueGenerationMode.MultipleDirectives =>
+                templates.map(copyInfo => copyInfo.copy(destination = Policy.makeUniqueDest(copyInfo.destination, p)))
+              case _ =>
+                templates
+            }
+          }
+          val files = {
+            val files = p.technique.agentConfig.files.toSet[TechniqueFile]
+            p.technique.generationMode match {
+              case TechniqueGenerationMode.MultipleDirectives =>
+                files.map(file => file.copy(outPath = Policy.makeUniqueDest(file.outPath, p)))
+              case _ =>
+                files
+            }
+          }
 
           PreparedTechnique(techniqueTemplates, variables :+ rudderParametersVariable :+ generationVariable, files, reportId)
         }
       }
     } yield {
       preparedTechniques
-<<<<<<< HEAD
-    }
-  }
-
-  // Create a STVariable from a Variable
-  private[this] def stVariableFromVariable(
-      v               : Variable
-    , variableEscaping: AgentSpecificGeneration
-    , nodeId: NodeId
-    , techniqueId: TechniqueId
-  ) : Box[STVariable] = {
-    for {
-      values <- v.getValidatedValue(variableEscaping.escape) ?~! s"Error when preparing variable for node with ID '${nodeId.value}' on Technique '${techniqueId.toString()}: wrong value type for variable '${v.spec.name}'"
-    } yield {
-      STVariable(
-          name = v.spec.name
-        , mayBeEmpty = v.spec.constraint.mayBeEmpty
-        , values = values
-        , v.spec.isSystem
-        )
-=======
->>>>>>> 19181bbd
     }
   }
 
@@ -271,6 +273,25 @@
       )
   }
 
+  // Create a STVariable from a Variable
+  private[this] def stVariableFromVariable(
+      v               : Variable
+    , variableEscaping: AgentSpecificGeneration
+    , nodeId: NodeId
+    , techniqueId: TechniqueId
+  ) : Box[STVariable] = {
+    for {
+      values <- v.getValidatedValue(variableEscaping.escape) ?~! s"Error when preparing variable for node with ID '${nodeId.value}' on Technique '${techniqueId.toString()}: wrong value type for variable '${v.spec.name}'"
+    } yield {
+      STVariable(
+          name = v.spec.name
+        , mayBeEmpty = v.spec.constraint.mayBeEmpty
+        , values = values
+        , v.spec.isSystem
+        )
+    }
+  }
+
   private[this] def prepareVariables(
       agentNodeProps      : AgentNodeProperties
     , agentVariableHandler: AgentSpecificGeneration
@@ -290,13 +311,8 @@
                        case x : TrackerVariableSpec =>
                          variables.get(x.name) match {
                            case None    => Failure(s"[${agentNodeProps.nodeId.value}:${policy.technique.id}] Misssing mandatory value for tracker variable: '${x.name}'")
-<<<<<<< HEAD
                            case Some(v) =>
                              stVariableFromVariable(v, agentVariableHandler, agentNodeProps.nodeId, policy.technique.id).map(Some(_))
-=======
-                           //case Some(v) => Full(Some(x.toVariable(v.values)))
-                           case Some(v) => Full(Some(stVariableFromVariable(v, agentVariableHandler, agentNodeProps.nodeId, policy.technique.id)))
->>>>>>> 19181bbd
                          }
                        case x : SystemVariableSpec => systemVars.get(x.name) match {
                            case None =>
@@ -307,20 +323,12 @@
                                Failure(s"[${agentNodeProps.nodeId.value}:${policy.technique.id}] Missing value for system variable: '${x.name}'")
                              }
                            case Some(sysvar) =>
-<<<<<<< HEAD
                              stVariableFromVariable(sysvar, agentVariableHandler, agentNodeProps.nodeId, policy.technique.id).map(Some(_))
-=======
-                             Full(Some(stVariableFromVariable(sysvar, agentVariableHandler, agentNodeProps.nodeId, policy.technique.id)))
->>>>>>> 19181bbd
                        }
                        case x : SectionVariableSpec =>
                          variables.get(x.name) match {
                            case None    => Failure(s"[${agentNodeProps.nodeId.value}:${policy.technique.id}] Misssing value for standard variable: '${x.name}'")
-<<<<<<< HEAD
                            case Some(v) => stVariableFromVariable(v, agentVariableHandler, agentNodeProps.nodeId, policy.technique.id).map(Some(_))
-=======
-                           case Some(v) => Full(Some(stVariableFromVariable(v, agentVariableHandler, agentNodeProps.nodeId, policy.technique.id)))
->>>>>>> 19181bbd
                          }
                      }
                    }
