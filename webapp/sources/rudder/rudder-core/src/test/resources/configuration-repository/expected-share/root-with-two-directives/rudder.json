--- conflicted
+++ resolved
@@ -11,12 +11,8 @@
   "DAVUSER":"rudder",
   "DENYBADCLOCKS":"true",
   "MODIFIED_FILES_TTL":"30",
-<<<<<<< HEAD
   "NODEROLE":"  classes: \n    \"rudder-ldap\" expression => \"any\";\n    \"policy_server\" expression => \"any\";\n    \"rudder-inventory-ldap\" expression => \"any\";\n    \"rudder-db\" expression => \"any\";\n    \"rudder-jetty\" expression => \"any\";\n    \"rudder-webapp\" expression => \"any\";\n    \"rudder-inventory-endpoint\" expression => \"any\";\n    \"root_server\" expression => \"any\";\n    \"rudder-reports\" expression => \"any\";\n    \"rudder-server-root\" expression => \"any\";",
-=======
-  "NODEROLE":"  classes: \n    \"policy_server\" expression => \"any\";\n    \"root_server\" expression => \"any\";\n    \"rudder-ldap\" expression => \"any\";\n    \"rudder-inventory-ldap\" expression => \"any\";\n    \"rudder-reports\" expression => \"any\";\n    \"rudder-webapp\" expression => \"any\";\n    \"rudder-jetty\" expression => \"any\";\n    \"rudder-server-root\" expression => \"any\";\n    \"rudder-inventory-endpoint\" expression => \"any\";\n    \"rudder-db\" expression => \"any\";",
   "POLICY_SERVER_KEY":"MD5=081cf3aac62624ebbc83be7e23cb104d",
->>>>>>> 1e86a5bc
   "RELAY_SYNC_METHOD":"classic",
   "RELAY_SYNC_PROMISES":"false",
   "RELAY_SYNC_SHAREDFILES":"false",
