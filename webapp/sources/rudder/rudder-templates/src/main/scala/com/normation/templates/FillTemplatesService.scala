/*
*************************************************************************************
* Copyright 2016 Normation SAS
*************************************************************************************
*
* This file is part of Rudder.
*
* Rudder is free software: you can redistribute it and/or modify
* it under the terms of the GNU General Public License as published by
* the Free Software Foundation, either version 3 of the License, or
* (at your option) any later version.
*
* In accordance with the terms of section 7 (7. Additional Terms.) of
* the GNU General Public License version 3, the copyright holders add
* the following Additional permissions:
* Notwithstanding to the terms of section 5 (5. Conveying Modified Source
* Versions) and 6 (6. Conveying Non-Source Forms.) of the GNU General
* Public License version 3, when you create a Related Module, this
* Related Module is not considered as a part of the work and may be
* distributed under the license agreement of your choice.
* A "Related Module" means a set of sources files including their
* documentation that, without modification of the Source Code, enables
* supplementary functions or services in addition to those offered by
* the Software.
*
* Rudder is distributed in the hope that it will be useful,
* but WITHOUT ANY WARRANTY; without even the implied warranty of
* MERCHANTABILITY or FITNESS FOR A PARTICULAR PURPOSE.  See the
* GNU General Public License for more details.
*
* You should have received a copy of the GNU General Public License
* along with Rudder.  If not, see <http://www.gnu.org/licenses/>.

*
*************************************************************************************
*/

package com.normation.templates

/*
 * This file define the service responsible to replace variables markers in a string
 * to corresponding values.
 */

import com.normation.NamedZioLogger
import org.antlr.stringtemplate.StringTemplate
import com.normation.errors._
import com.normation.stringtemplate.language.NormationAmpersandTemplateLexer
import com.normation.zio.ZioRuntime
import zio._
import zio.syntax._

/**
 * A "string template variable" is a variable destinated to be
 * used by String Template so that it can be replaced correctly
 * in templates.
 *
 * A STVariable is composed of:
 * - a name : the tag in the template that string template
 *   will look for and replace)
 * - a list of values of type Any which string template will handle
 *   accordingly to its formatters
 * - a "mayBeEmpty" flag that allows string template to know how to
 *   handle empty list of values
 * - a "isSystem" flag that describe if the variable is system or not
 */
final case class STVariable(
    name      : String
  , mayBeEmpty: Boolean
  , values    : Seq[Any]
  , isSystem  : Boolean
)


object StringTemplateLogger extends NamedZioLogger {
  override def loggerName: String = "string-template-processor"
}

/**
 * A class to synchronize the usage of template
 * Race conditions can occurs (see https://issues.rudder.io/issues/14322 ), causing two
 * different thread trying to insert vars in the same template
 * Encapsuling the template in a class allow to synchronize on the class itself, so
 * ensuring that two different thread can touch the same template (but can touch different
 * templates)
 *
 */
class SynchronizedFileTemplate(templateName: String, localTemplate: Either[RudderError, StringTemplate]) {

  private val semaphore = ZioRuntime.unsafeRun(Semaphore.make(1))

  /**
    * Replace all occurences of parameters in the 'content' string with
    * their value(s) defined in the given set of values.
    *
    * If there is no error, returns the resulting content
    */
  def fill(templateName: String, content: String, variables: Seq[STVariable]): IOResult[String] = {
    localTemplate match {
<<<<<<< HEAD
      case Right(sourceTemplate) =>
        semaphore.withPermit(for {
          // we need to work on an instance of the template
          template <- IOResult.effect(sourceTemplate.getInstanceOf())
          /*
           * Here, we are using bestEffort to try to test a maxum of false values,
           * but the StringTemplate thing is mutable, so we don't have the intersting
           * content in case of success.
           */
          _        <- variables.accumulate { variable =>
                        // Only System Variables have nullable entries
                        if(variable.isSystem && variable.mayBeEmpty &&
                          ( (variable.values.size == 0) || (variable.values.size ==1 && variable.values.head == "") )
                        ) {
                          IOResult.effect(s"Error when trying to replace variable '${variable.name}' with values [${variable.values.mkString(",")}]") {
                            template.setAttribute(variable.name, null)
                          }
                        } else if (!variable.mayBeEmpty && variable.values.size == 0) {
                          Unexpected(s"Mandatory variable ${variable.name} is empty, can not write ${templateName}").fail
                        } else {
                          StringTemplateLogger.trace(s"Adding in ${templateName} variable '${variable.name}' with values [${variable.values.mkString(",")}]") *>
                          variable.values.accumulate { value =>
                            IOResult.effect(s"Error when trying to replace variable '${variable.name}' with values [${variable.values.mkString(",")}]") {
                              template.setAttribute(variable.name, value)
                            }
                          }
                        }
                      }
          //return the actual template with replaced variable in case of success
          result    <- IOResult.effect("An error occured when converting template to string")(template.toString())
        } yield {
          result
        }).chainError(s"Error with template '${templateName}'")

      case Left(_) =>
        val err = Unexpected(s"Error with template '${templateName}' - the template was not correctly parsed")
        StringTemplateLogger.error(err.fullMsg) *> err.fail
=======
      case Full(sourceTemplate) =>
        // we need to work on an instance of the template
        val template = sourceTemplate.getInstanceOf()
        /*
         * Here, we are using bestEffort to try to test a maxum of false values,
         * but the StringTemplate thing is mutable, so we don't have the intersting
         * content in case of success.
         */
        val replaced = bestEffort(variables) { case variable =>
          // Only System Variables have nullable entries
          if ( variable.isSystem && variable.mayBeEmpty &&
            ( (variable.values.isEmpty) || (variable.values.lengthCompare(1) == 0 && variable.values.head == "") )
          ) {
            try {
              Full(template.setAttribute(variable.name, null))
            } catch {
              case ex: Exception =>
                Failure(s"Error when trying to replace variable '${variable.name}' with values [${variable.values.mkString(",")}]: ${ex.getMessage}", Full(ex), Empty)
            }
          } else if (!variable.mayBeEmpty && variable.values.isEmpty) {
            Failure(s"Mandatory variable ${variable.name} is empty, can not write ${templateName}")
          } else {
            logger.trace(s"Adding in ${templateName} variable '${variable.name}' with values [${variable.values.mkString(",")}]")
            bestEffort(variable.values) { value =>
              try {
                Full(template.setAttribute(variable.name, value))
              } catch {
                case ex: Exception => Failure(s"Error when trying to replace variable '${variable.name}' with values [${variable.values.mkString(",")}]: ${ex.getMessage}", Full(ex), Empty)
              }
            }
          }
        }
        //return the actual template with replaced variable in case of success
        replaced match {
          case Full(_) => Full(template.toString())
          case Empty => //should not happen, but well, that the price of not using Either
            Failure(s"An unknown error happen when trying to fill template '${templateName}'")
          case f: Failure => //build a new failure with all the failure message concatenated and the templateName as context
            Failure(s"Error with template '${templateName}': ${f.failureChain.map { _.msg }.mkString("; ") }")
        }
      case _ =>
        val msg = s"Error with template '${templateName}' - the template was not correctly parsed"
        logger.error(msg)
        Failure(msg)
>>>>>>> 895b318c
    }
  }

}

class FillTemplatesService {

  val semaphore = ZioRuntime.unsafeRun(Semaphore.make(1))

  /*
   * The cache is managed template by template
   * If a content is not in the cache, it will create the StringTemplate instance, and return it
   *
   */
  private[this] val cache = ZioRuntime.unsafeRun(Ref.make(Map[String, SynchronizedFileTemplate]()))

  def clearCache(): IOResult[Unit] = {
    semaphore.withPermit {
      cache.set(Map())
    }
  }

  def getTemplateFromContent(templateName: String,content: String): IOResult[SynchronizedFileTemplate] = {
    semaphore.withPermit(for {
      c <- cache.get
      x <- c.get(content) match {
             case Some(template) => template.succeed
             case None =>
               for {
                 parsed <- IOResult.effect(s"Error when trying to parse template '${templateName}'") {
                             new StringTemplate(content, classOf[NormationAmpersandTemplateLexer])
                           }.either
                 template = new SynchronizedFileTemplate(templateName, parsed)
                 _        <- cache.update(_ + ((content, template)) )
               } yield {
                 template
               }
        }
    } yield {
      x
    })
  }

  /**
   * From a templateName, content and variable, find the template, and call method to fill it
   */
  def fill(templateName: String, content: String, variables: Seq[STVariable]): IOResult[String] = {
    for {
      template <- getTemplateFromContent(templateName, content)
      result   <- template.fill(templateName, content, variables)
    } yield {
      result
    }
  }
}<|MERGE_RESOLUTION|>--- conflicted
+++ resolved
@@ -97,7 +97,6 @@
     */
   def fill(templateName: String, content: String, variables: Seq[STVariable]): IOResult[String] = {
     localTemplate match {
-<<<<<<< HEAD
       case Right(sourceTemplate) =>
         semaphore.withPermit(for {
           // we need to work on an instance of the template
@@ -115,7 +114,7 @@
                           IOResult.effect(s"Error when trying to replace variable '${variable.name}' with values [${variable.values.mkString(",")}]") {
                             template.setAttribute(variable.name, null)
                           }
-                        } else if (!variable.mayBeEmpty && variable.values.size == 0) {
+                        } else if (!variable.mayBeEmpty && variable.values.isEmpty) {
                           Unexpected(s"Mandatory variable ${variable.name} is empty, can not write ${templateName}").fail
                         } else {
                           StringTemplateLogger.trace(s"Adding in ${templateName} variable '${variable.name}' with values [${variable.values.mkString(",")}]") *>
@@ -135,52 +134,6 @@
       case Left(_) =>
         val err = Unexpected(s"Error with template '${templateName}' - the template was not correctly parsed")
         StringTemplateLogger.error(err.fullMsg) *> err.fail
-=======
-      case Full(sourceTemplate) =>
-        // we need to work on an instance of the template
-        val template = sourceTemplate.getInstanceOf()
-        /*
-         * Here, we are using bestEffort to try to test a maxum of false values,
-         * but the StringTemplate thing is mutable, so we don't have the intersting
-         * content in case of success.
-         */
-        val replaced = bestEffort(variables) { case variable =>
-          // Only System Variables have nullable entries
-          if ( variable.isSystem && variable.mayBeEmpty &&
-            ( (variable.values.isEmpty) || (variable.values.lengthCompare(1) == 0 && variable.values.head == "") )
-          ) {
-            try {
-              Full(template.setAttribute(variable.name, null))
-            } catch {
-              case ex: Exception =>
-                Failure(s"Error when trying to replace variable '${variable.name}' with values [${variable.values.mkString(",")}]: ${ex.getMessage}", Full(ex), Empty)
-            }
-          } else if (!variable.mayBeEmpty && variable.values.isEmpty) {
-            Failure(s"Mandatory variable ${variable.name} is empty, can not write ${templateName}")
-          } else {
-            logger.trace(s"Adding in ${templateName} variable '${variable.name}' with values [${variable.values.mkString(",")}]")
-            bestEffort(variable.values) { value =>
-              try {
-                Full(template.setAttribute(variable.name, value))
-              } catch {
-                case ex: Exception => Failure(s"Error when trying to replace variable '${variable.name}' with values [${variable.values.mkString(",")}]: ${ex.getMessage}", Full(ex), Empty)
-              }
-            }
-          }
-        }
-        //return the actual template with replaced variable in case of success
-        replaced match {
-          case Full(_) => Full(template.toString())
-          case Empty => //should not happen, but well, that the price of not using Either
-            Failure(s"An unknown error happen when trying to fill template '${templateName}'")
-          case f: Failure => //build a new failure with all the failure message concatenated and the templateName as context
-            Failure(s"Error with template '${templateName}': ${f.failureChain.map { _.msg }.mkString("; ") }")
-        }
-      case _ =>
-        val msg = s"Error with template '${templateName}' - the template was not correctly parsed"
-        logger.error(msg)
-        Failure(msg)
->>>>>>> 895b318c
     }
   }
 
