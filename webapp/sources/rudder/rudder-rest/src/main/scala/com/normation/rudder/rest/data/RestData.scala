/*
*************************************************************************************
* Copyright 2013 Normation SAS
*************************************************************************************
*
* This file is part of Rudder.
*
* Rudder is free software: you can redistribute it and/or modify
* it under the terms of the GNU General Public License as published by
* the Free Software Foundation, either version 3 of the License, or
* (at your option) any later version.
*
* In accordance with the terms of section 7 (7. Additional Terms.) of
* the GNU General Public License version 3, the copyright holders add
* the following Additional permissions:
* Notwithstanding to the terms of section 5 (5. Conveying Modified Source
* Versions) and 6 (6. Conveying Non-Source Forms.) of the GNU General
* Public License version 3, when you create a Related Module, this
* Related Module is not considered as a part of the work and may be
* distributed under the license agreement of your choice.
* A "Related Module" means a set of sources files including their
* documentation that, without modification of the Source Code, enables
* supplementary functions or services in addition to those offered by
* the Software.
*
* Rudder is distributed in the hope that it will be useful,
* but WITHOUT ANY WARRANTY; without even the implied warranty of
* MERCHANTABILITY or FITNESS FOR A PARTICULAR PURPOSE.  See the
* GNU General Public License for more details.
*
* You should have received a copy of the GNU General Public License
* along with Rudder.  If not, see <http://www.gnu.org/licenses/>.

*
*************************************************************************************
*/

package com.normation.rudder.rest.data

import com.normation.rudder.rule.category._
import net.liftweb.common._
import com.normation.rudder.domain.nodes.NodeGroupCategoryId
import com.normation.rudder.repository.FullNodeGroupCategory
import com.normation.cfclerk.domain.TechniqueName
import com.normation.cfclerk.domain.TechniqueVersion
import com.normation.cfclerk.domain.Technique
import com.normation.inventory.domain.KeyStatus
import com.normation.inventory.domain.SecurityToken
import com.normation.rudder.domain.policies.PolicyMode
import com.normation.rudder.domain.policies.Tags
import com.normation.rudder.domain.policies.Directive
import com.normation.rudder.domain.policies.ActiveTechnique
import com.normation.rudder.domain.queries.Query
import com.normation.rudder.domain.nodes.NodeGroup
import com.normation.rudder.domain.nodes.NodeProperty
import com.normation.rudder.domain.nodes.NodeState
import com.normation.rudder.domain.parameters.GlobalParameter
import com.normation.rudder.domain.policies.DirectiveId
import com.normation.rudder.domain.policies.Rule
import com.normation.rudder.domain.policies.RuleTarget
import com.normation.rudder.domain.workflows.ChangeRequestInfo


sealed trait DetailLevel {
  def value : String
}

final case object FullDetails extends DetailLevel {
  val value = "full"
}
final case object MinimalDetails extends DetailLevel {
  val value = "minimal"
}

final case class APIChangeRequestInfo (
    name        : Option[String]
  , description : Option[String]
) {
  def updateCrInfo(crInfo : ChangeRequestInfo) : ChangeRequestInfo = {
    crInfo.copy(
        name        = name.getOrElse(crInfo.name)
      , description = description.getOrElse(crInfo.description)
    )
  }
}

final case class RestRuleCategory(
      name : Option[String] = None
    , description : Option[String] = None
    , parent : Option[RuleCategoryId] = None
  ) {

  def update(ruleCategory:RuleCategory) = {
    val updateName = name.getOrElse(ruleCategory.name)
    val updateDescription = description.getOrElse(ruleCategory.description)
    ruleCategory.copy(
        name        = updateName
      , description = updateDescription
    )
  }

  def create(id : RuleCategoryId) : Box[RuleCategory]= {
    name match {
      case Some(name) =>
        Full(
          RuleCategory(
              id
            , name
            , description.getOrElse("")
            , Nil
          )

        )
        case None =>
          Failure("Could not create Rule Category, cause name is not defined")
      }
  }
}

final case class RestGroupCategory(
      name : Option[String] = None
    , description : Option[String] = None
    , parent : Option[NodeGroupCategoryId] = None
  ) {

  def update(category:FullNodeGroupCategory) = {
    val updateName = name.getOrElse(category.name)
    val updateDescription = description.getOrElse(category.description)
    category.copy(
        name        = updateName
      , description = updateDescription
    )
  }

  def create(id : NodeGroupCategoryId) : Box[FullNodeGroupCategory]= {
    name match {
      case Some(name) =>
        Full(
          FullNodeGroupCategory(
              id
            , name
            , description.getOrElse("")
            , Nil
            , Nil
          )

        )
        case None =>
          Failure("Could not create Group Category, cause name is not defined")
      }
  }
}


final case class RestDirective(
      name             : Option[String]
    , shortDescription : Option[String]
    , longDescription  : Option[String]
    , enabled          : Option[Boolean]
    , parameters       : Option[Map[String, Seq[String]]]
    , priority         : Option[Int]
    , techniqueName    : Option[TechniqueName]
    , techniqueVersion : Option[TechniqueVersion]
    , policyMode       : Option[Option[PolicyMode]]
    , tags             : Option[Tags]
  ) {

    val onlyName = name.isDefined           &&
                   shortDescription.isEmpty &&
                   longDescription.isEmpty  &&
                   enabled.isEmpty          &&
                   parameters.isEmpty       &&
                   priority.isEmpty         &&
                   techniqueName.isEmpty    &&
                   techniqueVersion.isEmpty &&
                   policyMode.isEmpty       &&
                   tags.isEmpty

    def updateDirective(directive:Directive) = {
      val updateName = name.getOrElse(directive.name)
      val updateShort = shortDescription.getOrElse(directive.shortDescription)
      val updateLong = longDescription.getOrElse(directive.longDescription)
      val updateEnabled = enabled.getOrElse(directive.isEnabled)
      val updateTechniqueVersion = techniqueVersion.getOrElse(directive.techniqueVersion)
      val updateParameters = parameters.getOrElse(directive.parameters)
      val updatePriority = priority.getOrElse(directive.priority)
      val updateMode = policyMode.getOrElse(directive.policyMode)
      val updateTags = tags.getOrElse(directive.tags)
      directive.copy(
          name             = updateName
        , shortDescription = updateShort
        , longDescription  = updateLong
        , _isEnabled       = updateEnabled
        , parameters       = updateParameters
        , techniqueVersion = updateTechniqueVersion
        , priority         = updatePriority
        , policyMode       = updateMode
        , tags             = updateTags
      )

    }
}

final case class DirectiveState (
    technique : Technique
  , directive : Directive
)

final case class DirectiveUpdate(
    activeTechnique: ActiveTechnique
  , before: DirectiveState
  , after : DirectiveState
)

<<<<<<< HEAD
final case class RestGroup(
      name        : Option[String] = None
=======
case class RestGroup(
      id          : Option[String] = None
    , name        : Option[String] = None
>>>>>>> 5b6320e6
    , description : Option[String] = None
    , query       : Option[Query] = None
    , isDynamic   : Option[Boolean] = None
    , enabled     : Option[Boolean] = None
    , category    : Option[NodeGroupCategoryId] = None
  ) {

    val onlyName = name.isDefined      &&
                   description.isEmpty &&
                   query.isEmpty       &&
                   isDynamic.isEmpty   &&
                   enabled.isEmpty     &&
                   category.isEmpty

    def updateGroup(group: NodeGroup) = {
      val updateName  = name.getOrElse(group.name)
      val updateDesc  = description.getOrElse(group.description)
      val updateisDynamic = isDynamic.getOrElse(group.isDynamic)
      val updateEnabled = enabled.getOrElse(group.isEnabled)
      group.copy(
          name        = updateName
        , description = updateDesc
        , query       = query
        , isDynamic   = updateisDynamic
        , _isEnabled  = updateEnabled
      )

    }
}

final case class RestNodeProperties(
    properties : Option[Seq[NodeProperty]]
)






final case class RestNode (
    properties    : Option[Seq[NodeProperty]]
  , policyMode    : Option[Option[PolicyMode]]
  , state         : Option[NodeState]
  , agentKey      : Option[SecurityToken]
  , agentKeyStatus: Option[KeyStatus]
)

sealed trait NodeStatusAction
final case object AcceptNode extends NodeStatusAction
final case object RefuseNode extends NodeStatusAction
final case object DeleteNode extends NodeStatusAction

final case class RestParameter(
      value       : Option[String] = None
    , description : Option[String] = None
    , overridable : Option[Boolean] = None
  ) {


    def updateParameter(parameter: GlobalParameter) = {
      val updateValue = value.getOrElse(parameter.value)
      val updateDescription = description.getOrElse(parameter.description)
      val updateOverridable = overridable.getOrElse(parameter.overridable)
      parameter.copy(
          value       = updateValue
        , description = updateDescription
        , overridable = updateOverridable
      )

    }
}

final case class RestRule(
      name             : Option[String]           = None
    , category         : Option[RuleCategoryId]   = None
    , shortDescription : Option[String]           = None
    , longDescription  : Option[String]           = None
    , directives       : Option[Set[DirectiveId]] = None
    , targets          : Option[Set[RuleTarget]]  = None
    , enabled          : Option[Boolean]          = None
    , tags             : Option[Tags]              = None
  ) {

    val onlyName = name.isDefined           &&
                   category.isEmpty         &&
                   shortDescription.isEmpty &&
                   longDescription.isEmpty  &&
                   directives.isEmpty       &&
                   targets.isEmpty          &&
                   enabled.isEmpty          &&
                   tags.isEmpty

    def updateRule(rule: Rule) = {
      val updateName = name.getOrElse(rule.name)
      val updateCategory = category.getOrElse(rule.categoryId)
      val updateShort = shortDescription.getOrElse(rule.shortDescription)
      val updateLong = longDescription.getOrElse(rule.longDescription)
      val updateDirectives = directives.getOrElse(rule.directiveIds)
      val updateTargets = targets.getOrElse(rule.targets)
      val updateEnabled = enabled.getOrElse(rule.isEnabledStatus)
      val updateTags    = tags.getOrElse(rule.tags)
      rule.copy(
          name             = updateName
        , categoryId       = updateCategory
        , shortDescription = updateShort
        , longDescription  = updateLong
        , directiveIds     = updateDirectives
        , targets          = updateTargets
        , isEnabledStatus  = updateEnabled
        , tags             = updateTags
      )

    }
}<|MERGE_RESOLUTION|>--- conflicted
+++ resolved
@@ -212,14 +212,9 @@
   , after : DirectiveState
 )
 
-<<<<<<< HEAD
 final case class RestGroup(
-      name        : Option[String] = None
-=======
-case class RestGroup(
       id          : Option[String] = None
     , name        : Option[String] = None
->>>>>>> 5b6320e6
     , description : Option[String] = None
     , query       : Option[Query] = None
     , isDynamic   : Option[Boolean] = None
