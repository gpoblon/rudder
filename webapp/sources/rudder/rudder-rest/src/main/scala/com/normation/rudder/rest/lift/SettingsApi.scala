--- conflicted
+++ resolved
@@ -77,16 +77,13 @@
 import net.liftweb.json.JsonAST.JValue
 import net.liftweb.json.JsonAST._
 import net.liftweb.json.JsonDSL._
-<<<<<<< HEAD
 import com.normation.box._
 import com.normation.errors._
 import zio._
 import zio.syntax._
-=======
 
 import scala.concurrent.duration.Duration
 
->>>>>>> abafd068
 
 class SettingsApi(
     val restExtractorService         : RestExtractorService
@@ -776,42 +773,38 @@
     def set = (value : String, _, _) => configService.set_rudder_generation_max_parallelism(value)
   }
 
-<<<<<<< HEAD
+final case object RestGenerationDelay extends RestSetting[Duration] {
+  val startPolicyGeneration = false
+  val key = "rudder_generation_delay"
+  def get = configService.rudder_generation_delay()
+  def set = (value : Duration, _, _) => configService.set_rudder_generation_delay(value)
+  def toJson(value: Duration): JValue = JString(value.toString)
+  def parseJson(json: JValue): Box[Duration] = json match {
+    case JString(jstring) => parseParam(jstring)
+    case _ => Failure( s"Could not extract a valid duration from ${net.liftweb.json.compactRender(json)}")
+  }
+  def parseParam(param: String): Box[Duration] = net.liftweb.util.ControlHelpers.tryo(Duration(param)) match {
+    case eb : EmptyBox => eb ?~! s"Could not extract a valid duration from ${param}"
+    case res => res
+  }
+}
+
+final case object RestPolicyGenerationTrigger extends RestSetting[PolicyGenerationTrigger] {
+  val startPolicyGeneration = false
+  val key = "rudder_generation_policy"
+  def get = configService.rudder_generation_trigger()
+  def set = (value : PolicyGenerationTrigger, _, _) => configService.set_rudder_generation_trigger(value)
+  def toJson(value: PolicyGenerationTrigger): JValue = JString(PolicyGenerationTrigger.serialize(value))
+  def parseJson(json: JValue): Box[PolicyGenerationTrigger] = json match {
+    case JString(jstring) => parseParam(jstring)
+    case _ => Failure( s"Could not extract a valid generation policy from ${net.liftweb.json.compactRender(json)}")
+  }
+  def parseParam(value: String): Box[PolicyGenerationTrigger] = {
+    PolicyGenerationTrigger(value).toBox
+  }
+}
+
 final case object RestGenerationJsTimeout extends RestIntSetting {
-=======
-  case object RestGenerationDelay extends RestSetting[Duration] {
-    val startPolicyGeneration = false
-    val key = "rudder_generation_delay"
-    def get = configService.rudder_generation_delay()
-    def set = (value : Duration, _, _) => configService.set_rudder_generation_delay(value)
-    def toJson(value: Duration): JValue = JString(value.toString)
-    def parseJson(json: JValue): Box[Duration] = json match {
-      case JString(jstring) => parseParam(jstring)
-      case _ => Failure( s"Could not extract a valid duration from ${net.liftweb.json.compactRender(json)}")
-    }
-    def parseParam(param: String): Box[Duration] = net.liftweb.util.ControlHelpers.tryo(Duration(param)) match {
-      case eb : EmptyBox => eb ?~! s"Could not extract a valid duration from ${param}"
-      case res => res
-    }
-  }
-
-  case object RestPolicyGenerationTrigger extends RestSetting[PolicyGenerationTrigger] {
-    val startPolicyGeneration = false
-    val key = "rudder_generation_policy"
-    def get = configService.rudder_generation_trigger()
-    def set = (value : PolicyGenerationTrigger, _, _) => configService.set_rudder_generation_trigger(value)
-    def toJson(value: PolicyGenerationTrigger): JValue = JString(PolicyGenerationTrigger.serialize(value))
-    def parseJson(json: JValue): Box[PolicyGenerationTrigger] = json match {
-      case JString(jstring) => parseParam(jstring)
-      case _ => Failure( s"Could not extract a valid generation policy from ${net.liftweb.json.compactRender(json)}")
-    }
-    def parseParam(value: String): Box[PolicyGenerationTrigger] = {
-      PolicyGenerationTrigger(value)
-    }
-  }
-
-  case object RestGenerationJsTimeout extends RestIntSetting {
->>>>>>> abafd068
     val startPolicyGeneration = false
     val key = "rudder_generation_js_timeout"
     def get = configService.rudder_generation_js_timeout()
