--- conflicted
+++ resolved
@@ -544,66 +544,63 @@
         }
     }
   }
-<<<<<<< HEAD
-  case object RestSyslogProtocolDisabled extends RestBooleanSetting {
-    val key = "syslog_protocol_disabled"
-    val startPolicyGeneration = true
-    def get = configService.rudder_syslog_protocol_disabled()
-    def set = (value : Boolean, actor : EventActor, reason : Option[String])  => configService.set_rudder_syslog_protocol_disabled(value, actor, reason)
-  }
-
-  case object RestReportProtocolDefault extends RestSetting[AgentReportingProtocol] {
-    var key = "rudder_report_protocol_default"
-    val startPolicyGeneration = false
-    def get = configService.rudder_report_protocol_default()
-    def set = (value : AgentReportingProtocol, _, _)  => configService.set_rudder_report_protocol_default(value)
-    def toJson(value : AgentReportingProtocol) : JValue = value.value
-    def parseJson(json: JValue) = {
-      json match {
-        case JString(value) => parseParam(value.toUpperCase())
-        case x => Failure("Invalid value "+x)
-      }
-    }
-    def parseParam(param : String) = {
-      param.toUpperCase() match {
-        case AgentReportingHTTPS.value  => Full(AgentReportingHTTPS)
-        case AgentReportingSyslog.value => Full(AgentReportingSyslog)
-        case _ => Failure(s"Invalid value '${param}' for default reporting method")
-      }
-    }
-  }
-
-  case object RestChangesGraphs extends RestBooleanSetting {
-=======
+final case object RestSyslogProtocolDisabled extends RestBooleanSetting {
+  val key = "syslog_protocol_disabled"
+  val startPolicyGeneration = true
+  def get = configService.rudder_syslog_protocol_disabled()
+  def set = (value : Boolean, actor : EventActor, reason : Option[String])  => configService.set_rudder_syslog_protocol_disabled(value, actor, reason)
+}
+
+final case object RestReportProtocolDefault extends RestSetting[AgentReportingProtocol] {
+  var key = "rudder_report_protocol_default"
+  val startPolicyGeneration = false
+  def get = configService.rudder_report_protocol_default()
+  def set = (value : AgentReportingProtocol, _, _)  => configService.set_rudder_report_protocol_default(value)
+  def toJson(value : AgentReportingProtocol) : JValue = value.value
+  def parseJson(json: JValue) = {
+    json match {
+      case JString(value) => parseParam(value.toUpperCase())
+      case x => Failure("Invalid value "+x)
+    }
+  }
+  def parseParam(param : String) = {
+    param.toUpperCase() match {
+      case AgentReportingHTTPS.value  => Full(AgentReportingHTTPS)
+      case AgentReportingSyslog.value => Full(AgentReportingSyslog)
+      case _ => Failure(s"Invalid value '${param}' for default reporting method")
+    }
+  }
+}
+
 final case object RestChangesGraphs extends RestBooleanSetting {
->>>>>>> 684a1cee
-    val startPolicyGeneration = false
-    val key = "display_recent_changes_graphs"
-    def get = configService.display_changes_graph()
-    def set = (value : Boolean, _, _) => configService.set_display_changes_graph(value)
-  }
+  val startPolicyGeneration = false
+  val key = "display_recent_changes_graphs"
+  def get = configService.display_changes_graph()
+  def set = (value : Boolean, _, _) => configService.set_display_changes_graph(value)
+}
+
 final case object RestSendMetrics extends RestSetting[Option[Boolean]] {
-    val startPolicyGeneration = true
-    def toJson(value : Option[Boolean]) : JValue = value.map(JBool(_)).getOrElse(JString("not defined"))
-    def parseJson(json: JValue) = {
-      json match {
-        case JBool(value)           => Full(Some(value))
-        case JString("not defined") => Full(None)
-        case x                      => Failure("Invalid value "+x)
-      }
-    }
-    def parseParam(param : String) = {
-      param match {
-        case "true"        => Full(Some(true))
-        case "false"       => Full(Some(false))
-        case "not defined" => Full(None)
-        case _             => Failure(s"value for boolean should be true or false instead of ${param}")
-      }
-    }
-    val key = "send_metrics"
-    def get = configService.send_server_metrics()
-    def set = configService.set_send_server_metrics _
-  }
+  val startPolicyGeneration = true
+  def toJson(value : Option[Boolean]) : JValue = value.map(JBool(_)).getOrElse(JString("not defined"))
+  def parseJson(json: JValue) = {
+    json match {
+      case JBool(value)           => Full(Some(value))
+      case JString("not defined") => Full(None)
+      case x                      => Failure("Invalid value "+x)
+    }
+  }
+  def parseParam(param : String) = {
+    param match {
+      case "true"        => Full(Some(true))
+      case "false"       => Full(Some(false))
+      case "not defined" => Full(None)
+      case _             => Failure(s"value for boolean should be true or false instead of ${param}")
+    }
+  }
+  val key = "send_metrics"
+  def get = configService.send_server_metrics()
+  def set = configService.set_send_server_metrics _
+}
 
 final case object RestJSEngine extends RestSetting[FeatureSwitch] {
     val startPolicyGeneration = true
