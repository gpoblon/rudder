/*
*************************************************************************************
* Copyright 2011 Normation SAS
*************************************************************************************
*
* This file is part of Rudder.
*
* Rudder is free software: you can redistribute it and/or modify
* it under the terms of the GNU General Public License as published by
* the Free Software Foundation, either version 3 of the License, or
* (at your option) any later version.
*
* In accordance with the terms of section 7 (7. Additional Terms.) of
* the GNU General Public License version 3, the copyright holders add
* the following Additional permissions:
* Notwithstanding to the terms of section 5 (5. Conveying Modified Source
* Versions) and 6 (6. Conveying Non-Source Forms.) of the GNU General
* Public License version 3, when you create a Related Module, this
* Related Module is not considered as a part of the work and may be
* distributed under the license agreement of your choice.
* A "Related Module" means a set of sources files including their
* documentation that, without modification of the Source Code, enables
* supplementary functions or services in addition to those offered by
* the Software.
*
* Rudder is distributed in the hope that it will be useful,
* but WITHOUT ANY WARRANTY; without even the implied warranty of
* MERCHANTABILITY or FITNESS FOR A PARTICULAR PURPOSE.  See the
* GNU General Public License for more details.
*
* You should have received a copy of the GNU General Public License
* along with Rudder.  If not, see <http://www.gnu.org/licenses/>.

*
*************************************************************************************
*/

package com.normation.rudder.web
package services

import model.JsNodeId
import com.normation.inventory.domain._
import com.normation.rudder.web.components.DateFormaterService

import scala.xml._
import net.liftweb.common._
import net.liftweb.http._
import net.liftweb.util._
import Helpers._
import net.liftweb.http.js._
import JsCmds._
import JE.{JsArray, JsRaw, JsVar, Str}
import org.joda.time.DateTime
import com.normation.rudder.web.model.CurrentUser
import com.normation.rudder.batch.AutomaticStartDeployment
import com.normation.eventlog.ModificationId
import bootstrap.liftweb.RudderConfig
import com.normation.rudder.domain.nodes.NodeInfo
import com.normation.rudder.domain.policies.PolicyModeOverrides._
import com.normation.rudder.domain.policies.GlobalPolicyMode
import com.normation.rudder.hooks.HookReturnCode.Interrupt
import com.normation.rudder.hooks.HookReturnCode
import com.normation.box._
import com.normation.cfclerk.domain.HashAlgoConstraint.SHA1
import com.normation.zio._
import org.joda.time.format.ISODateTimeFormat

/**
 * A service used to display details about a server
 * inventory with tabs like:
 * [general][software][network][file system]
 *
 * Use it by calling:
 * # head if not yet called in that page
 * # show(nodeId) : NodeSeq
 *    where you want to display node information
 * # jsInit(nodeId) : Cmd
 *    to init javascript for it
 */
object DisplayNode extends Loggable {

  private[this] val getSoftwareService   = RudderConfig.readOnlySoftwareDAO
  private[this] val removeNodeService    = RudderConfig.removeNodeService
  private[this] val asyncDeploymentAgent = RudderConfig.asyncDeploymentAgent
  private[this] val uuidGen              = RudderConfig.stringUuidGenerator
  private[this] val nodeInfoService      = RudderConfig.nodeInfoService
  private[this] val linkUtil             = RudderConfig.linkUtil
  private[this] val deleteNodePopupHtmlId = "deleteNodePopupHtmlId"
  private[this] val errorPopupHtmlId = "errorPopupHtmlId"
  private[this] val successPopupHtmlId = "successPopupHtmlId"

  private def loadSoftware(jsId:JsNodeId, softIds:Seq[SoftwareUuid])(nodeId:String):JsCmd = {
    (for {
      seq <- getSoftwareService.getSoftware(softIds)
      gridDataId = htmlId(jsId,"soft_grid_data_")
      gridId = "soft"
    } yield SetExp(JsVar(gridDataId),JsArray(seq.map { x => JsArray(
        Str(x.name.getOrElse("")),
        Str(x.version.map(_.value).getOrElse("")),
        Str(x.description.getOrElse(""))
      )}:_*) ) & JsRaw(s"""
          $$('#${htmlId(jsId,gridId+"_")}').dataTable({
            "aaData":${gridDataId},
            "bJQueryUI": true,
            "bPaginate": true,
            "bRetrieve": true,
            "bLengthChange": true,
            "sPaginationType": "full_numbers",
            "asStripeClasses": [ 'color1', 'color2' ] ,
            "oLanguage": {
              "sSearch": ""
            },
            "bLengthChange": true,
            "bStateSave": true,
                    "fnStateSave": function (oSettings, oData) {
                      localStorage.setItem( 'DataTables_${gridId}', JSON.stringify(oData) );
                    },
                    "fnStateLoad": function (oSettings) {
                      return JSON.parse( localStorage.getItem('DataTables_${gridId}') );
                    },
            "bAutoWidth": false,
            "aoColumns": [ {"sWidth": "200px"},{"sWidth": "150px"},{"sWidth": "350px"}],
            "sDom": '<"dataTables_wrapper_top"f>rt<"dataTables_wrapper_bottom"lip>',
            "lengthMenu": [ [10, 25, 50, 100, 500, 1000, -1], [10, 25, 50, 100, 500, 1000, "All"] ],
            "pageLength": 25
        });
        $$('.dataTables_filter input').attr("placeholder", "Filter");
            """)
    ).toBox match {
      case Empty => Alert("No software found for that server")
      case Failure(m,_,_) => Alert("Error when trying to fetch software. Reported message: "+m)
      case Full(js) => js
    }
  }

  def jsInit(nodeId:NodeId, softIds:Seq[SoftwareUuid], salt:String=""):JsCmd = {
    val jsId = JsNodeId(nodeId,salt)
    val detailsId = htmlId(jsId,"details_")
    val softGridDataId = htmlId(jsId,"soft_grid_data_")
    val softPanelId = htmlId(jsId,"sd_soft_")
    val eltIdswidth = List( ("process",List("50","50","70","85","120","50","100","850"),1),("var",List("200","800"),0))
    val eltIds = List( "vm", "fs", "net","bios", "controllers", "memories", "ports", "processors", "slots", "sounds", "storages", "videos")

    JsRaw("var "+softGridDataId +"= null") &
    OnLoad(
      JsRaw("$('#"+detailsId+"').tabs()") &
      { eltIds.map { i =>
          JsRaw(s"""
              $$('#${htmlId(jsId,i+"_")}').dataTable({
                "bJQueryUI": true,
                "bRetrieve": true,
                "bFilter": true,
                "asStripeClasses": [ 'color1', 'color2' ],
                "oLanguage": {
                  "sSearch": ""
                },
                "bLengthChange": true,
                "bStateSave": true,
                    "fnStateSave": function (oSettings, oData) {
                      localStorage.setItem( 'DataTables_${i}', JSON.stringify(oData) );
                    },
                    "fnStateLoad": function (oSettings) {
                      return JSON.parse( localStorage.getItem('DataTables_${i}') );
                    },
                "sPaginationType": "full_numbers",
                "bPaginate": true,
                "bAutoWidth": false,
                "bInfo":true,
                "sDom": '<"dataTables_wrapper_top"f>rt<"dataTables_wrapper_bottom"lip>',
                "lengthMenu": [ [10, 25, 50, 100, 500, 1000, -1], [10, 25, 50, 100, 500, 1000, "All"] ],
                "pageLength": 25
              });

              $$('.dataTables_filter input').attr("placeholder", "Filter");
          | """.stripMargin('|')):JsCmd
        }.reduceLeft( (i,acc) => acc & i )
      } &
      { eltIdswidth.map { case (id,columns,sorting) =>
          JsRaw(s"""
              $$('#${htmlId(jsId,id+"_")}').dataTable({
                "bJQueryUI": true,
                "bRetrieve": true,
                "sPaginationType": "full_numbers",
                "bFilter": true,
                "asStripeClasses": [ 'color1', 'color2' ],
                "bPaginate": true,
                "aoColumns": ${columns.map(col => s"{'sWidth': '${col}px'}").mkString("[",",","]")} ,
                "aaSorting": [[ ${sorting}, "asc" ]],
                "oLanguage": {
                  "sSearch": ""
                },
                "bLengthChange": true,
                "bStateSave": true,
                    "fnStateSave": function (oSettings, oData) {
                      localStorage.setItem( 'DataTables_${id}', JSON.stringify(oData) );
                    },
                    "fnStateLoad": function (oSettings) {
                      return JSON.parse( localStorage.getItem('DataTables_${id}') );
                    },
                "bAutoWidth": false,
                "bInfo":true,
                "sDom": '<"dataTables_wrapper_top"f>rt<"dataTables_wrapper_bottom"lip>',
                "lengthMenu": [ [10, 25, 50, 100, 500, 1000, -1], [10, 25, 50, 100, 500, 1000, "All"] ],
                "pageLength": 25
              });
              $$('.dataTables_filter input').attr("placeholder", "Filter");
           """) : JsCmd
        }.reduceLeft( (i,acc) => acc & i )
      } &
      // for the software tab, we check for the panel id, and the firstChild id
      // if the firstChild.id == softGridId, then it hasn't been loaded, otherwise it is softGridId_wrapper
      JsRaw(s"""
        $$("#${detailsId}").on( "tabsactivate", function(event, ui) {
          if(ui.newPanel.attr('id')== '${softPanelId}' ){
            ${  SHtml.ajaxCall(JsRaw("'"+nodeId.value+"'"), loadSoftware(jsId, softIds) )._2.toJsCmd}
          }
        });
        """)
    )
  }

  /**
   * Show details about the server in a tabbed fashion if
   * the server exists, display an error message if the
   * server is not found or if a problem occurred when fetching it
   *
   * showExtraFields : if true, then everything is shown, otherwise, the extrafileds are not in the main tabs.
   * To show then, look at showExtraHeader
   *
   * Salt is a string added to every used id.
   * It useful only if you have several DisplayNode element on a single page.
   */
  def show(sm:FullInventory, showExtraFields : Boolean = true, salt:String = "") : NodeSeq = {
    val jsId = JsNodeId(sm.node.main.id,salt)
    val mainTabDeclaration : List[NodeSeq] =
      <li><a href={htmlId_#(jsId,"sd_bios_")}>BIOS</a></li> ::
      <li><a href={htmlId_#(jsId,"sd_controllers_")}>Controllers</a></li> ::
      <li><a href={htmlId_#(jsId,"sd_memories_")}>Memory</a></li> ::
      <li><a href={htmlId_#(jsId,"sd_ports_")}>Ports</a></li> ::
      <li><a href={htmlId_#(jsId,"sd_processors_")}>Processors</a></li> ::
      <li><a href={htmlId_#(jsId,"sd_slots_")}>Slots</a></li> ::
      <li><a href={htmlId_#(jsId,"sd_sounds_")}>Sound</a></li> ::
      <li><a href={htmlId_#(jsId,"sd_storages_")}>Storage</a></li> ::
      <li><a href={htmlId_#(jsId,"sd_videos_")}>Video</a></li> ::
      Nil

    val tabContent =
      { if (showExtraFields) displayTabFilesystems(jsId, sm) else Nil } ::
      { if (showExtraFields) displayTabNetworks(jsId, sm) else Nil } ::
      { if (showExtraFields) displayTabSoftware(jsId) else Nil } ::
      displayTabBios(jsId, sm) ::
      displayTabControllers(jsId, sm) ::
      displayTabMemories(jsId, sm) ::
      displayTabPorts(jsId, sm) ::
      displayTabProcessors(jsId, sm) ::
      displayTabSlots(jsId, sm) ::
      displayTabSounds(jsId, sm) ::
      displayTabStorages(jsId, sm) ::
      displayTabVideos(jsId, sm) ::
      Nil

      val tabId = htmlId(jsId,"hardware_details_")
      <div id={tabId} class="sInventory ui-tabs-vertical">
        <ul>{mainTabDeclaration}</ul>
        {tabContent.flatten}
      </div> ++ Script(OnLoad(JsRaw(s"$$('#${tabId}').tabs()")))
  }

  /**
  * show the extra tabs header part
  */
  def showExtraHeader(sm:FullInventory, salt:String = "") : NodeSeq = {
    val jsId = JsNodeId(sm.node.main.id,salt)
    <xml:group>
    <li><a href={htmlId_#(jsId,"sd_fs_")}>File systems</a></li>
    <li><a href={htmlId_#(jsId,"sd_net_")}>Network interfaces</a></li>
    <li><a href={htmlId_#(jsId,"sd_soft_")}>Software</a></li>
    <li><a href={htmlId_#(jsId,"sd_var_")}>Environment</a></li>
    <li><a href={htmlId_#(jsId,"sd_process_")}>Processes</a></li>
    <li><a href={htmlId_#(jsId,"sd_vm_")}>Virtual machines</a></li>
    <li><a href={htmlId_#(jsId,"sd_props_")}>Properties</a></li>
    </xml:group>
  }

  /**
  * show the extra part
  * If there is no node available (pending inventory), there is nothing to show
  */
  def showExtraContent(node: Option[NodeInfo], sm: FullInventory, salt:String = "") : NodeSeq = {
    val jsId = JsNodeId(sm.node.main.id,salt)
    displayTabFilesystems(jsId, sm) ++
    displayTabNetworks(jsId, sm) ++
    displayTabVariable(jsId, sm) ++
    displayTabProcess(jsId, sm) ++
    displayTabVM(jsId, sm) ++
    node.map(displayTabProperties(jsId, _)).getOrElse(Nil) ++
    displayTabSoftware(jsId)
  }

  /**
   * Show the details in a panned version, with Node Summary, Inventory, Network, Software
   * Should be used with jsInit(dn:String, softIds:Seq[SoftwareUuid], salt:String="")
   */
  def showPannedContent(
      nodeAndGlobalMode: Option[(NodeInfo,GlobalPolicyMode)]
    , sm               : FullInventory
    , inventoryStatus  : InventoryStatus
    , salt             : String = ""
  ) : NodeSeq = {
    val jsId = JsNodeId(sm.node.main.id,salt)
    val detailsId = htmlId(jsId,"details_")
    <div id={detailsId} class="tabs">
      <ul>
        <li><a href={htmlId_#(jsId,"node_summary_")}>Summary</a></li>
        <li><a href={htmlId_#(jsId,"node_inventory_")}>Hardware</a></li>
        {showExtraHeader(sm, salt)}
       </ul>
       <div id="node_inventory">
         <div id={htmlId(jsId,"node_inventory_")}>
           {show(sm, false, "")}
         </div>
       </div>
       {showExtraContent(nodeAndGlobalMode.map(_._1), sm, salt)}

       <div id={htmlId(jsId,"node_summary_")}>
         {showNodeDetails(sm, nodeAndGlobalMode, None, inventoryStatus, salt)}
       </div>
    </div>
  }

  // mimic the content of server_details/ShowNodeDetailsFromNode
  def showNodeDetails(
      sm                 : FullInventory
    , nodeAndGlobalMode  : Option[(NodeInfo,GlobalPolicyMode)]
    , creationDate       : Option[DateTime]
    , inventoryStatus    : InventoryStatus
    , salt               : String = ""
    , isDisplayingInPopup: Boolean = false
  ) : NodeSeq = {
    val nodePolicyMode = nodeAndGlobalMode match {
      case Some((node,globalMode)) =>
        Some((globalMode.overridable,node.policyMode) match {
            case (Always, Some(mode)) =>
              (mode,"<p>This mode is an override applied to this node. You can change it in the <i><b>node settings</b></i>.</p>")
            case (Always,None) =>
              val expl = """<p>This mode is the globally defined default. You can change it in <i><b>settings</b></i>.</p><p>You can also override it on this node in the <i><b>node's settings</b></i>.</p>"""
              (globalMode.mode, expl)
            case (Unoverridable,_) =>
              (globalMode.mode, "<p>This mode is the globally defined default. You can change it in <i><b>Settings</b></i>.</p>")
          }
        )

      case None =>
        None
    }

    val deleteButton : NodeSeq= {
      sm.node.main.status match {
        case AcceptedInventory =>
          <div>
              <div id={deleteNodePopupHtmlId}  class="modal fade" data-keyboard="true" tabindex="-1" />
              <div id={errorPopupHtmlId}  class="modal fade" data-keyboard="true" tabindex="-1" />
              <div id={successPopupHtmlId}  class="modal fade" data-keyboard="true" tabindex="-1" />
          </div>
          <lift:authz role="node_write">
            {
              if(!isRootNode(sm.node.main.id)) {
                <div>
                  <div class="col-xs-12">
                    { showDeleteButton(sm.node.main.id) }
                  </div>
                </div>
              } else {NodeSeq.Empty}
            }
            </lift:authz>
        case _ => NodeSeq.Empty
      }
    }
    val osIcon = sm.node.main.osDetails.os.name.toLowerCase();

    val osTooltip : String = {
      s"""
        <ul>
          <li><b>Type:</b> ${sm.node.main.osDetails.os.kernelName}</li>
          <li><b>Name:</b> ${S.?("os.name." + sm.node.main.osDetails.os.name)}</li>
          <li><b>Version:</b> ${sm.node.main.osDetails.version.value}</li>
          <li><b>Service Pack:</b> ${sm.node.main.osDetails.servicePack.getOrElse("None")}</li>
          <li><b>Architecture Description:</b> ${sm.node.archDescription.getOrElse("None")}</li>
        </ul>
      """
    }
    val machineTooltip : String = {
      s"""
        <ul>
          <li><b>Total physical memory (RAM):</b> ${sm.node.ram.map(_.toStringMo).getOrElse("-")}</li>
          <li><b>Manufacturer:</b> ${sm.machine.flatMap(x => x.manufacturer).map(x => x.name).getOrElse("-")}</li>
          <li><b>Total swap space:</b> ${sm.node.swap.map( _.toStringMo).getOrElse("-")}</li>
          <li><b>System Serial Number:</b> ${sm.machine.flatMap(x => x.systemSerialNumber).getOrElse("-")}</li>
          <li><b>Time Zone:</b>
            ${sm.node.timezone.map(x =>
        if(x.name.toLowerCase == "utc") "UTC" else s"${x.name} (UTC ${x.offset})"
      ).getOrElse("unknown")}
          </li>
          <li>
          ${ sm.machine.map( _.id.value).map( machineId =>
        "<b>Machine ID:</b> " ++ {machineId}
      ).getOrElse("""<span class="error">Machine Information are missing for that node</span>""")
      }
          </li>
        </ul>
      """
    }

    <div id="nodeDetails">
      <div class="id-card node">
        <div class={"card-img " ++ osIcon}></div>
        <div class="card-info">
          <div><label>Hostname:         </label>
            {sm.node.main.hostname}
              { nodeAndGlobalMode match {
              case Some((n, _)) => <span class={"node-state "++ getNodeState(n.state).toLowerCase}></span>
              case None         => NodeSeq.Empty
              } }
          </div>
          <div><label>Node ID:          </label> {sm.node.main.id.value}</div>
          <div><label>Operating system: </label> {sm.node.main.osDetails.fullName}<span class="glyphicon glyphicon-info-sign icon-info" data-toggle="tooltip" data-placement="right" data-html="true" data-original-title={osTooltip}></span></div>
          <div>
            <label>Machine:             </label>
            {displayMachineType(sm.machine)}
            <span class="machine-info ram">{sm.node.ram.map( _.toStringMo).getOrElse("-")}</span>
            <span class="glyphicon glyphicon-info-sign icon-info" data-toggle="tooltip" data-placement="right" data-html="true" data-original-title={machineTooltip}></span>
          </div>
        </div>
      </div>

      <div class="row">

        <div class="rudder-info col-lg-6 col-sm-7 col-xs-12">
          <h3>Rudder information</h3>
          <div>
            { nodePolicyMode match {
             case None => NodeSeq.Empty
             case Some((mode,explanation)) =>
              <label>Policy mode:</label><span id="badge-apm"></span> ++
              Script(OnLoad(JsRaw(s"""
                $$('#badge-apm').append(createBadgeAgentPolicyMode('node',"${mode}","${explanation}"));
                $$('.rudder-label, .icon-info').bsTooltip();
              """)))
            }}
          </div>
          { displayServerRole(sm, inventoryStatus) }
          <div><label>Agent:</label> {sm.node.agents.map(a => s"${a.agentType.displayName} (${a.version.map(_.value).getOrElse("unknown version")})").headOption.getOrElse("Not found")}</div>
          { displayPolicyServerInfos(sm) }
          <div><label>Administrator account:</label> {sm.node.main.rootUser}</div>
          { sm.node.agents.headOption match {
            case Some(agent) =>
              val checked = (sm.node.main.status, sm.node.main.keyStatus) match {
                case (AcceptedInventory, CertifiedKey) =>
                  <span>
                    <span class="glyphicon glyphicon-ok text-success tooltipable" title="" tooltipid={s"tooltip-key-${sm.node.main.id.value}"}></span>
                    <span class="tooltipContent" id={s"tooltip-key-${sm.node.main.id.value}"}>
                      Inventories for this Node must be signed with this key
                    </span>
                  </span>
                case (AcceptedInventory, UndefinedKey) =>
                  <span>
                    <span class="glyphicon glyphicon-exclamation-sign text-warning tooltipable" title="" tooltipid={s"tooltip-key-${sm.node.main.id.value}"}></span>
                    <span class="tooltipContent" id={s"tooltip-key-${sm.node.main.id.value}"}>
                      Inventories for this Node are not signed
                    </span>
                  </span>
                case _ => // not accepted inventory? Should not get there
                  NodeSeq.Empty
              }
              val nodeId      = sm.node.main.id
              val publicKeyId = s"publicKey-${nodeId.value}"
              val cfKeyHash   = nodeInfoService.getNodeInfo(nodeId) match {
                case Full(Some(nodeInfo)) if(nodeInfo.securityTokenHash.nonEmpty) => <label>Key hash:</label><span>{nodeInfo.securityTokenHash}</span>
                case _                                                            => NodeSeq.Empty
              }

              val tokenKind = agent.securityToken match {
                case _ : PublicKey   => "Public key"
                case _ : Certificate => "Certificate"
              }
              <div>
                <div><label>Security information:</label> {tokenKind} {checked} (<a href="#" onclick={s"$$('#${publicKeyId}').toggle(300); return false;"}>details</a>)</div>{
                agent.securityToken match {
                  case _ : PublicKey   => NodeSeq.Empty
                  case c : Certificate =>
                    c.cert.either.runNow match {
                      case Left(e)     => <span title={e.fullMsg}>Error while reading certificate information</span>
                      case Right(cert) =>
                        <ul style="margin-left:5px">
                          <li>SHA1 Fingerprint: {SHA1.hash(cert.getEncoded).grouped(2).mkString(":")}</li>
                          <li>Expiration date: {new DateTime(cert.getNotAfter).toString(ISODateTimeFormat.dateTimeNoMillis())}</li>
                        </ul>
                    }
                }
                }
                <div style="width=100%; overflow:auto;">
                  <pre id={publicKeyId} class="display-keys" style="display:none;"><label>{tokenKind}:</label>{agent.securityToken.key}{cfKeyHash}</pre>
                </div>{Script(OnLoad(JsRaw(s"""createTooltip();""")))}
              </div>
            case None => NodeSeq.Empty
          }}
        </div>

        <div class="status-info col-lg-6 col-sm-5 col-xs-12">
          <h3>Status information</h3>
          <div>
            <label>Inventory created (node local time):</label>  {sm.node.inventoryDate.map(DateFormaterService.getDisplayDate(_)).getOrElse("Unknown")}
          </div>
          <div>
            <label>Inventory received:</label>  {sm.node.receiveDate.map(DateFormaterService.getDisplayDate(_)).getOrElse("Unknown")}
          </div>
          <div>
            {creationDate.map { creation =>
              <xml:group><label>Accepted since:</label> {DateFormaterService.getDisplayDate(creation)}</xml:group>
            }.getOrElse(NodeSeq.Empty) }
          </div>
        </div>

        <div class="accounts-info col-xs-12">
          <h3>Accounts</h3>
          <div>
            <label>Local account(s):</label> {displayAccounts(sm.node)}
          </div>
        </div>
        {deleteButton}
      </div>
    </div>
  }

  private def htmlId(jsId:JsNodeId, prefix:String) : String = prefix + jsId.toString
  private def htmlId_#(jsId:JsNodeId, prefix:String) : String = "#" + prefix + jsId.toString

  private def ?(in:Option[String]) : NodeSeq = in.map(Text(_)).getOrElse(NodeSeq.Empty)

  // Display the role of the node
  private def displayServerRole(sm:FullInventory, inventoryStatus : InventoryStatus) : NodeSeq = {
    val nodeId = sm.node.main.id
    inventoryStatus match {
      case AcceptedInventory =>
        val nodeInfoBox = nodeInfoService.getNodeInfo(nodeId)
        nodeInfoBox match {
          case Full(Some(nodeInfo)) =>
            val kind = {
              if(nodeInfo.isPolicyServer) {
                if(isRootNode(nodeId) ) {
                  "server"
                } else {
                  "relay server"
                }
              } else {
                if (nodeInfo.serverRoles.isEmpty){
                  "node"
                } else {
                  "server component"
                }
              }
            }
            val roles = if (nodeInfo.serverRoles.isEmpty) {
              ""
            } else {
              nodeInfo.serverRoles.map(_.value).mkString("(",", ",")")
            }

            <div><label>Role:</label> Rudder {kind} {roles}</div>
          case Full(None) =>
            logger.error(s"Could not fetch node details for node with id ${sm.node.main.id}")
            <div class="error"><label>Role:</label> Could not fetch Role for this node</div>
          case eb:EmptyBox =>
            val e = eb ?~! s"Could not fetch node details for node with id ${sm.node.main.id}"
            logger.error(e.messageChain)
            <div class="error"><label>Role:</label> Could not fetch Role for this node</div>
        }
      case RemovedInventory =>
        <div><label>Role:</label> Deleted node</div>
      case PendingInventory =>
        <div><label>Role:</label> Pending node</div>
    }
  }

  private def displayPolicyServerInfos(sm:FullInventory) : NodeSeq = {
    nodeInfoService.getNodeInfo(sm.node.main.policyServerId) match {
      case eb:EmptyBox =>
        val e = eb ?~! s"Could not fetch policy server details (id '${sm.node.main.policyServerId.value}') for node '${sm.node.main.hostname}' ('${sm.node.main.id.value}')"
        logger.error(e.messageChain)
        <div class="error"><label>Policy Server:</label> Could not fetch details about the policy server</div>
      case Full(Some(policyServerDetails)) =>
<<<<<<< HEAD
        <div><label>Policy Server:</label> <a href={linkUtil.baseNodeLink(policyServerDetails.id)}  onclick="location.reload()">{policyServerDetails.hostname}</a></div>
=======
        <span><b>Rudder Policy Server: </b><a href={linkUtil.baseNodeLink(policyServerDetails.id)}  onclick={s"updateNodeIdAndReload('${policyServerDetails.id.value}')"}>{policyServerDetails.hostname}</a></span>
>>>>>>> 0b8fb704
      case Full(None) =>
        logger.error(s"Could not fetch policy server details (id '${sm.node.main.policyServerId.value}') for node '${sm.node.main.hostname}' ('${sm.node.main.id.value}')")
        <div class="error"><label>Policy Server:</label> Could not fetch details about the policy server</div>
    }
  }

  private def displayMachineType(opt:Option[MachineInventory]) : NodeSeq = {
    opt match {
      case None => NodeSeq.Empty
      case Some(machine) => (
        machine.machineType match {
          case PhysicalMachineType => Text("Physical machine")
          case VirtualMachineType(vmType) => Text("Virtual machine (%s)".format(S.?("vm.type." + vmType.name)))
        }
      )
    }
  }

  //show a comma separated list with description in tooltip

  private def displayAccounts(node:NodeInventory) : NodeSeq = {
    Text{if(node.accounts.isEmpty) {
        "None"
      } else {
        node.accounts.sortWith(_ < _).mkString(", ")
      }
    }
  }

  private def displayTabGrid[T](jsId:JsNodeId)(eltName:String, optSeq:Box[Seq[T]],title:Option[String]=None)(columns:List[(String, T => NodeSeq)]) = {

    <div id={htmlId(jsId,"sd_"+eltName +"_")} class="sInventory overflow_auto" style="display:none;">{
      optSeq match {
        case Empty =>
          <div class="col-xs-12 alert alert-warning">
            <span>No matching components detected on this node</span>
          </div>
        case Failure(m,_,_) => <span class="error">Error when trying to fetch file systems. Reported message: {m}</span>
        case Full(seq) if (seq.isEmpty && eltName != "soft") =>
          <div class="col-xs-12 alert alert-warning">
            <span>No matching components detected on this node</span>
          </div>
        case Full(seq) =>
          <table cellspacing="0" id={htmlId(jsId,eltName+"_")} class="tablewidth">
          { title match {
            case None => NodeSeq.Empty
            case Some(title) => <div style="text-align:center"><b>{title}</b></div>
            }
          }
          <thead>
          <tr class="head">
          </tr>
            <tr class="head">{
              columns.map {h => <th>{h._1}</th> }.toSeq
            }</tr>
          </thead>
          <tbody class="toggle-color">{ seq.flatMap { x =>
            <tr>{ columns.flatMap{ case(header,renderLine) =>  <td>{renderLine(x)}</td> } }</tr>
          } }</tbody>
          </table>
      }
    }<div id={htmlId(jsId,eltName + "_grid_") + "_paginate_area"} class="paginate"/>
    </div>
  }

  private def displayTabSoftware(jsId:JsNodeId) : NodeSeq =
    displayTabGrid(jsId)("soft",
        //do not retrieve software here
        Full(Seq())
    ){
      ("Name", {x:Software => ?(x.name)} ) ::
      ("Version", {x:Software => ?(x.version.map(_.value)) } ) ::
      ("Description", {x:Software => ?(x.description) } ) ::
      Nil
    }

  private def displayTabNetworks(jsId:JsNodeId,sm:FullInventory) : NodeSeq =
    displayTabGrid(jsId)("net", Full(sm.node.networks)){
        ("Interface", {x:Network => Text(x.name)}) ::
        ("IP address", {x:Network => Text(x.ifAddresses.map{ _.getHostAddress }.mkString(", "))}) ::
        ("Mask", {x:Network => Text(x.ifMask.map{ _.getHostAddress }.mkString(", "))}) ::
        ("Network", {x:Network => Text(x.ifSubnet.map{ _.getHostAddress }.mkString(", "))}) ::
        ("Gateway", {x:Network => Text(x.ifGateway.map{ _.getHostAddress }.mkString(", "))}) ::
        ("DHCP server", {x:Network => Text(x.ifDhcp.map{ _.getHostAddress }.mkString(", "))}) ::
        ("MAC address", {x:Network => ?(x.macAddress)}) ::
        ("Type", {x:Network => ?(x.ifType)}) ::
        ("Speed", {x:Network => ?(x.speed)}) ::
        ("Status", {x:Network => ?(x.status)}) ::
        Nil
    }

  private def displayTabFilesystems(jsId:JsNodeId,sm:FullInventory) : NodeSeq =
    displayTabGrid(jsId)("fs", Full(sm.node.fileSystems)){
        ("Mount point", {x:FileSystem => Text(x.mountPoint)}) ::
        ("Filesystem", {x:FileSystem => ?(x.name)}) ::
        ("Free space", {x:FileSystem => ?(x.freeSpace.map(_.toStringMo))}) ::
        ("Total space", {x:FileSystem => ?(x.totalSpace.map(_.toStringMo))}) ::
        ("File count", {x:FileSystem => ?(x.fileCount.map(_.toString))}) ::
        Nil
    }

    private def displayTabVariable(jsId:JsNodeId,sm:FullInventory) : NodeSeq = {
      val title = sm.node.inventoryDate.map(date => s"Environment variable status on ${DateFormaterService.getDisplayDate(date)}")
      displayTabGrid(jsId)("var", Full(sm.node.environmentVariables),title){
        ("Name", {x:EnvironmentVariable => Text(x.name)}) ::
        ("Value", {x:EnvironmentVariable => Text(x.value.getOrElse("Unspecified"))}) ::
        Nil
      }
    }

    private def displayTabProperties(jsId:JsNodeId, node: NodeInfo) : NodeSeq = {
      import com.normation.rudder.domain.nodes.JsonSerialisation._
      import com.normation.rudder.AuthorizationType
      import net.liftweb.json._

      val nodeId = node.id.value
      val jsonProperties = compactRender(node.properties.toApiJson())
      val userHasRights = CurrentUser.checkRights(AuthorizationType.Node.Write)
      def tabProperties = ChooseTemplate(List("templates-hidden", "components", "ComponentNodeProperties") , "nodeproperties-tab")

      val css: CssSel =  "#tabPropsId [id]" #> htmlId(jsId,"sd_props_")
      css(tabProperties) ++ Script(OnLoad(JsRaw(s"""
        angular.bootstrap('#nodeProp', ['nodeProperties']);
        var scope  = angular.element($$("#nodeProp")).scope();
        scope.$$apply(function(){
          scope.init(${jsonProperties},"${nodeId}",${userHasRights});
        });
      """)))
    }

    private def displayTabProcess(jsId:JsNodeId,sm:FullInventory) : NodeSeq = {
    val title = sm.node.inventoryDate.map(date => s"Process status on ${DateFormaterService.getDisplayDate(date)}")
    displayTabGrid(jsId)("process", Full(sm.node.processes),title){
        ("User", {x:Process => ?(x.user)}) ::
        ("PID", {x:Process => Text(x.pid.toString())}) ::
        ("% CPU", {x:Process => ?(x.cpuUsage.map(_.toString()))}) ::
        ("% Memory", {x:Process => ?(x.memory.map(_.toString()))}) ::
        ("Virtual memory", {x:Process => ?(x.virtualMemory.map(memory => MemorySize(memory.toLong).toStringMo()))}) ::
        ("TTY", {x:Process => ?(x.tty)}) ::
        ("Started on", {x:Process => ?(x.started)}) ::
        ("Command", { x:Process => ?(x.commandName) }) ::
        Nil
    }
    }

    private def displayTabVM(jsId:JsNodeId,sm:FullInventory) : NodeSeq =
    displayTabGrid(jsId)("vm", Full(sm.node.vms)){
        ("Name", {x:VirtualMachine => ?(x.name)}) ::
        ("Type", {x:VirtualMachine => ?(x.vmtype)}) ::
        ("SubSystem", {x:VirtualMachine => ?(x.subsystem)}) ::
        ("Uuid", {x:VirtualMachine => Text(x.uuid.value)}) ::
        ("Status", {x:VirtualMachine => ?(x.status)}) ::
        ("Owner", {x:VirtualMachine => ?(x.owner)}) ::
        ("# Cpu", {x:VirtualMachine => ?(x.vcpu.map(_.toString()))}) ::
        ("Memory", { x:VirtualMachine => ?(x.memory) }) ::
        Nil
    }

  private def displayTabBios(jsId:JsNodeId,sm:FullInventory) : NodeSeq =
    displayTabGrid(jsId)("bios", sm.machine.map(fm => fm.bios)){
        ("Name", {x:Bios => Text(x.name)}) ::
        ("Editor", {x:Bios => ?(x.editor.map( _.name))}) ::
        ("Version", {x:Bios => ?(x.version.map( _.value))}) ::
        ("Release Date", {x:Bios => ?(x.releaseDate.map(DateFormaterService.getDisplayDate(_)))}) ::
        Nil
    }

  private def displayTabControllers(jsId:JsNodeId,sm:FullInventory) : NodeSeq =
    displayTabGrid(jsId)("controllers", sm.machine.map(fm => fm.controllers)){
        ("Name", {x:Controller => Text(x.name)}) ::
        ("Manufacturer", {x:Controller => ?(x.manufacturer.map( _.name))}) ::
        ("Type", {x:Controller => ?(x.cType)}) ::
        ("Quantity", {x:Controller => Text(x.quantity.toString)}) ::
        Nil
    }

  private def displayTabMemories(jsId:JsNodeId,sm:FullInventory) : NodeSeq =
    displayTabGrid(jsId)("memories", sm.machine.map(fm => fm.memories)){
        ("Slot", {x:MemorySlot => Text(x.slotNumber)}) ::
        ("Capacity", {x:MemorySlot => ?(x.capacity.map( _.toStringMo ))}) ::
        ("Description", {x:MemorySlot => ?(x.description)}) ::
        ("Serial Number", {x:MemorySlot => ?(x.serialNumber)}) ::
        ("Speed", {x:MemorySlot => ?(x.speed)}) ::
        ("Type", {x:MemorySlot => ?(x.memType)}) ::
        ("Quantity", {x:MemorySlot => Text(x.quantity.toString)}) ::
        Nil
    }

  private def displayTabPorts(jsId:JsNodeId,sm:FullInventory) : NodeSeq =
    displayTabGrid(jsId)("ports", sm.machine.map(fm => fm.ports)){
        ("Name", {x:Port => Text(x.name)}) ::
        ("Type", {x:Port => ?(x.pType )}) ::
        ("Description", {x:Port => ?(x.description)}) ::
        ("Quantity", {x:Port => Text(x.quantity.toString)}) ::
        Nil
    }

  private def displayTabProcessors(jsId:JsNodeId,sm:FullInventory) : NodeSeq =
    displayTabGrid(jsId)("processors", sm.machine.map(fm => fm.processors)){
        ("Name", {x:Processor => Text(x.name)}) ::
        ("Speed", {x:Processor => ?(x.speed.map(_.toString))}) ::
        ("Model", {x:Processor => ?(x.model.map(_.toString()))}) ::
        ("Family", {x:Processor => ?(x.family.map(_.toString()))}) ::
        ("Family Name", {x:Processor => ?(x.familyName)}) ::
        ("Manufacturer", {x:Processor => ?(x.manufacturer.map(_.name))}) ::
        ("Thread", {x:Processor => ?(x.thread.map(_.toString()))}) ::
        ("Core", {x:Processor => ?(x.core.map(_.toString()))}) ::
        ("CPUID", {x:Processor => ?(x.cpuid)}) ::
        ("Architecture", {x:Processor => ?(x.arch)}) ::
        ("Stepping", {x:Processor => ?(x.stepping.map(_.toString))}) ::
        ("Quantity", {x:Processor => Text(x.quantity.toString)}) ::
        Nil
    }

  private def displayTabSlots(jsId:JsNodeId,sm:FullInventory) : NodeSeq =
    displayTabGrid(jsId)("slots", sm.machine.map(fm => fm.slots)){
        ("Name" , {x:Slot => Text(x.name)}) ::
        ( "Description" , {x:Slot => ?(x.description)}) ::
        ( "Status" , {x:Slot => ?(x.status)}) ::
        ( "Quantity" , {x:Slot => Text(x.quantity.toString)}) ::
        Nil
    }

  private def displayTabSounds(jsId:JsNodeId,sm:FullInventory) : NodeSeq =
    displayTabGrid(jsId)("sounds", sm.machine.map(fm => fm.sounds)){
        ("Name" , {x:Sound => Text(x.name)}) ::
        ( "Description" , {x:Sound => ?(x.description)}) ::
        ( "Quantity" , {x:Sound => Text(x.quantity.toString)}) ::
        Nil
    }

  private def displayTabStorages(jsId:JsNodeId,sm:FullInventory) : NodeSeq =
    displayTabGrid(jsId)("storages", sm.machine.map(fm => fm.storages)){
        ( "Name" , {x:Storage => Text(x.name)}) ::
        ( "Description" , {x:Storage => ?(x.description)}) ::
        ( "Size" , {x:Storage => ?(x.size.map( _.toStringMo))}) ::
        ( "Firmware" , {x:Storage => ?(x.firmware)}) ::
        ( "Manufacturer" , {x:Storage => ?(x.manufacturer.map(_.name))}) ::
        ( "Model" , {x:Storage => ?(x.model)}) ::
        ( "Serial" , {x:Storage => ?(x.serialNumber)}) ::
        ( "Type" , {x:Storage => ?(x.sType)}) ::
        ( "Quantity" , {x:Storage => Text(x.quantity.toString)}) ::
        Nil
    }

  private def displayTabVideos(jsId:JsNodeId,sm:FullInventory) : NodeSeq =
    displayTabGrid(jsId)("videos", sm.machine.map(fm => fm.videos)){
        ("Name" , {x:Video => Text(x.name)}) ::
        ( "Chipset" , {x:Video => ?(x.chipset)}) ::
        ( "Memory" , {x:Video => ?(x.memory.map( _.toStringMo))}) ::
        ( "Resolution" , {x:Video => ?(x.resolution)}) ::
        ( "Quantity" , {x:Video => Text(x.quantity.toString)}) ::
        Nil
    }

  private[this] def showDeleteButton(nodeId : NodeId) = {
    def toggleDeletion() : JsCmd = {
      JsRaw(""" $('#deleteButton').toggle(300); $('#confirmDeletion').toggle(300) """)
    }
    SHtml.ajaxButton(
        "Delete"
      , { () => {toggleDeletion() } }
      , ("id", "deleteButton")
      , ("class", "btn btn-danger")
    ) ++ <div style="display:none" id="confirmDeletion">
    <div style="margin:5px;">
     <div>
      <div>
          <i class="fa fa-exclamation-triangle warnicon" aria-hidden="true"></i>
          <b>Are you sure you want to delete this node?</b>
      </div>
      <div style="margin-top:7px">If you choose to remove this node from Rudder, it won't be managed anymore,
       and all information about it will be removed from the application.</div>
     </div>
    <div>
      <div style="margin-top:7px">
        <span >
          {
            SHtml.ajaxButton("Cancel", { () => { toggleDeletion } } , ("class", "btn btn-default"))
          }
          {
            SHtml.ajaxButton("Confirm", { () => {removeNode(nodeId) }}, ("class", "btn btn-danger") )
          }
        </span>
      </div>
    </div>
    </div>
</div>
  }

  private[this] def removeNode(nodeId: NodeId) : JsCmd = {
    val modId = ModificationId(uuidGen.newUuid)
    import com.normation.rudder.services.servers.DeletionResult._
    removeNodeService.removeNode(nodeId, modId, CurrentUser.actor) match {
      case Full(Success) =>
        asyncDeploymentAgent ! AutomaticStartDeployment(modId, CurrentUser.actor)
        onSuccess
      case Full(PostHookFailed(postHook)) =>
        val message = s"Node '${nodeId.value}' was deleted, but an error occured while running post-deletion hooks"
        logger.error(message)
        logger.error(postHook.msg)
        onFailure(nodeId, message, postHook.msg, Some(postHook))
      case Full(PreHookFailed(int : Interrupt)) =>
        val message = s"Node '${nodeId.value}' deletion was interrupted because one of the pre-deletion hooks exited with interrupt code (${int.code})"
        logger.warn(message)
        logger.warn(int.msg)
        onFailure(nodeId, message, int.msg, Some(int))
      case Full(PreHookFailed(hook)) =>
        val message = s"Node '${nodeId.value}' was not deleted, since an error occurred while running pre-deletion hooks"
        logger.error(message)
        logger.error(hook.msg)
        onFailure(nodeId, message,hook.msg, Some(hook))
      case eb:EmptyBox =>
        val message = s"Could not remove Node '${nodeId.value}' from Rudder"
        val e = eb ?~! "There was an error while deleting Node"
        logger.error(e.messageChain)
        onFailure(nodeId, message, e.messageChain, None)
    }
  }

  private[this] def onFailure(nodeId: NodeId, message : String, details : String, hookError : Option[HookReturnCode.Error]) : JsCmd = {

    val hookDetails = {
      hookError match {
        case Some(error) =>
          { if (error.stdout.size > 0) {
            <b>stdout</b>
            <pre>{error.stdout}</pre>
          } else {
            NodeSeq.Empty
          } } ++ {
          if (error.stderr.size > 0) {
            <b>stderr</b>
            <pre>{error.stderr}</pre>
          } else {
            NodeSeq.Empty
          } }
        case None => NodeSeq.Empty
      }
    }

    val popupHtml =
    <div class="modal-backdrop fade in" style="height: 100%;"></div>
    <div class="modal-dialog">
        <div class="modal-content">
            <div class="modal-header">
                <div class="close" data-dismiss="modal">
                    <span aria-hidden="true">&times;</span>
                    <span class="sr-only">Close</span>
                </div>
                <h4 class="modal-title">
                    Error during Node deletion
                </h4>
            </div>
            <div class="modal-body">
                <h4>{message}</h4>
                <p>{details}</p>
                {hookDetails}
            </div>
            <div class="modal-footer">
                <button class="btn btn-default" type="button" data-dismiss="modal">
                    Close
                </button>
            </div>
        </div>
    </div>;
    JsRaw( """$('#errorPopupHtmlId').bsModal('hide');""") &
    SetHtml(errorPopupHtmlId, popupHtml) &
    JsRaw( s""" callPopupWithTimeout(200,"${errorPopupHtmlId}")""")
  }

  private[this] def onSuccess : JsCmd = {
    val popupHtml =
      <div class="modal-backdrop fade in" style="height: 100%;"></div>
        <div class="modal-dialog">
        <div class="modal-content">
            <div class="modal-header">
                <div class="close" data-dismiss="modal">
                    <span aria-hidden="true">&times;</span>
                    <span class="sr-only">Close</span>
                </div>
                <h4 class="modal-title">
                    Success
                </h4>
            </div>
            <div class="modal-body">
                <h4 class="text-center">The node has been successfully removed from Rudder.</h4>
            </div>
            <div class="modal-footer">
                <button class="btn btn-default" type="button" data-dismiss="modal">
                    Close
                </button>
            </div>
        </div>
    </div>
    JsRaw(s"updateHashString('nodeId', undefined); forceParseHashtag()") &
    SetHtml("serverDetails", NodeSeq.Empty) &
    JsRaw( """$('#successPopupHtmlId').bsModal('hide');""") &
    SetHtml(successPopupHtmlId, popupHtml) &
    JsRaw( s""" callPopupWithTimeout(200,"${successPopupHtmlId}") """)
  }

  private [this] def isRootNode(n: NodeId): Boolean = {
    return n.value.equals("root");
  }

  import com.normation.rudder.domain.nodes.NodeState
  private[this] def getNodeState(nodeState: NodeState) : String = {
    S.?(s"node.states.${nodeState.name}")
  }
}<|MERGE_RESOLUTION|>--- conflicted
+++ resolved
@@ -589,11 +589,7 @@
         logger.error(e.messageChain)
         <div class="error"><label>Policy Server:</label> Could not fetch details about the policy server</div>
       case Full(Some(policyServerDetails)) =>
-<<<<<<< HEAD
-        <div><label>Policy Server:</label> <a href={linkUtil.baseNodeLink(policyServerDetails.id)}  onclick="location.reload()">{policyServerDetails.hostname}</a></div>
-=======
-        <span><b>Rudder Policy Server: </b><a href={linkUtil.baseNodeLink(policyServerDetails.id)}  onclick={s"updateNodeIdAndReload('${policyServerDetails.id.value}')"}>{policyServerDetails.hostname}</a></span>
->>>>>>> 0b8fb704
+        <div><label>Policy Server:</label> <a href={linkUtil.baseNodeLink(policyServerDetails.id)}  onclick={s"updateNodeIdAndReload('${policyServerDetails.id.value}')"}>{policyServerDetails.hostname}</a></div>
       case Full(None) =>
         logger.error(s"Could not fetch policy server details (id '${sm.node.main.policyServerId.value}') for node '${sm.node.main.hostname}' ('${sm.node.main.id.value}')")
         <div class="error"><label>Policy Server:</label> Could not fetch details about the policy server</div>
