<nodeproperties-tab>
  <div id="tabPropsId">
     <div id="nodeProp" ng-controller="nodePropertiesCtrl">
       <div class="row">
         <lift:authz role="node_write">
           <div class="col-lg-7 col-md-8 col-xs-12 add-prop-form">
             <label for="newPropName">Add a new property:</label>
             <ng-form name="newPropForm">
               <table id="addPropTable">
                 <tbody>
                 <tr>
                   <td class="form-group" ng-class="{'has-error': alreadyUsed || newPropForm.newPropName.$error.mandatory && newPropForm.newPropName.$dirty}">
                     <input placeholder="Name" class="form-control input-sm input-key ng-pristine ng-untouched ng-valid ng-empty" id="newPropName" name="newPropName" ng-model="newProperty.name" mandatory>
                   </td>
                   <td>
                     <span class="input-group-addon addon-json">=</span>
                   </td>
                   <td class="form-group" ng-class="{'has-error': (newPropForm.newPropValue.$error.mandatory && newPropForm.newPropValue.$dirty) || !isValid}">
                     <textarea placeholder="Value" msd-elastic name="newPropValue" class="form-control input-sm input-value" mandatory ng-model="newProperty.value"></textarea>
                   </td>
                   <td class="json-check-col">
                     <div>
                       <button type="button" class="btn btn-default dropdown-toggle" data-toggle="dropdown">{{checkJson ? "JSON" : "String"}} <span class="caret"></span></button>
                       <ul class="dropdown-menu">
                         <li><a ng-click="checkJson = false">String</a></li>
                         <li><a ng-click="checkJson = true" > JSON </a></li>
                       </ul>
                     </div>
                   </td>
                   <td>
                     <button type="button" ng-click="addProperty()" class="btn btn-success btn-sm" ng-disabled="newPropForm.$invalid">
                       <span class="fa fa-plus"></span>
                     </button>
                   </td>
                 </tr>
                 </tbody>
               </table>
             </ng-form>
             <div class="text-danger" ng-show="newPropForm.newPropName.$error.mandatory && newPropForm.newPropName.$dirty">Name is required</div>
             <div class="text-danger" ng-show="alreadyUsed">This name is already used by another property</div>
             <div class="text-danger" ng-show="!isValid">JSON check is enabled, but the value format is invalid.</div>
             <div class="alert alert-danger errorSaving" ng-show="errorSaving">
               <i class="fa fa-exclamation-triangle" style="margin-right:6px"></i>
               An error occured while saving this new property : <b>{{errorSaving}}</b>
             </div>
             <div class="text-danger" ng-show="newPropForm.newPropValue.$error.mandatory && newPropForm.newPropValue.$dirty">Value is required</div>
           </div>
         </lift:authz>
         <div class="col-xs-12" ng-if="properties">
           <div class="alert alert-danger errorSaving" id="errorDeleting" ng-show="errorDeleting">
             <i class="fa fa-exclamation-triangle" style="margin-right:6px"></i>
             An error occured while deleting property '{{deletedProperty.name}}'</i>: <b>{{errorDeleting}}</b>
           </div>
           <table datatable="ng" dt-options="options"  dt-column-defs="columns" class="table-striped table-hover table-bordered table" id="nodePropertiesTab">
             <thead>
               <tr class="head tablewidth">
                 <th> Name    </th>
                 <th> Format  </th>
                 <th> Value   </th>
                 <th ng-if="$parent.hasEditRight"> Actions </th>
               </tr>
             </thead>
             <tbody>
               <tr ng-repeat="property in properties track by $index">
                 <td ng-class="{'is-edited':isEdited(property.name)}">
                   <div ng-if="!isEdited(property.name)">
                     {{ property.name }}
<<<<<<< HEAD
                     <span ng-if="property.provider !== undefined && property.provider !== 'inherited' && property.provider !== 'overridden'" class='rudder-label label-provider label-sm' data-toggle='tooltip' data-placement='top' data-html='true' title="This property is managed by its provider <b>‘{{ property.provider }}</b>’, and can not be modified manually. Check Rudder’s settings to adjust this provider’s configuration." data-container="body" bs-tooltip>
                       {{ property.provider }}
                     </span>
                     <span ng-if="property.provider === 'inherited'" class='rudder-label label-provider label-sm' data-toggle='tooltip' data-placement='top' data-html='true' title="This property is inherited from these group(s) or global parameter: <div>{{ property.hierarchy }}</div>." data-container="body" bs-tooltip>
                       inherited
                     </span>
                     <span ng-if="property.provider === 'overridden'" class='rudder-label label-provider label-sm' data-toggle='tooltip' data-placement='top' data-html='true' title="This property is overridden on this object and was inherited from these group(s) or global parameter: <div>{{ property.hierarchy }}</div>." data-container="body" bs-tooltip>
=======
                     <span ng-if="property.provider !== undefined && property.provider !== 'inherited' && property.provider !== 'overridden'" class='rudder-label label-provider label-sm' data-toggle='tooltip' data-placement='right' data-html='true' title="This property is managed by its provider <b>‘{{ property.provider }}</b>’, and can not be modified manually. Check Rudder’s settings to adjust this provider’s configuration." data-container="body">
                       {{ property.provider }}
                     </span>
                     <span ng-if="property.provider === 'inherited'" class='rudder-label label-provider label-sm' data-toggle='tooltip' data-placement='right' data-html='true' title="This property is inherited from these group(s) or global parameter: <div>{{ property.parents }}</div>." data-container="body">
                       inherited
                     </span>
                     <span ng-if="property.provider === 'overridden'" class='rudder-label label-provider label-sm' data-toggle='tooltip' data-placement='right' data-html='true' title="This property is overridden on this object and was inherited from these group(s) or global parameter: <div>{{ property.parents }}</div>." data-container="body">
>>>>>>> d25c503a
                       overridden
                     </span>
                   </div>
                   <div ng-if="isEdited(property.name)">
                     <input type="text" class="form-control input-sm" ng-model="editedProperties[property.name].new.name">
                     <small class="text-danger" ng-if="editedProperties[property.name].new.alreadyUsed">This name is already used by another property</small>
                   </div>
                 </td>
                 <td ng-class="{'is-edited':isEdited(property.name)}">
                   <div ng-if="!isEdited(property.name)">
                     {{getFormat(property.value)}}
                   </div>
                   <div ng-if="isEdited(property.name)" class="format-container">
                     <button type="button" class="btn btn-default btn-sm dropdown-toggle" data-toggle="dropdown">{{editedProperties[property.name].new.checkJson ? "JSON" : "String"}} <span class="caret"></span></button>
                     <ul class="dropdown-menu">
                       <li><a ng-click="changeFormat(property.name, false)" > String </a></li>
                       <li><a ng-click="changeFormat(property.name, true)"  > JSON   </a></li>
                     </ul>
                   </div>
                 </td>
                 <td ng-class="{'property-value':!isEdited(property.name), 'is-edited':isEdited(property.name)}">
                   <div ng-if="!isEdited(property.name)">
                     <div class="{{'value-container container-' + $index}}" onclick="$(this).toggleClass('toggle')" ng-class="{'show-more':isTooLong(property)}">
                       <pre class="json-beautify">{{formatContent(property)}}</pre>
                     </div>
                     <span class="toggle-icon"></span>
                     <button class="btn btn-xs btn-default btn-clipboard" data-clipboard-text="{{formatContent(property)}}" data-toggle='tooltip' data-placement='left' data-container="html" title="Copy to clipboard"><i class="ion ion-clipboard"></i></button>
                   </div>
                   <div ng-if="isEdited(property.name)">
                     <div class="col-lg-6">
                       <p>Current inherited, merged value:</p>
                       <pre class="json-beautify">{{formatContent(property)}}</pre>
                     </div>
                     <div class="col-lg-6">
                       <p>Overriding value:</p>
                       <textarea placeholder="Value" msd-elastic rows="1" class="form-control input-sm input-value" ng-model="editedProperties[property.name].new.value"></textarea>
                       <small class="text-danger" ng-if="!editedProperties[property.name].new.isValid">JSON check is enabled, but the value format is invalid</small>
                     </div>
                   </div>
                 </td>
                 <td ng-if="$parent.hasEditRight" class="text-center" ng-class="{'default-actions':!isEdited(property.name), 'edit-actions is-edited':isEdited(property.name)}">
                   <div ng-if="!isEdited(property.name) && property.rights !== 'read-only' && (property.provider === undefined || property.provider === 'overridden')">
                     <span class="action-icon fa fa-pencil" ng-click="editProperty(property)" title="Edit"></span>
                     <span class="action-icon fa fa-times text-danger" ng-click="popupDeletion(property.name, $index)" title="Delete"></span>
                   </div>
                   <div ng-if="isEdited(property.name) && property.rights !== 'read-only'">
                     <span class="action-icon glyphicon glyphicon-share-alt cancel-icon" ng-click="cancelEdit(property.name)" title="Cancel"></span>
                     <span class="action-icon fa fa-check text-success" ng-click="saveEdit(property.name, $index)" title="Save"></span>
                   </div>
                 </td>
               </tr>

             </tbody>
           </table>
           <div class="accountGrid_pagination, paginatescala" >
             <div id="accountGrid_paginate_area"></div>
           </div>
         </div>
       </div>


       <div role="dialog" tabindex="-1" id="deletePropPopup" class="modal fade">
         <div style="height: 100%;" class="modal-backdrop fade"></div>
         <div role="document" class="modal-dialog">
           <div class="modal-content">
             <div class="modal-header">
               <div data-dismiss="modal" class="close">
               <span aria-hidden="true">×</span>
               <span class="sr-only">Close</span>
               </div>
               <h4 class="modal-title ng-binding">
                 Delete node property '{{deletedProperty.name}}'
               </h4>
             </div>
             <div class="modal-body">
               <h4 class="text-center">Are you sure that you want to delete this node property ?</h4>
             </div>
             <div class="modal-footer">
               <button data-dismiss="modal" class="btn btn-default" type="button">Cancel</button>
               <button ng-click="deleteProperty()" class="btn btn-danger">Delete</button>
             </div>
           </div>
         </div>
       </div>
     </div>
  </div>
</nodeproperties-tab><|MERGE_RESOLUTION|>--- conflicted
+++ resolved
@@ -65,23 +65,13 @@
                  <td ng-class="{'is-edited':isEdited(property.name)}">
                    <div ng-if="!isEdited(property.name)">
                      {{ property.name }}
-<<<<<<< HEAD
-                     <span ng-if="property.provider !== undefined && property.provider !== 'inherited' && property.provider !== 'overridden'" class='rudder-label label-provider label-sm' data-toggle='tooltip' data-placement='top' data-html='true' title="This property is managed by its provider <b>‘{{ property.provider }}</b>’, and can not be modified manually. Check Rudder’s settings to adjust this provider’s configuration." data-container="body" bs-tooltip>
+                     <span ng-if="property.provider !== undefined && property.provider !== 'inherited' && property.provider !== 'overridden'" class='rudder-label label-provider label-sm' data-toggle='tooltip' data-placement='right' data-html='true' title="This property is managed by its provider <b>‘{{ property.provider }}</b>’, and can not be modified manually. Check Rudder’s settings to adjust this provider’s configuration." data-container="body" bs-tooltip>
                        {{ property.provider }}
                      </span>
-                     <span ng-if="property.provider === 'inherited'" class='rudder-label label-provider label-sm' data-toggle='tooltip' data-placement='top' data-html='true' title="This property is inherited from these group(s) or global parameter: <div>{{ property.hierarchy }}</div>." data-container="body" bs-tooltip>
+                     <span ng-if="property.provider === 'inherited'" class='rudder-label label-provider label-sm' data-toggle='tooltip' data-placement='right' data-html='true' title="This property is inherited from these group(s) or global parameter: <div>{{ property.hierarchy }}</div>." data-container="body" bs-tooltip>
                        inherited
                      </span>
-                     <span ng-if="property.provider === 'overridden'" class='rudder-label label-provider label-sm' data-toggle='tooltip' data-placement='top' data-html='true' title="This property is overridden on this object and was inherited from these group(s) or global parameter: <div>{{ property.hierarchy }}</div>." data-container="body" bs-tooltip>
-=======
-                     <span ng-if="property.provider !== undefined && property.provider !== 'inherited' && property.provider !== 'overridden'" class='rudder-label label-provider label-sm' data-toggle='tooltip' data-placement='right' data-html='true' title="This property is managed by its provider <b>‘{{ property.provider }}</b>’, and can not be modified manually. Check Rudder’s settings to adjust this provider’s configuration." data-container="body">
-                       {{ property.provider }}
-                     </span>
-                     <span ng-if="property.provider === 'inherited'" class='rudder-label label-provider label-sm' data-toggle='tooltip' data-placement='right' data-html='true' title="This property is inherited from these group(s) or global parameter: <div>{{ property.parents }}</div>." data-container="body">
-                       inherited
-                     </span>
-                     <span ng-if="property.provider === 'overridden'" class='rudder-label label-provider label-sm' data-toggle='tooltip' data-placement='right' data-html='true' title="This property is overridden on this object and was inherited from these group(s) or global parameter: <div>{{ property.parents }}</div>." data-container="body">
->>>>>>> d25c503a
+                     <span ng-if="property.provider === 'overridden'" class='rudder-label label-provider label-sm' data-toggle='tooltip' data-placement='right' data-html='true' title="This property is overridden on this object and was inherited from these group(s) or global parameter: <div>{{ property.hierarchy }}</div>." data-container="body" bs-tooltip>
                        overridden
                      </span>
                    </div>
