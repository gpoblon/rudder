<!--
Copyright 2011 Normation SAS

Licensed under the Apache License, Version 2.0 (the "License");
you may not use this file except in compliance with the License.
You may obtain a copy of the License at

http://www.apache.org/licenses/LICENSE-2.0

Unless required by applicable law or agreed to in writing, software
distributed under the License is distributed on an "AS IS" BASIS,
WITHOUT WARRANTIES OR CONDITIONS OF ANY KIND, either express or implied.
See the License for the specific language governing permissions and
limitations under the License.
-->
<project xmlns="http://maven.apache.org/POM/4.0.0" xmlns:xsi="http://www.w3.org/2001/XMLSchema-instance" xsi:schemaLocation="http://maven.apache.org/POM/4.0.0 http://maven.apache.org/xsd/maven-4.0.0.xsd">
  <modelVersion>4.0.0</modelVersion>

  <groupId>com.normation</groupId>
  <artifactId>parent-pom</artifactId>
  <version>4.3.10-SNAPSHOT</version>
  <packaging>pom</packaging>

  <!-- ====================================  PROJECT INFORMATION  ==================================== -->

  <description>
    This is the master parent pom, which knows all common dependencies, generic infos about resources,users.
    For now, it includes (Normation) private resources.
  </description>

  <organization>
    <name>Normation SAS</name>
    <url>http://www.normation.com/</url>
  </organization>

  <developers>
    <developer>
      <id>ncharles</id>
      <name>Nicolas Charles</name>
      <timezone>+1</timezone>
      <email>nicolas.charles [at] normation.com</email>
    </developer>
    <developer>
      <id>fanf42</id>
      <name>Francois Armand</name>
      <timezone>+1</timezone>
    </developer>
    <developer>
      <id>jooooooon</id>
      <name>Jonathan Clarke</name>
      <timezone>+1</timezone>
    </developer>
  </developers>

  <!-- ====================================  /PROJECT INFORMATION  ==================================== -->

  <!-- ====================================  PROJECT REPOS  ==================================== -->

  <repositories>
    <repository>
      <id>maven_central</id>
      <name>Default maven repository</name>
      <url>http://repo1.maven.org/maven2/</url>
      <snapshots><enabled>true</enabled></snapshots>
    </repository>
    <repository>
      <id>rudder-release</id>
      <url>http://www.rudder-project.org/maven-releases/</url>
      <layout>default</layout>
      <snapshots><enabled>false</enabled></snapshots>
    </repository>
    <repository>
      <id>rudder-snapshot</id>
      <url>http://www.rudder-project.org/maven-snapshots/</url>
      <layout>default</layout>
      <snapshots><enabled>true</enabled></snapshots>
    </repository>
  </repositories>

  <!-- ====================================  /PROJECT REPOS  ==================================== -->

  <!-- ====================================  PROJECT BUILD  ==================================== -->

  <distributionManagement>
    <snapshotRepository>
      <id>snapshots.nexus.normation.com</id>
      <name>Normation internal nexus repository for snapshots</name>
      <url>http://nexus.normation.com/nexus/content/repositories/snapshots</url>
    </snapshotRepository>
    <repository>
      <id>releases.nexus.normation.com</id>
      <name>Normation internal nexus repository for release</name>
      <url>http://nexus.normation.com/nexus/content/repositories/releases</url>
    </repository>
  </distributionManagement>

  <reporting>
    <plugins>
      <plugin>
        <groupId>net.alchim31.maven</groupId>
        <artifactId>scala-maven-plugin</artifactId>
        <version>${scala-maven-plugin-version}</version>
      </plugin>
    </plugins>
  </reporting>

  <build>
    <extensions>
      <extension>
        <groupId>org.apache.maven.wagon</groupId>
        <artifactId>wagon-ssh</artifactId>
        <version>2.6</version>
      </extension>
    </extensions>
    <plugins>
      <plugin>

        <groupId>org.codehaus.mojo</groupId>
        <artifactId>cobertura-maven-plugin</artifactId>
        <version>2.6</version>

        <configuration>
          <formats>
            <format>html</format>
            <format>xml</format>
          </formats>
        </configuration>
      </plugin>
       <plugin>
        <groupId>net.alchim31.maven</groupId>
        <artifactId>scala-maven-plugin</artifactId>
        <version>${scala-maven-plugin-version}</version>
        <executions>
          <execution>
            <id>scala-compile-first</id>
            <phase>process-resources</phase>
            <goals>
              <goal>add-source</goal>
              <goal>compile</goal>
            </goals>
          </execution>
          <execution>
            <id>scala-test-compile</id>
            <phase>process-test-resources</phase>
            <goals>
              <goal>testCompile</goal>
            </goals>
          </execution>
        </executions>
        <configuration>
          <scalaCompatVersion>${scala-binary-version}</scalaCompatVersion>
          <compilerPlugins>
            <compilerPlugin>
              <groupId>com.github.ghik</groupId>
              <artifactId>silencer-plugin_${scala-binary-version}</artifactId>
              <version>${silencer-lib-version}</version>
            </compilerPlugin>
          </compilerPlugins>
          <args>
            <!-- require java8, cf http://www.rudder-project.org/redmine/issues/9917 -->
            <arg>-target:jvm-1.8</arg>
            <!-- needed for cats resolution of implicits -->
            <arg>-Ypartial-unification</arg>
            <arg>-dependencyfile</arg>
            <arg>${basedir}/.scala_dependencies</arg>
            <!-- standard warning, most of the one from https://tpolecat.github.io/2017/04/25/scalac-flags.html -->
            <!-- corresponding scala line:
              -Ypartial-unification  -language:existentials -language:higherKinds -language:implicitConversions
              -Xlint:_,-nullary-unit,-missing-interpolator -Yno-adapted-args -Ywarn-dead-code -Ywarn-extra-implicit -Ywarn-inaccessible
              -Ywarn-infer-any -Ywarn-nullary-override -Ywarn-numeric-widen -Ywarn-unused:imports -Ywarn-unused:locals -Ywarn-unused:privates
            -->
            <arg>-deprecation</arg>                  <!-- Emit warning and location for usages of deprecated APIs. -->
            <arg>-explaintypes</arg>                 <!-- Explain type errors in more detail. -->
            <arg>-feature</arg>                      <!-- Emit warning and location for usages of features that should be imported explicitly. -->
            <arg>-unchecked</arg>                    <!-- Enable additional warnings where generated code depends on assumptions. -->
            <arg>-language:existentials</arg>        <!-- Existential types (besides wildcard types) can be written and inferred -->
            <arg>-language:higherKinds</arg>         <!-- Allow higher-kinded types -->
            <arg>-language:implicitConversions</arg> <!-- Allow definition of implicit functions called views -->
            <arg>-Xcheckinit</arg>                   <!--  Wrap field accessors to throw an exception on uninitialized access. -->
            <arg>-Xfuture</arg>                      <!-- Turn on future language features. -->
            <arg>-Xlint:_,-nullary-unit,-missing-interpolator</arg> <!-- Xlint, minus nullary-units and missing interpolator (which brings false positive in Rudder) -->
            <arg>-Yno-adapted-args</arg>             <!-- Do not adapt an argument list (either by inserting () or creating a tuple) to match the receiver. -->
            <arg>-Ywarn-dead-code</arg>              <!-- Warn when dead code is identified. -->
            <arg>-Ywarn-extra-implicit</arg>         <!-- Warn when more than one implicit parameter section is defined. -->
            <arg>-Ywarn-inaccessible</arg>           <!-- Warn about inaccessible types in method signatures. -->
            <arg>-Ywarn-infer-any</arg>              <!-- Warn when a type argument is inferred to be `Any`. -->
            <arg>-Ywarn-nullary-override</arg>       <!-- Warn when non-nullary `def f()' overrides nullary `def f'. -->
            <arg>-Ywarn-numeric-widen</arg>          <!-- Warn when numerics are widened. -->
            <arg>-Ywarn-unused:imports</arg>         <!-- Warn if an import selector is not referenced. -->
            <arg>-Ywarn-unused:locals</arg>          <!-- Warn if a local definition is unused. -->
            <arg>-Ywarn-unused:privates</arg>        <!-- Warn if a private member is unused. -->
          </args>
          <jvmArgs>
            <jvmArg>-Xmx${jvmArg-Xmx}</jvmArg>
            <jvmArg>-Xms${jvmArg-Xmx}</jvmArg>
            <jvmArg>-Xss${jvmArg-Xss}</jvmArg>
            <jvmArg>${jvmArg-arg0}</jvmArg>
            <jvmArg>${jvmArg-arg1}</jvmArg>
            <jvmArg>${jvmArg-arg2}</jvmArg>
            <jvmArg>${jvmArg-arg3}</jvmArg>
            <jvmArg>${jvmArg-arg4}</jvmArg>
            <jvmArg>${jvmArg-arg5}</jvmArg>
            <jvmArg>${jvmArg-arg6}</jvmArg>
            <jvmArg>${jvmArg-arg7}</jvmArg>
            <jvmArg>${jvmArg-arg8}</jvmArg>
            <jvmArg>${jvmArg-arg9}</jvmArg>
          </jvmArgs>
        </configuration>
      </plugin>
      <plugin>
        <groupId>org.zeroturnaround</groupId>
        <artifactId>jrebel-maven-plugin</artifactId>
        <version>1.1.3</version>
        <executions>
          <execution>
            <id>generate-rebel-xml</id>
            <phase>process-resources</phase>
            <goals>
              <goal>generate</goal>
            </goals>
          </execution>
        </executions>
        <dependencies>
          <dependency>
            <groupId>org.codehaus.plexus</groupId>
            <artifactId>plexus-utils</artifactId>
            <version>1.4.1</version>
              <scope>runtime</scope>
          </dependency>
        </dependencies>
      </plugin>
      <plugin>
        <groupId>org.apache.maven.plugins</groupId>
        <artifactId>maven-compiler-plugin</artifactId>
        <version>3.7.0</version>
        <configuration>
          <!-- require java8, cf http://www.rudder-project.org/redmine/issues/8963 -->
          <source>1.8</source>
          <target>1.8</target>
        </configuration>
        <executions>
          <execution>
            <phase>compile</phase>
            <goals>
              <goal>compile</goal>
            </goals>
          </execution>
        </executions>
      </plugin>
      <plugin>
        <groupId>org.apache.maven.plugins</groupId>
        <artifactId>maven-source-plugin</artifactId>
        <version>3.0.1</version>
        <executions>
          <execution>
            <id>attach-sources</id>
            <phase>verify</phase>
            <goals>
              <goal>jar-no-fork</goal>
            </goals>
          </execution>
        </executions>
      </plugin>
    </plugins>
    <pluginManagement>
    <plugins>
      <!-- configure jar everywhere -->
      <plugin>
        <groupId>org.apache.maven.plugins</groupId>
        <artifactId>maven-jar-plugin</artifactId>
        <version>3.1.0</version>
        <configuration>
          <archive>
            <addMavenDescriptor>false</addMavenDescriptor>
            <manifestEntries>
              <!-- let built-by be empty - we can't remove it -->
              <Built-By>${project.organization.name}</Built-By>
              <Build-Time>${maven.build.timestamp}</Build-Time>
              <version>${project.version}</version>
            </manifestEntries>
          </archive>
        </configuration>
      </plugin>
      <plugin>
        <groupId>org.apache.maven.plugins</groupId>
        <artifactId>maven-war-plugin</artifactId>
        <version>3.2.0</version>
        <configuration>
          <archive>
            <addMavenDescriptor>false</addMavenDescriptor>
            <manifestEntries>
              <!-- let built-by be empty - we can't remove it -->
              <Built-By>${project.organization.name}</Built-By>
              <!-- And yes, manifest file must start with upper case... -->
              <Build-Time>${maven.build.timestamp}</Build-Time>
              <Version>${project.version}</Version>
            </manifestEntries>
          </archive>
        </configuration>
      </plugin>
      <plugin>
        <groupId>org.eclipse.m2e</groupId>
        <artifactId>lifecycle-mapping</artifactId>
        <version>1.0.0</version>
        <configuration>
          <lifecycleMappingMetadata>
            <pluginExecutions>
              <pluginExecution>
                <pluginExecutionFilter>
                  <groupId>org.zeroturnaround</groupId>
                  <artifactId>jrebel-maven-plugin</artifactId>
                  <versionRange>[0.1,)</versionRange>
                  <goals>
                    <goal>generate</goal>
                  </goals>
                </pluginExecutionFilter>
                <action>
                  <execute/>
                </action>
              </pluginExecution>
              <pluginExecution>
                <pluginExecutionFilter>
                  <groupId>net.alchim31.maven</groupId>
                  <artifactId>scala-maven-plugin</artifactId>
                  <versionRange>[0.1,)</versionRange>
                  <goals>
                    <goal>add-source</goal>
                    <goal>compile</goal>
                    <goal>testCompile</goal>
                  </goals>
                </pluginExecutionFilter>
                <action>
                  <configurator>
                    <id>org.maven.ide.eclipse.scala</id>
                  </configurator>
                </action>
              </pluginExecution>
            </pluginExecutions>
          </lifecycleMappingMetadata>
        </configuration>
      </plugin>
    </plugins>
    </pluginManagement>
  </build>

  <!-- ====================================  /PROJECT BUILD  ==================================== -->

  <!-- ==================================== PROJECT PROPERTIES  ==================================== -->

  <properties>
    <!-- we use UTF-8 for everything -->
    <project.build.sourceEncoding>UTF-8</project.build.sourceEncoding>

    <!-- Maven plugin version -->
    <scala-maven-plugin-version>3.2.2</scala-maven-plugin-version>

    <!-- Libraries version that MUST be used in all children project -->

    <current-year>2019</current-year>
    <rudder-major-version>4.3</rudder-major-version>
    <rudder-version>4.3.10-SNAPSHOT</rudder-version>
    <spring-run-dep-version>4.3.10-SNAPSHOT</spring-run-dep-version>

<<<<<<< HEAD
    <scala-version>2.12.6</scala-version>
=======
    <scala-version>2.12.7</scala-version>
>>>>>>> e3f8593d
    <scala-binary-version>2.12</scala-binary-version>
    <lift-version>3.2.0</lift-version>
    <slf4j-version>1.7.25</slf4j-version>
    <logback-version>1.2.3</logback-version>
    <junit-version>4.12</junit-version>
    <jodatime-version>2.9.9</jodatime-version>
    <jodaconvert-version>2.0.1</jodaconvert-version>
    <commons-io-version>2.6</commons-io-version>
    <commons-codec-version>1.11</commons-codec-version>
    <commons-lang-version>2.6</commons-lang-version>
    <spring-version>3.2.18.RELEASE</spring-version>
    <spring-security-version>3.2.10.RELEASE</spring-security-version>
    <jgit-version>4.11.0.201803080745-r</jgit-version>
    <cglib-version>3.2.5</cglib-version>
    <asm-version>5.2</asm-version>
    <bcpkix-jdk15on-version>1.58</bcpkix-jdk15on-version>
    <monix-version>2.3.3</monix-version>
    <silencer-lib-version>0.6</silencer-lib-version>
    <!--
      These one must be updated to work together
      We declare cats in "test" here, because it is not directly needed
      in any project before rudder.
    -->
    <cats-version>1.1.0</cats-version>
    <specs2-version>4.0.2</specs2-version>
    <doobie-version>0.5.1</doobie-version>
    <fs2-version>0.10.3</fs2-version>
    <http4s-version>0.18.1</http4s-version>
    <shapeless-version>2.3.3</shapeless-version>
    <cats-effect-version>1.0.0-RC</cats-effect-version>
    <!--
      Hack to make scalac jvm parameters like RAM configurable.
      With that, one can override Xmx or add jvm parameters either
      in command line invocation: mvn compile -DjvmArg-Xmx="4G"
      or in ~/.m2/settings.xml with profiles.
    -->

    <jvmArg-Xmx>1G</jvmArg-Xmx>
    <jvmArg-Xss>32m</jvmArg-Xss>
    <jvmArg-arg0/>
    <jvmArg-arg1/>
    <jvmArg-arg2/>
    <jvmArg-arg3/>
    <jvmArg-arg4/>
    <jvmArg-arg5/>
    <jvmArg-arg6/>
    <jvmArg-arg7/>
    <jvmArg-arg8/>
    <jvmArg-arg9/>

  </properties>

  <!-- ==================================== PROJECT DEPENDENCIES  ==================================== -->

  <!--
    This allows to use homogeneous version of scalaz everywhere.
    Yep, we need to explicitly specify them all.
  -->
  <dependencyManagement>
    <dependencies>
      <dependency>
        <groupId>org.scala-lang</groupId>
        <artifactId>scala-library</artifactId>
        <version>${scala-version}</version>
      </dependency>
      <dependency>
        <groupId>org.scala-lang</groupId>
        <artifactId>scala-reflect</artifactId>
        <version>${scala-version}</version>
      </dependency>
      <dependency>
        <groupId>org.typelevel</groupId>
        <artifactId>cats-core_${scala-binary-version}</artifactId>
        <version>${cats-version}</version>
      </dependency>
      <dependency>
        <groupId>co.fs2</groupId>
        <artifactId>fs2-core_${scala-binary-version}</artifactId>
        <version>${fs2-version}</version>
      </dependency>
      <dependency>
        <groupId>org.tpolecat</groupId>
        <artifactId>doobie-core_${scala-binary-version}</artifactId>
        <version>${doobie-version}</version>
      </dependency>
      <dependency>
        <groupId>io.monix</groupId>
        <artifactId>monix-reactive_${scala-binary-version}</artifactId>
        <version>${monix-version}</version>
      </dependency>
      <dependency>
        <groupId>org.typelevel</groupId>
        <artifactId>cats-effect_${scala-binary-version}</artifactId>
        <version>${cats-effect-version}</version>
      </dependency>
      <dependency>
        <groupId>com.chuusai</groupId>
        <artifactId>shapeless_${scala-binary-version}</artifactId>
        <version>${shapeless-version}</version>
      </dependency>

      <!--
        lift-web
      -->
      <dependency>
        <groupId>net.liftweb</groupId>
        <artifactId>lift-common_${scala-binary-version}</artifactId>
        <version>${lift-version}</version>
        <exclusions>
          <exclusion>
            <groupId>org.slf4j</groupId>
            <artifactId>slf4j-log4j12</artifactId>
          </exclusion>
          <exclusion>
            <artifactId>log4j</artifactId>
            <groupId>log4j</groupId>
          </exclusion>
        </exclusions>
      </dependency>
      <dependency>
        <groupId>net.liftweb</groupId>
        <artifactId>lift-json_${scala-binary-version}</artifactId>
        <version>${lift-version}</version>
      </dependency>
      <dependency>
        <groupId>net.liftweb</groupId>
        <artifactId>lift-util_${scala-binary-version}</artifactId>
        <version>${lift-version}</version>
      </dependency>
      <dependency>
        <groupId>net.liftweb</groupId>
        <artifactId>lift-webkit_${scala-binary-version}</artifactId>
        <version>${lift-version}</version>
      </dependency>
      <!-- joda time -->
      <dependency>
        <groupId>joda-time</groupId>
        <artifactId>joda-time</artifactId>
        <version>${jodatime-version}</version>
      </dependency>
      <dependency>
        <groupId>org.joda</groupId>
        <artifactId>joda-convert</artifactId>
        <version>${jodaconvert-version}</version>
      </dependency>
      <dependency>
        <groupId>org.bouncycastle</groupId>
        <artifactId>bcprov-jdk15on</artifactId>
        <version>${bcpkix-jdk15on-version}</version>
      </dependency>
      <dependency>
        <groupId>org.bouncycastle</groupId>
        <artifactId>bcpkix-jdk15on</artifactId>
        <version>${bcpkix-jdk15on-version}</version>
      </dependency>


      <!-- commons -->
      <dependency>
        <groupId>commons-io</groupId>
        <artifactId>commons-io</artifactId>
        <version>${commons-io-version}</version>
      </dependency>
      <dependency>
        <groupId>commons-lang</groupId>
        <artifactId>commons-lang</artifactId>
        <version>${commons-lang-version}</version>
      </dependency>
      <dependency>
        <groupId>commons-codec</groupId>
        <artifactId>commons-codec</artifactId>
        <version>${commons-codec-version}</version>
      </dependency>

      <!-- spring -->
      <dependency>
        <groupId>org.ow2.asm</groupId>
        <artifactId>asm</artifactId>
        <version>${asm-version}</version>
      </dependency>
      <dependency>
        <groupId>org.springframework</groupId>
        <artifactId>spring-context</artifactId>
        <version>${spring-version}</version>
        <exclusions>
          <exclusion>
            <groupId>commons-logging</groupId>
            <artifactId>commons-logging</artifactId>
          </exclusion>
        </exclusions>
      </dependency>
      <dependency>
        <groupId>org.springframework</groupId>
        <artifactId>spring-core</artifactId>
        <version>${spring-version}</version>
        <exclusions>
          <exclusion>
            <groupId>commons-logging</groupId>
            <artifactId>commons-logging</artifactId>
          </exclusion>
        </exclusions>
      </dependency>
      <!-- Needed to use spring configuration by annotation -->
      <dependency>
        <groupId>cglib</groupId>
        <artifactId>cglib</artifactId>
        <version>${cglib-version}</version>
        <exclusions>
          <exclusion>
            <groupId>org.apache.ant</groupId>
            <artifactId>ant</artifactId>
          </exclusion>
        </exclusions>
      </dependency>

      <!--  test -->
      <dependency>
        <groupId>junit</groupId>
        <artifactId>junit</artifactId>
        <version>${junit-version}</version>
      </dependency>
      <dependency>
        <groupId>org.specs2</groupId>
        <artifactId>specs2-core_${scala-binary-version}</artifactId>
        <version>${specs2-version}</version>
      </dependency>
      <dependency>
        <groupId>org.specs2</groupId>
        <artifactId>specs2-matcher-extra_${scala-binary-version}</artifactId>
        <version>${specs2-version}</version>
      </dependency>
      <dependency>
        <groupId>org.specs2</groupId>
        <artifactId>specs2-junit_${scala-binary-version}</artifactId>
        <version>${specs2-version}</version>
      </dependency>
      <!-- No httpclient / commons-logging for jgit -->
      <dependency>
        <groupId>org.eclipse.jgit</groupId>
        <artifactId>org.eclipse.jgit</artifactId>
        <version>${jgit-version}</version>
        <exclusions>
          <exclusion>
            <groupId>org.apache.httpcomponents</groupId>
            <artifactId>httpclient</artifactId>
          </exclusion>
        </exclusions>
      </dependency>
      <!-- the slf4j commons-logging replacement -->
      <dependency>
        <groupId>org.slf4j</groupId>
        <artifactId>slf4j-api</artifactId>
        <version>${slf4j-version}</version>
      </dependency>
      <dependency>
        <groupId>org.slf4j</groupId>
        <artifactId>jcl-over-slf4j</artifactId>
        <version>${slf4j-version}</version>
      </dependency>
      <!-- using slf4j native backend -->
      <dependency>
        <groupId>ch.qos.logback</groupId>
        <artifactId>logback-core</artifactId>
        <version>${logback-version}</version>
      </dependency>
      <dependency>
        <groupId>ch.qos.logback</groupId>
        <artifactId>logback-classic</artifactId>
        <version>${logback-version}</version>
      </dependency>
    </dependencies>
  </dependencyManagement>

  <dependencies>
    <!-- almost used in all projects -->
    <dependency>
      <groupId>com.github.ghik</groupId>
      <artifactId>silencer-lib_${scala-binary-version}</artifactId>
      <version>${silencer-lib-version}</version>
      <scope>provided</scope>
    </dependency>
    <dependency>
      <groupId>ca.mrvisser</groupId>
      <artifactId>sealerate_${scala-binary-version}</artifactId>
      <version>0.0.5</version>
      <scope>provided</scope>
    </dependency>
    <!-- joda-time is used in all projects -->
    <dependency>
      <groupId>joda-time</groupId>
      <artifactId>joda-time</artifactId>
      <version>${jodatime-version}</version>
    </dependency>
    <!--  test -->
    <dependency>
      <groupId>junit</groupId>
      <artifactId>junit</artifactId>
      <version>${junit-version}</version>
      <scope>test</scope>
    </dependency>
    <dependency>
      <groupId>org.specs2</groupId>
      <artifactId>specs2-core_${scala-binary-version}</artifactId>
      <version>${specs2-version}</version>
      <scope>test</scope>
    </dependency>
    <dependency>
      <groupId>org.specs2</groupId>
      <artifactId>specs2-matcher-extra_${scala-binary-version}</artifactId>
      <version>${specs2-version}</version>
      <scope>test</scope>
    </dependency>
    <dependency>
      <groupId>org.specs2</groupId>
      <artifactId>specs2-junit_${scala-binary-version}</artifactId>
      <version>${specs2-version}</version>
      <scope>test</scope>
    </dependency>

    <!--
        included to use slf4j native backend
        If you want to use another backend,
        exclude these dependencies from parent
    -->
    <dependency>
      <groupId>ch.qos.logback</groupId>
      <artifactId>logback-core</artifactId>
      <version>${logback-version}</version>
    </dependency>
    <dependency>
      <groupId>ch.qos.logback</groupId>
      <artifactId>logback-classic</artifactId>
      <version>${logback-version}</version>
    </dependency>
  </dependencies>

</project><|MERGE_RESOLUTION|>--- conflicted
+++ resolved
@@ -361,11 +361,7 @@
     <rudder-version>4.3.10-SNAPSHOT</rudder-version>
     <spring-run-dep-version>4.3.10-SNAPSHOT</spring-run-dep-version>
 
-<<<<<<< HEAD
-    <scala-version>2.12.6</scala-version>
-=======
     <scala-version>2.12.7</scala-version>
->>>>>>> e3f8593d
     <scala-binary-version>2.12</scala-binary-version>
     <lift-version>3.2.0</lift-version>
     <slf4j-version>1.7.25</slf4j-version>
