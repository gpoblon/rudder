<!--
Copyright 2011 Normation SAS

This file is part of Rudder.

Rudder is free software: you can redistribute it and/or modify
it under the terms of the GNU General Public License as published by
the Free Software Foundation, either version 3 of the License, or
(at your option) any later version.

In accordance with the terms of section 7 (7. Additional Terms.) of
the GNU General Public License version 3, the copyright holders add
the following Additional permissions:
Notwithstanding to the terms of section 5 (5. Conveying Modified Source
Versions) and 6 (6. Conveying Non-Source Forms.) of the GNU General
Public License version 3, when you create a Related Module, this
Related Module is not considered as a part of the work and may be
distributed under the license agreement of your choice.
A "Related Module" means a set of sources files including their
documentation that, without modification of the Source Code, enables
supplementary functions or services in addition to those offered by
the Software.

Rudder is distributed in the hope that it will be useful,
but WITHOUT ANY WARRANTY; without even the implied warranty of
MERCHANTABILITY or FITNESS FOR A PARTICULAR PURPOSE.  See the
GNU General Public License for more details.

You should have received a copy of the GNU General Public License
along with Rudder.  If not, see <http://www.gnu.org/licenses/>.

-->

<!-- 
  The scan / scan period allows to change logs parameter
  and have them hot-reloaded in Rudder. It may have some
  performance impact, so you may want to remove these two
  attributes. But on the other hand, it allows to just
  change a debug level or add new loggers and have them
  used immediately, without a server restart. 
 -->
<configuration scan="true" scanPeriod="5 seconds">
  <!-- 
    This is the default logging configuration file. It will be used if you
    didn't specify the "logback.configurationFile" JVM option. 
    For example, to use a loggin configuration file in "/etc/rudder":
    java ... -Dlogback.configurationFile=/etc/rudder/logback.xml
    
    Full information about the file format is available on the project
    web site: http://logback.qos.ch/manual/configuration.html#syntax
   -->
<<<<<<< HEAD
   
   
   <!-- 
    NOTE FOR USER: most of the interesting information are at the 
    bottom of the file, but that crappy xml file does not allow to
    make important information first :(
   -->
   
   

  <!-- 
=======

   <!--
    NOTE FOR USER: most of the interesting information are at the
    bottom of the file, but that crappy xml file does not allow to
    make important information first :(
   -->



  <!--
>>>>>>> 79f9c37c
    Appender configuration - where&how to write logs in SLF4J speaking.
    ===================================================================
    Our default configuration : log on stdout appender so that our logs
    are managed by the container log system (and so, if Tomcat/Jetty/etc
    logs are stored in files and rotated, so are our log information).
    
    Log format is:
    - date/time/thread of the log on 30 chars (fixed)
    - log level on 5 char (fixed)
    - name of the logger (and so the class) on 36 chars, with
      package name folding
    - log message follows
    - limit exception trace to 30 calls
    
    You should not have to modify that. 
  -->
  <appender name="STDOUT" class="ch.qos.logback.core.ConsoleAppender">
    <encoder class="ch.qos.logback.classic.encoder.PatternLayoutEncoder">
      <Pattern>%d{[yyyy-MM-dd HH:mm:ss]} %-5level %logger - %msg%n%xEx{0}</Pattern>
    </encoder>
  </appender>
  
  <!-- 
    Those properties defines the directory into which log using OPSLOG and
    REPORTLOG appender will be writen.
    It can be overwritten when the application is launched with the
    Java system property syntax: java -DOPSLOG_DIR="/some/other/directory/"
  -->
  <property name="OPSLOG_DIR" value="/var/log/rudder/core" />

  <property name="REPORT_DIR" value="/var/log/rudder/compliance" />

  <!-- 
    A file log appender for exploitation logs about reports, outputing in a file
    The message format will be looking like syslog message:
    Jun 27 13:02:53 orchestrateur-3 rudder[report]: [warn] here come the message
    
    'report' is expected to be the ops logger name.
   -->
  <appender name="OPSLOG" class="ch.qos.logback.core.rolling.RollingFileAppender">
    <file>${OPSLOG_DIR}/rudder-webapp.log</file>
    <append>true</append>

    <rollingPolicy class="ch.qos.logback.core.rolling.TimeBasedRollingPolicy">
      <fileNamePattern>${OPSLOG_DIR}/rudder-webapp-%d{yyyy-MM-dd}.log.gz</fileNamePattern>
      <maxHistory>30</maxHistory>
    </rollingPolicy>
    
    <encoder>
      <pattern>%d{MMM dd HH:mm:ss} ${HOSTNAME} rudder[%logger]: [%level] %msg%n</pattern>
    </encoder>
  </appender>

  <!--
    A file log appender for exploitation logs about failure reports.
  -->
  <appender name="REPORTLOG" class="ch.qos.logback.core.rolling.RollingFileAppender">
    <file>${REPORT_DIR}/non-compliant-reports.log</file>
    <append>true</append>

    <rollingPolicy class="ch.qos.logback.core.rolling.TimeBasedRollingPolicy">
      <fileNamePattern>${REPORT_DIR}/non-compliant-reports-%d{yyyy-MM-dd}.log.gz</fileNamePattern>
      <maxHistory>365</maxHistory>
    </rollingPolicy>

    <encoder>
      <pattern>%msg%n</pattern>
    </encoder>
  </appender>
  

  <!-- 
    Manage the global log level of the application.
    ===============================================
    
    That level will be used for all logs that are not
    more precisely defined below (i.e for whom there is
    no <logger name="...." level="..."/> defined)  
    
    Available log levels are: 
         trace < debug < info < warn < error < off 
    "off" completely shut down logging for the given logger
    
    Do not modify the appender part if you don't know what you
    are doing.
  -->
  
  <root level="info">
    <appender-ref ref="STDOUT" />
  </root>
  
  <!--
    Debug LDAP write operations
    ===========================
    This logger allow to trace LDAP writes operation related 
    receiving inventories and to output them in LDIF file 
    (the output directory path
    is configured in the main configuration file)
    The trace is done only if level is set to "trace"
    WARNING: setting the level to trace may have major
    performance issue, as A LOT of LDIF files will have
    to be written.
    You should activate that log only for debugging purpose.
  -->
  <logger name="trace.ldif.in.file" level="off" />


  <!-- 
    Dump Node Configurations
    ========================
    See information in the "rudder.debug.nodeconfiguration.path"
    application property.
    
    To enable that debug, set level to "debug". 
    To disable that debug, set level to "off".
   -->
  <logger name="rudder.debug.nodeconfiguration" level="off" />

  
  <!-- ==================================================== -->
  <!-- YOU SHOULD NOT HAVE TO CHANGE THINGS BELOW THAT LINE -->
  <!-- ==================================================== -->
  
  <!-- 
    Display AJAX information of the Web interface
    =============================================
    Whatever the root logger level is, you are likely
    to not wanting this information. 
    Set the level to debug if you are really interested
    in AJAX-related debug messages.
  -->
  <logger name="comet_trace" level="info" />
  
  <!-- 
    Spring Framework log level
    ==========================
    We really don't want to see SpringFramework debug info, 
    whatever the root logger level is - it's an internal
    component only.
  -->
  <logger name="org.springframework" level="warn" />
 
  <!-- 
    We don't need to have timing information for each 
    HTTP request.
    If you want to have this information, set the log
    level for that logger to (at least) "info"
    Nor information about CometActor or session lifecycle
   -->
  <logger name="net.liftweb.util.TimeHelpers" level="warn" />
  <logger name="net.liftweb.http.CometActor" level="warn" />
  <logger name="net.liftweb.http.SessionMaster" level="warn" />
  
  <!-- Uncomment to have precise log about LDAP queries done by the node search engine -->
<!--   <logger name="com.normation.rudder.services.queries.InternalLDAPQueryProcessor" level="debug" /> -->
<<<<<<< HEAD
 
  <!-- 
    Operation level logger
    =======================
    They allow to have information about some domain of the application. 
    By default, the level is to info but you can use "debug" or "trace"
    to get more detailed information. 
    
    For all of them, you will get the logs in both the webapp logs and file 
    config in OPSLOG (by default, /var/log/rudder/core/rudder-webapp.log
    
    You can comment out the line "<appender-ref ref="STDOUT" />" in each
    of them to have logs only in OPSLOG (respectivelly, 
    <appender-ref ref="OPSLOG" />)
  -->
   
  <!--
    This logger is in charge of general application logging (webapp status, etc) 
  -->
  <logger name="application" level="info" additivity="false">
    <appender-ref ref="OPSLOG" />
    <!-- comment the following appender if you don't want to have logs about report in both stdout and opslog -->
    <appender-ref ref="STDOUT" />
  </logger>

  <!-- 
    Log information about migration processus, for example in case of internal data format updates
  -->
  <logger name="migration" level="info" additivity="false">
    <appender-ref ref="OPSLOG" />
    <appender-ref ref="STDOUT" />
  </logger>

  <!-- 
    Log historization activity (name historization for configuration elements). 
  -->
  <logger name="historization" level="info" additivity="false">
    <appender-ref ref="OPSLOG" />
    <appender-ref ref="STDOUT" />
  </logger>

  <!-- 
      This logger allows to log information about reports, especially DB cleaning operation
  -->
  <logger name="report" level="info" additivity="false">
    <appender-ref ref="OPSLOG" />
    <appender-ref ref="STDOUT" />
  </logger>

=======
>>>>>>> 79f9c37c

   
</configuration><|MERGE_RESOLUTION|>--- conflicted
+++ resolved
@@ -49,19 +49,6 @@
     Full information about the file format is available on the project
     web site: http://logback.qos.ch/manual/configuration.html#syntax
    -->
-<<<<<<< HEAD
-   
-   
-   <!-- 
-    NOTE FOR USER: most of the interesting information are at the 
-    bottom of the file, but that crappy xml file does not allow to
-    make important information first :(
-   -->
-   
-   
-
-  <!-- 
-=======
 
    <!--
     NOTE FOR USER: most of the interesting information are at the
@@ -70,9 +57,7 @@
    -->
 
 
-
-  <!--
->>>>>>> 79f9c37c
+  <!--
     Appender configuration - where&how to write logs in SLF4J speaking.
     ===================================================================
     Our default configuration : log on stdout appender so that our logs
@@ -228,7 +213,6 @@
   
   <!-- Uncomment to have precise log about LDAP queries done by the node search engine -->
 <!--   <logger name="com.normation.rudder.services.queries.InternalLDAPQueryProcessor" level="debug" /> -->
-<<<<<<< HEAD
  
   <!-- 
     Operation level logger
@@ -278,8 +262,5 @@
     <appender-ref ref="STDOUT" />
   </logger>
 
-=======
->>>>>>> 79f9c37c
-
    
 </configuration>