--- conflicted
+++ resolved
@@ -394,12 +394,8 @@
 
   // Choose which columns should be included
   var columns = [];
-<<<<<<< HEAD
   columns.push(tags);
-  if (needCheckbox) {
-=======
   if (checkboxColumn) {
->>>>>>> df50a7cf
     columns.push(checkbox);
   }
   columns.push(name);
