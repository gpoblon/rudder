/*
*************************************************************************************
* Copyright 2014 Normation SAS
*************************************************************************************
*
* This file is part of Rudder.
*
* Rudder is free software: you can redistribute it and/or modify
* it under the terms of the GNU General Public License as published by
* the Free Software Foundation, either version 3 of the License, or
* (at your option) any later version.
*
* In accordance with the terms of section 7 (7. Additional Terms.) of
* the GNU General Public License version 3, the copyright holders add
* the following Additional permissions:
* Notwithstanding to the terms of section 5 (5. Conveying Modified Source
* Versions) and 6 (6. Conveying Non-Source Forms.) of the GNU General
* Public License version 3, when you create a Related Module, this
* Related Module is not considered as a part of the work and may be
* distributed under the license agreement of your choice.
* A "Related Module" means a set of sources files including their
* documentation that, without modification of the Source Code, enables
* supplementary functions or services in addition to those offered by
* the Software.
*
* Rudder is distributed in the hope that it will be useful,
* but WITHOUT ANY WARRANTY; without even the implied warranty of
* MERCHANTABILITY or FITNESS FOR A PARTICULAR PURPOSE.  See the
* GNU General Public License for more details.
*
* You should have received a copy of the GNU General Public License
* along with Rudder.  If not, see <http://www.gnu.org/licenses/>.

*
*************************************************************************************
*/

var anOpen = [];
var ruleCompliances = {};
var recentChanges = {};
var recentChangesCount = {};
var recentGraphs = {};
var nodeCompliances = {};
/* Create an array with the values of all the checkboxes in a column */
$.fn.dataTable.ext.order['dom-checkbox'] = function  ( settings, col )
{
    return this.api().column( col, {order:'index'} ).nodes().map( function ( td, i ) {
        return $('input', td).prop('checked') ? '0' : '1';
    } );
}

/*
 * This function is used to resort a table after its sorting datas were changed ( like sorting function below)
 */
function resortTable (tableId) {
  var table = $("#"+tableId).DataTable({"retrieve" : true});
  table.draw();
}

$.fn.dataTableExt.afnSortData['compliance'] = function ( oSettings, iColumn )
{
    var data =
      $.map(
          // All data of the table
          oSettings.oApi._fnGetDataMaster(oSettings)
        , function (elem, index) {
            if (elem.id in ruleCompliances) {
              var compliance = ruleCompliances[elem.id];
              return compliance[0] + compliance[1] + compliance[2]
            }
            return -1;
          }
      )
    return data;
};


$.fn.dataTableExt.afnSortData['node-compliance'] = function ( oSettings, iColumn )
{
    var data =
      $.map(
          // All data of the table
          oSettings.oApi._fnGetDataMaster(oSettings)
        , function (elem, index) {
            if (elem.id in nodeCompliances) {
              var compliance = nodeCompliances[elem.id];
              return compliance[0] + compliance[1] + compliance[2]
            }
            return -1;
          }
      )
    return data;
};

$.fn.dataTableExt.afnSortData['changes'] = function ( oSettings, iColumn )
{
    var data =
      $.map(
          // All data of the table
          oSettings.oApi._fnGetDataMaster(oSettings)
        , function (elem, index) {
            if (elem.id in recentChangesCount) {
              return recentChangesCount[elem.id];
            }
            return -1;
          }
      )
    return data;
};



function computeChangeGraph(changes, id, currentRowsIds, changeCount, displayGraph) {
  recentChanges[id] = changes;
  recentChangesCount[id] = changeCount;
  if (currentRowsIds.indexOf(id) != -1) {
    generateRecentGraph(id, displayGraph);
  }
}

function generateRecentGraph(id, displayGraph) {
  if (displayGraph) {
    var graphId = "Changes-"+id;
    var changes = recentChanges[id];
    if (changes !== undefined) {
      var data = changes.y;
      data.splice(0,0,'Recent changes');
      var x = changes.x;
      x.splice(0,0,'x');
      var chart = c3.generate({
          size: { height: 30 , width: 168 }
        , legend: { show: false }
        , data: {
              x: 'x'
            , columns: [ x, data ]
            , type: 'area-step'
          }
        , axis: {
              x: {
                  show : false
                , type: 'categories'
              }
            , y: { show : false }
          }
      });
      recentGraphs[id] = chart;

      $("#"+graphId).html(chart.element);

    }
  } else {
    recentChangesText(id);
  }
}


function recentChangesText(id) {
  // Datas
  var graphId = "Changes-"+id;
  var tooltipId = graphId+"-description";
  var graphElem= $("#"+graphId);
  var count = recentChangesCount[id];
  var changes = recentChanges[id];
  var lastChanges = 0;
  if (changes !== undefined) {
    lastChanges = changes.y[changes.y.length - 1];
  }

  // Prepare graph elem to have tooltip
  graphElem.attr("tooltipid",tooltipId);
  graphElem.attr("title","");
  graphElem.addClass("tooltip tooltipable");

  // Tooltip
  var tooltip= $("<div></div>");
  var toolTipContainer = $("<div><h3>Recent changes</h3></div>");
  toolTipContainer.addClass("tooltipContent");
  toolTipContainer.attr("id",tooltipId);
  tooltip.html(count+" changes over the last 3 days <br/> "+ lastChanges+" changes over the last 6 hours ");
  toolTipContainer.append(tooltip);

  // Elem Content
  graphElem.text(count).addClass("center")
  graphElem.append(toolTipContainer);
  createTooltip();$('.rudder-label').bsTooltip();
}

/*
 *
 *  The main rule grid table (list of all rules with their application status, compliance, etc).
 *
 *   data:
 *   { "name" : Rule name [String]
 *   , "id" : Rule id [String]
 *   , "description" : Rule (short) description [String]
 *   , "applying": Is the rule applying the Directive, used in Directive page [Boolean]
 *   , "category" : Rule category [String]
 *   , "status" : Status of the Rule, "enabled", "disabled" or "N/A" [String]
 *   , "compliance" : Percent of compliance of the Rule [String]
 *   , "recentChanges" : Array of changes to build the sparkline [Array[String]]
 *   , "trClass" : Class to apply on the whole line (disabled ?) [String]
 *   , "callback" : Function to use when clicking on one of the line link, takes a parameter to define which tab to open, not always present[ Function ]
 *   , "checkboxCallback": Function used when clicking on the checkbox to apply/not apply the Rule to the directive, not always present [ Function ]
 *   , "reasons": Reasons why a Rule is a not applied, empty if there is no reason [ String ]
 *   }
 */
function createRuleTable(gridId, data, checkboxColumn, actionsColumn, complianceColumn, recentChangesGraph, allCheckboxCallback, contextPath, refresh, isPopup) {

  //base element for the clickable cells
  function callbackElement(oData, action) {
    var elem = $("<a></a>");
    if("callback" in oData) {
        elem.click(function() {oData.callback(action);});
        elem.attr("href","javascript://");
    } else {
        elem.attr("href",contextPath+'/secure/configurationManager/ruleManagement#{"ruleId":"'+oData.id+'","action":"'+action+'"}');
    }
    return elem;
  }
  var sortingDefault;
  if (checkboxColumn) {
    sortingDefault = 1;
  } else {
    sortingDefault = 0;
  }
  // Define all columns of the table

  // Checkbox used in check if a Directive is applied by the Rule
  var checkbox = {
      "mDataProp": "applying"
    , "sTitle" : "<input id='checkAll' type='checkbox'></input>"
    , "sWidth": "5%"
    , "bSortable": true
    , "orderDataType": "dom-checkbox"
    , "fnCreatedCell" : function (nTd, sData, oData, iRow, iCol) {
        var data = oData;
        var elem = $("<input type='checkbox'></input>");
        elem.prop("checked", data.applying);
        elem.click( function () {
          data.checkboxCallback(elem.prop("checked"));
        } );
        elem.attr("id",data.id+"Checkbox");
        $(nTd).empty();
        $(nTd).prepend(elem);
      }
  };

  // Name of the rule
  // First mandatory row, so do general thing on the row ( line css, description tooltip ...)
  var name = {
      "mDataProp": "name"
    , "sWidth": "28%"
    , "sTitle": "Name"
    , "fnCreatedCell" : function (nTd, sData, oData, iRow, iCol) {
        var data = oData;
        var action = "showForm";
        if (! actionsColumn) {
          action = "showEditForm"
        }
        // Define the elem and its callback
        var elem = callbackElement(oData, action);
        elem.text(data.name);

        // Row parameters
        var parent = $(nTd).parent();
        // Add Class on the row, and id
        if(!isPopup){
            parent.addClass(data.trClass);
        }
        parent.attr("id",data.id);

        // Description tooltip over the row
        if ( data.description.length > 0) {
          var tooltipId = data.id+"-description";
          parent.attr("tooltipid",tooltipId);
          parent.attr("title","");
          parent.addClass("tooltip tooltipabletr");
          var tooltip= $("<div></div>");
          var toolTipContainer = $("<div><h3>"+data.name+"</h3></div>");
          toolTipContainer.addClass("tooltipContent");
          toolTipContainer.attr("id",tooltipId);
          tooltip.text(data.description);
          toolTipContainer.append(tooltip);
          elem.append(toolTipContainer);
        }

        // Append the content to the row
        $(nTd).empty();
        $(nTd).prepend(elem);
        $(nTd).addClass('tw-bs');
        var badge = createBadgeAgentPolicyMode('rule',data.policyMode, data.explanation);
        $(nTd).prepend(badge);
      }
  };

  // Rule Category
  var category =
    { "mDataProp": "category"
    , "sWidth": "12%"
    , "sTitle": "Category"
    };

  // Status of the rule (disabled) add reason tooltip if needed
  var status= {
      "mDataProp": "status"
    , "sWidth": "10%"
    , "sTitle": "Status"
    , "sClass" : "statusCell"
    , "fnCreatedCell" : function (nTd, sData, oData, iRow, iCol) {
        var data = oData;
        $(nTd).empty();
        var elem = $("<span></span>");
        elem.text(data.status);
        // If there a reasons field, add the tooltip
        if ("reasons" in data) {
          var tooltipId = data.id+"-status";
          elem.attr("tooltipid",tooltipId);
          elem.attr("title","");
          elem.addClass("tooltip tooltipable");
          var tooltip= $("<div></div>");
          var toolTipContainer = $("<div><h3>Reason(s)</h3></div>");
          toolTipContainer.addClass("tooltipContent");
          toolTipContainer.attr("id",tooltipId);
          tooltip.text(data.reasons);
          toolTipContainer.append(tooltip);
          $(nTd).prepend(toolTipContainer);
        }
        $(nTd).prepend(elem);
      }
  };

  // Compliance, with link to the edit form
  var compliance = {
      "mDataProp": "name"
    , "sWidth": "25%"
    , "sTitle": "Compliance"
    , "sSortDataType": "compliance"
    , "sType" : "numeric"
    , "fnCreatedCell" : function (nTd, sData, oData, iRow, iCol) {
        var elem = callbackElement(oData, "showForm");
        if (oData.status === "In application" || oData.status === "Partially applied" ) {
          elem.append('<div id="compliance-bar-'+oData.id+'"><center><img height="26" width="26" src="'+contextPath+'/images/ajax-loader.gif" /></center></div>');
        }
        $(nTd).empty();
        $(nTd).prepend(elem);
      }
  };

  // recent changes as graph, with link to the edit form
  var recentChanges = {
      "mDataProp": "name"
    , "sWidth": "10%"
    , "sTitle": "Recent changes"
    , "sSortDataType": "changes"
    , "sType" : "numeric"
    , "fnCreatedCell" : function (nTd, sData, oData, iRow, iCol) {
        var elem = callbackElement(oData, "showRecentChanges");
        var id = "Changes-"+oData.id;
        elem.append('<div id="'+id+'"><center><img height="26" width="26" src="'+contextPath+'/images/ajax-loader.gif" /></center></div>');
        $(nTd).empty();
        $(nTd).prepend(elem);
      }
  };

  // Action buttons, use id a dataprop as its is always present
  var actions = {
      "mDataProp": "id"
    , "sWidth": "5%"
    , "bSortable" : false
    , "sClass" : "parametersTd"
    , "fnCreatedCell" : function (nTd, sData, oData, iRow, iCol) {
        $(nTd).addClass('tw-bs');
        var data = oData;
        var elem = $("<buton></button>");
        elem.button();
        elem.addClass("btn btn-default btn-xs");
        elem.click( function() {
          data.callback("showEditForm");
        } );
        elem.text("Edit");
        $(nTd).empty();
        $(nTd).prepend(elem);
      }
  };

  // Choose which columns should be included
  var columns = [];
  if (checkboxColumn) {
    columns.push(checkbox);
  }
  columns.push(name);
  columns.push(category);
  columns.push(status);
  if (complianceColumn) {
    columns.push(compliance);
    columns.push(recentChanges);
  }
  if (actionsColumn) {
    columns.push(actions);
  }

  var params = {
      "bFilter" : true
    , "bPaginate" : true
    , "bLengthChange": true
    , "sPaginationType": "full_numbers"
    , "oLanguage": {
          "sZeroRecords": "No matching rules!"
        , "sSearch": ""
      }
    , "fnDrawCallback": function( oSettings ) {
      $('.rudder-label').bsTooltip();
      var rows = this._('tr', {"page":"current"});
       $.each(rows, function(index,row) {
         var id = "Changes-"+row.id;
         // Display compliance progress bar if it has already been computed
         var compliance = ruleCompliances[row.id]
         if (compliance !== undefined) {
           $("#compliance-bar-"+row.id).html(buildComplianceBar(compliance));
         }
         if (recentChangesGraph) {
           var changes = recentGraphs[row.id]
           if (changes !== undefined) {
             $("#"+id).html(changes.element);
           } else {
             generateRecentGraph(row.id,recentChangesGraph);
           }
         } else {
           generateRecentGraph(row.id,recentChangesGraph);
         }
       })
      }
    , "aaSorting": [[ 0, "asc" ] , [ sortingDefault, "asc" ]]
    , "sDom": '<"dataTables_wrapper_top newFilter"f<"dataTables_refresh">>rt<"dataTables_wrapper_bottom"lip>'
  }

  var table = createTable(gridId,data,columns, params, contextPath, refresh, "rules", isPopup);
  table.search("").columns().search("");
  if(isPopup){
    $('#'+gridId).addClass("table table-hover table-striped table-bordered");   
  }

  // Add callback to checkbox column
  $("#checkAll").prop("checked", false);
  $("#checkAll").click( function () {
      var checked = $("#checkAll").prop("checked");
      allCheckboxCallback(checked);
  } );

}

////////////////////////////////////////////////////////////////
///////////////////  Rule compliance details ///////////////////
////////////////////////////////////////////////////////////////


/*
 * We have 3 ways of displaying compliance details:
 *
 *  1/ for ONE node, by rules -> directives -> components -> values status with messages
 *  2/ for ONE rule, by directives -> components -> values compliance
 *  3/ for ONE rule, by nodes -> directives -> components -> values status with messages
 *
 *  For 1/ and 3/, the value line looks like: [ VALUE | MESSAGES | STATUS ]
 *  For 2/, they looks like: [ VALUE | COMPLIANCE ]
 */

/*
 *   The table of rules compliance for a node (in the node details
 *   page, reports tab)
 *
 *   Javascript object containing all data to create a line in the DataTable
 *   { "rule" : Rule name [String]
 *   , "id" : Rule id [String]
 *   , "compliance" : array of number of reports by compliance status [Array[Float]]
 *   , "compliancePercent" : Compliance percentage [Float]
 *   , "details" : Details of Directives contained in the Rule [Array of Directive values]
 *   , "jsid"    : unique identifier for the line [String]
 *   , "isSystem" : Is it a system Rule? [Boolean]
 *   }
 */
function createRuleComplianceTable(gridId, data, contextPath, refresh) {
  var columns = [ {
      "sWidth": "75%"
    , "mDataProp": "rule"
    , "sTitle": "Rule"
    , "fnCreatedCell" : function (nTd, sData, oData, iRow, iCol) {
        $(nTd).addClass("listopen tw-bs");
        $(nTd).empty();
        $(nTd).text(oData.rule);
        if (! oData.isSystem) {
          var editLink = $("<a />");
          editLink.attr("href",contextPath + '/secure/configurationManager/ruleManagement#{"ruleId":"'+oData.id+'"}');
          var editIcon = $("<img />");
          editIcon.attr("src",contextPath + "/images/icPen.png");
          editLink.click(function(e) {e.stopPropagation();});
          editLink.append(editIcon);
          editLink.addClass("reportIcon");
          $(nTd).append(editLink);
          $(nTd).prepend(createBadgeAgentPolicyMode('rule', oData.policyMode, oData.explanation));
        }
      }
  } , {
    "sWidth": "25%"
      , "mDataProp": "compliancePercent"
      , "sTitle": "Status"
      , "fnCreatedCell" : function (nTd, sData, oData, iRow, iCol) {
          var elem = $("<a></a>");
          elem.addClass("noExpand");
          elem.attr("href","javascript://");
          elem.append(buildComplianceBar(oData.compliance));
          elem.click(function() {oData.callback()});
          $(nTd).empty();
          $(nTd).append(elem);
        }
    } ];

  var params = {
      "bFilter" : true
    , "bPaginate" : true
    , "bLengthChange": true
    , "sPaginationType": "full_numbers"
    , "oLanguage": {
        "sSearch": ""
      }
    , "aaSorting": [[ 0, "asc" ]]
    , "fnDrawCallback" : function( oSettings ) {
        createInnerTable(this, createDirectiveTable(false, true, contextPath), contextPath, "rule");
        $('.rudder-label').bsTooltip();
      }
    , "sDom": '<"dataTables_wrapper_top newFilter"f<"dataTables_refresh">>rt<"dataTables_wrapper_bottom"lip>'
  };

  createTable(gridId,data,columns, params, contextPath, refresh);

}

/**
 *
 * This is the expected report table that we display on node details, for
 * reports, when we don't have relevant information for compliance
 * (for example when we get reports for the wrong configuration id).
 *
 * The parameters are the same than for the above "createRuleComplianceTable"
 * method, and more preciselly, the whole implementation is a simplified
 * version of that method, where only the first(s) column are kept.
 *
 */
function createExpectedReportTable(gridId, data, contextPath, refresh) {
  var defaultParams = {
      "bFilter" : false
    , "bPaginate" : false
    , "bLengthChange": false
    , "bInfo" : false
    , "aaSorting": [[ 0, "asc" ]]
  };

  var localNodeComponentValueTable = function() {
    var columns = [ {
        "mDataProp": "value"
      , "sTitle"   : "Value"
    } ];
    return function (gridId,data) {createTable(gridId, data, columns, defaultParams, contextPath); createTooltip();$('.rudder-label').bsTooltip();}
  };

  var localComponentTable = function() {
    var columns = [ {
        "mDataProp": "component"
      , "sTitle"   : "Component"
      , "fnCreatedCell" : function (nTd, sData, oData, iRow, iCol) {
            $(nTd).addClass("listopen");
        }
    } ];

    var params = jQuery.extend({"fnDrawCallback" : function( oSettings ) {
      createInnerTable(this, localNodeComponentValueTable());
    }}, defaultParams);
    return function (gridId,data) {createTable(gridId,data,columns, params, contextPath);}
  };

  var localDirectiveTable = function() {
    var columns = [ {
        "mDataProp": "directive"
      , "sTitle": "Directive"
      , "fnCreatedCell" : function (nTd, sData, oData, iRow, iCol) {
          $(nTd).addClass("listopen tw-bs");
          var tooltipIcon = $("<img />");
          tooltipIcon.attr("src",contextPath + "/images/ic_question_14px.png");
          tooltipIcon.addClass("reportIcon");
          var tooltipId = oData.jsid+"-tooltip";
          tooltipIcon.attr("tooltipid",tooltipId);
          tooltipIcon.attr("title","");
          tooltipIcon.addClass("tooltip tooltipable");
          var toolTipContainer= $("<div>Directive '<b>"+sData+"</b>' is based on technique '<b>"+oData.techniqueName+"</b>' (version "+oData.techniqueVersion+")</div>");
          toolTipContainer.addClass("tooltipContent");
          toolTipContainer.attr("id",tooltipId);

          $(nTd).append(tooltipIcon);
          $(nTd).append(toolTipContainer);
          if (! oData.isSystem) {
            var editLink = $("<a />");
            editLink.attr("href",contextPath + '/secure/configurationManager/directiveManagement#{"directiveId":"'+oData.id+'"}');
            var editIcon = $("<img />");
            editIcon.attr("src",contextPath + "/images/icPen.png");
            editLink.click(function(e) {e.stopPropagation();});
            editLink.append(editIcon);
            editLink.addClass("reportIcon");
            var policyMode = oData.policyMode ? oData.policyMode : "";
            $(nTd).prepend(createBadgeAgentPolicyMode('directive', policyMode, oData.explanation));
            $(nTd).append(editLink);
          }
        }
    } ];

    var params = jQuery.extend({"fnDrawCallback" : function( oSettings ) {
      createInnerTable(this, localComponentTable(), contextPath, "directive");
    }}, defaultParams);


    return function (gridId, data, refresh) {
      createTable(gridId, data, columns, params, contextPath, refresh);
      createTooltip();$('.rudder-label').bsTooltip();
    }
  };

  var ruleColumn = [ {
    "mDataProp": "rule"
  , "sTitle"   : "Rule"
  , "fnCreatedCell" : function (nTd, sData, oData, iRow, iCol) {
      $(nTd).addClass("listopen tw-bs");
      $(nTd).text(oData.rule);
      if (! oData.isSystem) {
        var editLink = $("<a />");
        editLink.attr("href",contextPath + '/secure/configurationManager/ruleManagement#{"ruleId":"'+oData.id+'"}');
        var editIcon = $("<img />");
        editIcon.attr("src",contextPath + "/images/icPen.png");
        editLink.click(function(e) {e.stopPropagation();});
        editLink.append(editIcon);
        editLink.addClass("reportIcon");
        $(nTd).append(editLink);
        $(nTd).prepend(createBadgeAgentPolicyMode('rule', oData.policyMode, oData.explanation));
      }
    }
  } ];
  var params = jQuery.extend({"fnDrawCallback" : function( oSettings ) {
        createInnerTable(this, localDirectiveTable(), contextPath, "rule");
        $('.rudder-label').bsTooltip();
      }
    , "sDom": '<"dataTables_wrapper_top newFilter"f<"dataTables_refresh">>rt<"dataTables_wrapper_bottom"lip>'
  }
  , defaultParams);

  createTable(gridId,data, ruleColumn, params, contextPath, refresh);

}


/*
 *   Create a table of compliance for a Directive.
 *   Used in the compliance details for a Rule, and in the
 *   node details page, in report tab.
 *
 *   Javascript object containing all data to create a line in the DataTable *   Javascript object containing all data to create a line in the DataTable
 *   { "directive" : Directive name [String]
 *   , "id" : Directive id [String]
 *   , "techniqueName": Name of the technique the Directive is based upon [String]
 *   , "techniqueVersion" : Version of the technique the Directive is based upon  [String]
 *   , "compliance" : array of number of reports by compliance status [Array[Float]]
 *   , "compliancePercent" : Compliance percentage [Float]
 *   , "details" : Details of components contained in the Directive [Array of Component values]
 *   , "jsid"    : unique identifier for the line [String]
 *   , "isSystem" : Is it a system Directive? [Boolean]
 *   }
 */
function createDirectiveTable(isTopLevel, isNodeView, contextPath) {
  if (isTopLevel) {
    var complianceWidth = "25%";
    var directiveWidth = "75%";
  } else {
    var complianceWidth = "26.3%";
    var directiveWidth = "73.7%";
  }

  var columns = [ {
     "sWidth": directiveWidth
    , "mDataProp": "directive"
    , "sTitle": "Directive"
    , "fnCreatedCell" : function (nTd, sData, oData, iRow, iCol) {
        $(nTd).empty();
        $(nTd).append(document.createTextNode(oData.directive));
        $(nTd).addClass("listopen tw-bs");
        var tooltipIcon = $("<img />");
        tooltipIcon.attr("src",contextPath + "/images/ic_question_14px.png");
        tooltipIcon.addClass("reportIcon");
        var tooltipId = oData.jsid+"-tooltip";
        tooltipIcon.attr("tooltipid",tooltipId);
        tooltipIcon.attr("title","");
        tooltipIcon.addClass("tooltip tooltipable");
        var toolTipContainer= $("<div>Directive '<b>"+sData+"</b>' is based on technique '<b>"+oData.techniqueName+"</b>' (version "+oData.techniqueVersion+")</div>");
        toolTipContainer.addClass("tooltipContent");
        toolTipContainer.attr("id",tooltipId);
        $(nTd).append(tooltipIcon);
        $(nTd).append(toolTipContainer);
        if (! oData.isSystem) {
          var editLink = $("<a />");
          editLink.attr("href",contextPath + '/secure/configurationManager/directiveManagement#{"directiveId":"'+oData.id+'"}');
          var editIcon = $("<img />");
          editIcon.attr("src",contextPath + "/images/icPen.png");
          editLink.click(function(e) {e.stopPropagation();});
          editLink.append(editIcon);
          editLink.addClass("reportIcon");
          $(nTd).append(editLink);
          var policyMode = oData.policyMode ? oData.policyMode : policyMode ;
          $(nTd).prepend(createBadgeAgentPolicyMode('directive', policyMode, oData.explanation));
        }
      }
  } , {
      "sWidth": complianceWidth
    , "mDataProp": "compliancePercent"
    , "sTitle": "Status"
    , "fnCreatedCell" : function (nTd, sData, oData, iRow, iCol) {
        var elem = buildComplianceBar(oData.compliance);
        $(nTd).empty();
        $(nTd).append(elem);
      }
  } ];

  var params = {
      "bFilter" : isTopLevel
    , "bPaginate" : isTopLevel
    , "bLengthChange": isTopLevel
    , "bInfo" : isTopLevel
    , "sPaginationType": "full_numbers"
    , "aaSorting": [[ 0, "asc" ]]
    , "fnDrawCallback" : function( oSettings ) {
        createInnerTable(this, createComponentTable(isTopLevel, isNodeView, contextPath), contextPath, "directive");
        $('.rudder-label').bsTooltip();
      }
  };

  if (isTopLevel) {
    var sDom = {
        "sDom" : '<"dataTables_wrapper_top newFilter"f<"dataTables_refresh">>rt<"dataTables_wrapper_bottom"lip>'
      , "oLanguage": {
          "sSearch": ""
        }
    };
    $.extend(params,sDom);
  }

  return function (gridId, data, refresh) {
    createTable(gridId, data, columns, params, contextPath, refresh);
    createTooltip();$('.rudder-label').bsTooltip();
  }
}

/*
 *   Create the table with the list of nodes, used in
 *   the pop-up from rule compliance details.
 *
 *   Javascript object containing all data to create a line in the DataTable
 *   { "node" : Node name [String]
 *   , "id" : Node id [String]
 *   , "compliance" : array of number of reports by compliance status [Array[Float]]
 *   , "compliancePercent" : Compliance percentage [Float]
 *   , "details" : Details of Directive applied by the Node [Array of Directive values ]
 *   , "jsid"    : unique identifier for the line [String]
 *   }
 */
function createNodeComplianceTable(gridId, data, contextPath, refresh) {

  var columns = [ {
      "sWidth": "75%"
    , "mDataProp": "node"
    , "sTitle": "Node"
    , "fnCreatedCell" : function (nTd, sData, oData, iRow, iCol) {
        $(nTd).addClass("listopen tw-bs");
        var editLink = $("<a />");
        editLink.attr("href",contextPath +'/secure/nodeManager/searchNodes#{"nodeId":"'+oData.id+'"}');
        var editIcon = $("<img />");
        editIcon.attr("src",contextPath + "/images/icMagnify-right.png");
        editLink.click(function(e) {e.stopPropagation();});
        editLink.append(editIcon);
        editLink.addClass("reportIcon");
        $(nTd).append(editLink);
        $(nTd).prepend(createBadgeAgentPolicyMode('node', oData.policyMode, oData.explanation));
      }
  } , {
      "sWidth": "25%"
    , "mDataProp": "compliancePercent"
    , "sTitle": "Status"
    , "fnCreatedCell" : function (nTd, sData, oData, iRow, iCol) {
        var elem = $("<a></a>");
        elem.addClass("noExpand");
        elem.attr("href","javascript://");
        elem.append(buildComplianceBar(oData.compliance));
        elem.click(function() {oData.callback()});
        $(nTd).empty();
        $(nTd).append(elem);
      }
  } ];

  var params = {
      "bFilter" : true
    , "bPaginate" : true
    , "bLengthChange": true
    , "sPaginationType": "full_numbers"
    , "oLanguage": {
        "sSearch": ""
      }
    , "aaSorting": [[ 0, "asc" ]]
    , "fnDrawCallback" : function( oSettings ) {
        createInnerTable(this,createDirectiveTable(false, true, contextPath),"node");
        $('.rudder-label').bsTooltip();
      }
    , "sDom": '<"dataTables_wrapper_top newFilter"f<"dataTables_refresh">>rt<"dataTables_wrapper_bottom"lip>'
  };

  createTable(gridId, data, columns, params, contextPath, refresh);

  createTooltip();$('.rudder-label').bsTooltip();
}

/*
 *   Details of a component. Used on all tables.
 *
 *   Javascript object containing all data to create a line in the DataTable
 *   { "component" : component name [String]
 *   , "compliance" : array of number of reports by compliance status [Array[Float]]
 *   , "compliancePercent" : Compliance percentage [Float]
 *   , "details" : Details of values contained in the component [ Array of Component values ]
 *   , "noExpand" : The line should not be expanded if all values are "None" [Boolean]
 *   }
 */
function createComponentTable(isTopLevel, isNodeView, contextPath) {

  if (isTopLevel) {
    var complianceWidth = "26.3%";
  } else {
    var complianceWidth = "27.9%";
    var componentSize = "72.4%";
  }
  var columns = [ {
      "sWidth": componentSize
    , "mDataProp": "component"
    , "sTitle": "Component"
    , "fnCreatedCell" : function (nTd, sData, oData, iRow, iCol) {
        if(! oData.noExpand || isNodeView ) {
          $(nTd).addClass("listopen");
        } else {
          $(nTd).addClass("noExpand");
        }
      }
  } , {
      "sWidth": complianceWidth
    , "mDataProp": "compliancePercent"
    , "sTitle": "Status"
    , "fnCreatedCell" : function (nTd, sData, oData, iRow, iCol) {
        var elem = buildComplianceBar(oData.compliance);
        $(nTd).empty();
        $(nTd).append(elem);
      }
  } ];

  var params = {
      "bFilter" : false
    , "bPaginate" : false
    , "bLengthChange": false
    , "bInfo" : false
    , "aaSorting": [[ 0, "asc" ]]
    , "fnDrawCallback" : function( oSettings ) {
        if(isNodeView) {
          createInnerTable(this, createNodeComponentValueTable(contextPath));
        } else {
          createInnerTable(this, createRuleComponentValueTable(contextPath));
        }
      }
  }

  return function (gridId,data) {createTable(gridId,data,columns, params, contextPath);}
}


/*   Details of a value for a node
 *
 *   Javascript object containing all data to create a line in the DataTable
 *   { "value" : value of the key [String]
 *   , "status" : Worst status of the Directive [String]
 *   , "statusClass" : Class to use on status cell [String]
 *   , "messages" : Message linked to that value, only used in message popup [ Array[String] ]
 *   , "jsid"    : unique identifier for the line [String]
 *   }
 */
function createNodeComponentValueTable(contextPath) {

  var columns = [ {
      "sWidth": "20%"
    , "mDataProp": "value"
    , "sTitle": "Value"
  } , {
      "sWidth": "62.4%"
    , "mDataProp": "messages"
    , "sTitle": "Messages"
    , "fnCreatedCell" : function (nTd, sData, oData, iRow, iCol) {
        var list = $("<ul></ul>");
        for (index in sData) {
          var elem = $("<li></li>");
          if(sData.length > 1) {
            elem.text('['+ sData[index].status+'] '+ sData[index].value);
          } else {
            elem.text(sData[index].value);
          }
          list.append(elem);
        }
        $(nTd).empty();
        $(nTd).append(list);
      }
  } , {
      "sWidth": "17.6%"
    , "mDataProp": "status"
    , "sTitle": "Status"
    , "fnCreatedCell" : function (nTd, sData, oData, iRow, iCol) {
        $(nTd).addClass("center "+oData.statusClass);
      }
  } ];

  var params = {
      "bFilter" : false
    , "bPaginate" : false
    , "bLengthChange": false
    , "bInfo" : false
    , "aaSorting": [[ 0, "asc" ]]
  }

  return function (gridId,data) {createTable(gridId, data, columns, params, contextPath); createTooltip();$('.rudder-label').bsTooltip();}

}

/*   Details of a value for component in a directive in a rule details.
 *   We don't have a status, but a compliance (composite values)
 *
 *   Javascript object containing all data to create a line in the DataTable
 *   { "value" : value of the key [String]
 *   , "compliance" : array of number of reports by compliance status [Array[Float]]
 *   , "compliancePercent" : Compliance percentage [Float]
 *   , "status" : Worst status of the Directive [String]
 *   , "statusClass" : Class to use on status cell [String]
 *   , "messages" : Message linked to that value, only used in message popup [ Array[String] ]
 *   , "jsid"    : unique identifier for the line [String]
 *   }
 */
function createRuleComponentValueTable (contextPath) {

  var complianceWidth = "27.7%";
  var componentSize = "72.3%";

  var columns = [ {
      "sWidth": componentSize
    , "mDataProp": "value"
    , "sTitle": "Value"
  } , {
        "sWidth": complianceWidth
      , "mDataProp": "compliancePercent"
      , "sTitle": "Status"
      , "fnCreatedCell" : function (nTd, sData, oData, iRow, iCol) {
          var elem = buildComplianceBar(oData.compliance);
          $(nTd).empty();
          $(nTd).append(elem);
        }
  } ];

  var params = {
      "bFilter" : false
    , "bPaginate" : false
    , "bLengthChange": false
    , "bInfo" : false
    , "aaSorting": [[ 0, "asc" ]]
  }

  return function (gridId,data) {createTable(gridId, data, columns, params, contextPath); createTooltip();$('.rudder-label').bsTooltip();}

}


///////////////////////////////////////////////////
///////////////////  Nodes list ///////////////////
///////////////////////////////////////////////////


/*
 *  Table of nodes
 *
 *   Javascript object containing all data to create a line in the DataTable
 *   { "name" : Node hostname [String]
 *   , "id" : Node id [String]
 *   , "machineType" : Node machine type [String]
 *   , "osName" : Node OS name [String]
 *   , "osVersion" : Node OS version [ String ]
 *   , "servicePack" : Node OS service pack [ String ]
 *   , "lastReport" : Last report received about that node [ String ]
 *   , "callBack" : Callback on Node, if missing, replaced by a link to nodeId [ Function ]
 *   }
 */
function createNodeTable(gridId, data, contextPath, refresh) {
  //base element for the clickable cells
  function callbackElement(oData, displayCompliance) {
    var elem = $("<a></a>");
    if("callback" in oData) {
        elem.click(function(e) {
          oData.callback(displayCompliance);
          e.stopPropagation();
          $('#query-search-content').toggle(400);
          $('#querySearchSection').toggleClass('unfoldedSectionQuery');
        });
        elem.attr("href","javascript://");
    } else {
        elem.attr("href",contextPath+'/secure/nodeManager/searchNodes#{"nodeId":"'+oData.id+'","displayCompliance":'+displayCompliance+'}');
    }
    return elem;
  }
  var columns = [ {
      "sWidth": "25%"
    , "mDataProp": "name"
    , "sTitle": "Node name"
    , "fnCreatedCell" : function (nTd, sData, oData, iRow, iCol) {
        var link = callbackElement(oData, false)
        var icon = $("<img />");
        icon.attr("src",contextPath + "/images/icMagnify-right.png");
        link.append(icon);
        link.addClass("reportIcon");
        $(nTd).append(link);
      }
  } , {
      "sWidth": "10%"
    , "mDataProp": "machineType"
    , "sTitle": "Machine type"
  } , {
      "sWidth": "10%"
    , "mDataProp": "osName"
    , "sTitle": "OS name"
  } , {
      "sWidth": "5%"
    , "mDataProp": "osVersion"
    , "sTitle": "OS version"
  } , {
      "sWidth": "5%"
    , "mDataProp": "servicePack"
    , "sTitle": "OS SP"
  } , {
      "mDataProp": "agentPolicyMode"
    , "sWidth": "8%"
    , "sTitle": "Policy Mode"
    , "fnCreatedCell" : function (nTd, sData, oData, iRow, iCol) {
        $(nTd).empty();
        $(nTd).addClass('tw-bs');
        $(nTd).prepend(createTextAgentPolicyMode(true,oData.agentPolicyMode,oData.explanation));
      }
  } , {
      "mDataProp": "name"
    , "sWidth": "25%"
    , "sTitle": "Compliance"
    , "sSortDataType": "node-compliance"
    , "sType" : "numeric"
    , "fnCreatedCell" : function (nTd, sData, oData, iRow, iCol) {
        var link = callbackElement(oData, true)
        var complianceBar = '<div id="compliance-bar-'+oData.id+'"><center><img height="26" width="26" src="'+contextPath+'/images/ajax-loader.gif" /></center></div>';
        link.append(complianceBar)
        $(nTd).empty();
        $(nTd).prepend(link);
      }
  } , {
      "sWidth": "12%"
    , "mDataProp": "lastReport"
    , "sTitle": "Last seen"
  } ];

  var params = {
      "bFilter" : true
    , "bPaginate" : true
    , "bLengthChange": true
    , "sPaginationType": "full_numbers"
    , "oLanguage": {
        "sSearch": ""
    }
    , "fnDrawCallback": function( oSettings ) {
        $('[data-toggle="tooltip"]').bsTooltip();
        var rows = this._('tr', {"page":"current"});
        $.each(rows, function(index,row) {
          // Display compliance progress bar if it has already been computed
          var compliance = nodeCompliances[row.id]
          if (compliance !== undefined) {
            $("#compliance-bar-"+row.id).html(buildComplianceBar(compliance));
          }
        })
        $('.rudder-label').bsTooltip();
      }
    , "aaSorting": [[ 0, "asc" ]]
    , "sDom": '<"dataTables_wrapper_top newFilter"f<"dataTables_refresh">>rt<"dataTables_wrapper_bottom"lip>'
  };

  createTable(gridId,data, columns, params, contextPath, refresh, "nodes");
}

/*
 *  Table of changes requests
 *
 *   Javascript object containing all data to create a line in the DataTable
 *   { "name" : Change request name [String]
 *   , "id" : Change request id [String]
 *   , "step" : Change request validation step [String]
 *   , "creator" : Name of the user that has created the change Request [String]
 *   , "lastModification" : date of last modification [ String ]
 *   }
 */
function createChangeRequestTable(gridId, data, contextPath, refresh) {

  var columns = [ {
      "sWidth": "5%"
    , "mDataProp": "id"
    , "sTitle": "#"
    , "fnCreatedCell" : function (nTd, sData, oData, iRow, iCol) {
        $(nTd).empty();
        $(nTd).addClass("link");
        var svg = '<svg xmlns="http://www.w3.org/2000/svg" xmlns:xlink="http://www.w3.org/1999/xlink" version="1.1" id="Capa_1" x="0px" y="0px" viewBox="0 0 493.356 493.356" xml:space="preserve"><g><path d="M490.498,239.278l-109.632-99.929c-3.046-2.474-6.376-2.95-9.993-1.427c-3.613,1.525-5.427,4.283-5.427,8.282v63.954H9.136 c-2.666,0-4.856,0.855-6.567,2.568C0.859,214.438,0,216.628,0,219.292v54.816c0,2.663,0.855,4.853,2.568,6.563 c1.715,1.712,3.905,2.567,6.567,2.567h356.313v63.953c0,3.812,1.817,6.57,5.428,8.278c3.62,1.529,6.95,0.951,9.996-1.708 l109.632-101.077c1.903-1.902,2.852-4.182,2.852-6.849C493.356,243.367,492.401,241.181,490.498,239.278z"/></g><g></g><g></g><g></g><g></g><g></g><g></g><g></g><g></g><g></g><g></g><g></g><g></g><g></g><g></g><g></g></svg>';
        var editLink = $("<a />");
        var iconNext =  $(svg);
        editLink.attr("href",contextPath +'/secure/utilities/changeRequest/'+sData);
        editLink.text(sData);
        editLink.append(iconNext);
        $(nTd).append(editLink);
      }
  } , {
      "sWidth": "10%"
    , "mDataProp": "step"
     , "sTitle": "Status"
  } , {
      "sWidth": "65%"
    , "mDataProp": "name"
    , "sTitle": "Name"
  } , {
      "sWidth": "10%"
    , "mDataProp": "creator"
    , "sTitle": "Creator"
  } , {
      "sWidth": "10%"
    , "mDataProp": "lastModification"
    , "sTitle": "Last Modification"
  } ];

  var params = {
      "bFilter" : true
    , "bPaginate" : true
    , "bLengthChange": true
    , "sPaginationType": "full_numbers"
    , "oLanguage": {
        "sSearch": ""
    }
    , "aaSorting": [[ 0, "asc" ]]
    , "sDom": '<"dataTables_wrapper_top newFilter"f<"dataTables_refresh">>rt<"dataTables_wrapper_bottom"lip>'
  };

  createTable(gridId,data, columns, params, contextPath, refresh, "change_requests");
}

/*
 *   Javascript object containing all data to create a line in the DataTable
 *   { "executionDate" : Date report was executed [DateTime]
 *   , "severity" : Report severity [String]
 *   , "ruleName" : Rule name [String]
 *   , "directiveName": Directive name [String]
 *   , "component" : Report component [String]
 *   , "value" : Report value [String]
 *   , "message" : Report message [String]
 *   }
 */
function createTechnicalLogsTable(gridId, data, contextPath, refresh, pickEventLogsInInterval) {

  var columns = [ {
      "sWidth": "10%"
    , "mDataProp": "executionDate"
    , "sTitle": "Execution date"
  } , {
      "sWidth": "8%"
    , "mDataProp": "severity"
    , "sTitle": "Severity"
  } , {
      "sWidth": "17%"
    , "mDataProp": "ruleName"
    , "sTitle": "Rule"
  } , {
      "sWidth": "17%"
    , "mDataProp": "directiveName"
    , "sTitle": "Directive"
  } , {
      "sWidth": "12%"
    , "mDataProp": "component"
    , "sTitle": "Component"
  } , {
      "sWidth": "12%"
    , "mDataProp": "value"
    , "sTitle": "Value"
  } , {
      "sWidth": "24%"
    , "mDataProp": "message"
    , "sTitle": "Message"
  } ];

  var params = {
      "bFilter" : true
    , "bPaginate" : true
    , "bLengthChange": true
    , "sPaginationType": "full_numbers"
    , "oLanguage": {
        "sSearch": ""
    }
    , "aaSorting": [[ 0, "desc" ]]
    , "sDom": '<"dataTables_wrapper_top newFilter"f<"dataTables_refresh"><"dataTables_pickdates"><"dataTables_pickend"><"dataTables_pickstart">'+
      '>rt<"dataTables_wrapper_bottom"lip>'
  };

  createTable(gridId,data, columns, params, contextPath, refresh, "technical_logs", false, pickEventLogsInInterval);

}

/*
 *   Javascript object containing all data to create a line in the DataTable
 *   { "executionDate" : Date report was executed [DateTime]
 *   , "node": node hostname [String]
 *   , "directiveName": Directive name [String]
 *   , "directiveId": Directive id [String]
 *   , "component" : Report component [String]
 *   , "value" : Report value [String]
 *   , "message" : Report message [String]
 *   }
 */
function createChangesTable(gridId, data, contextPath, refresh) {
  var columns = [ {
      "sWidth": "8%"
      , "mDataProp": "executionDate"
      , "sTitle": "Execution Date"
  } , {
      "sWidth": "10%"
    , "mDataProp": "nodeName"
    , "sTitle": "Node"
  } , {
      "sWidth": "17%"
    , "mDataProp": "directiveName"
    , "sTitle": "Directive"
  } , {
      "sWidth": "12%"
    , "mDataProp": "component"
    , "sTitle": "Component"
  } , {
      "sWidth": "12%"
    , "mDataProp": "value"
    , "sTitle": "Value"
  } , {
      "sWidth": "24%"
    , "mDataProp": "message"
    , "sTitle": "Message"
  } ];

  var params = {
      "bFilter" : true
    , "bPaginate" : true
    , "bLengthChange": true
    , "sPaginationType": "full_numbers"
    , "oLanguage": {
        "sSearch": ""
    }
    , "aaSorting": [[ 0, "asc" ]]
    , "sDom": '<"dataTables_wrapper_top newFilter"f>rt<"dataTables_wrapper_bottom"lip>'
  };

  createTable(gridId,data, columns, params, contextPath, refresh, "recent_changes");

}

/*
 *   Javascript object containing all data to create a line in the DataTable
 *   { "id" : Event log id [Int]
 *   , "date": date the event log was produced [Date/String]
 *   , "actor": Name of the actor making the event [String]
 *   , "type" : Type of the event log [String]
 *   , "description" : Description of the event [String]
 *   , "details" : function/ajax call, setting the details content, takes the id of the element to set [Function(String)]
 *   , "hasDetails" : do our event needs to display details (do we need to be able to open the row [Boolean]
 *   }
 */
function createEventLogTable(gridId, data, contextPath, refresh, pickEventLogsInInterval) {

  var columns = [ {
      "sWidth": "10%"
      , "mDataProp": "id"
      , "sTitle": "Id"
      , "sClass" : "eventId"
      , "fnCreatedCell" : function (nTd, sData, oData, iRow, iCol) {
        if( oData.hasDetails ) {
          $(nTd).addClass("listopen");
        }
      }
  } , {
      "sWidth": "20%"
    , "mDataProp": "date"
    , "sTitle": "Date"
  } , {
      "sWidth": "10%"
    , "mDataProp": "actor"
    , "sTitle": "Actor"
  } , {
      "sWidth": "30%"
    , "mDataProp": "type"
    , "sTitle": "Type"
  } , {
      "sWidth": "30%"
    , "mDataProp": "description"
    , "sTitle": "Description"
  } ];

  var params = {
      "bFilter" : true
    , "bPaginate" : true
    , "bLengthChange": true
    , "sPaginationType": "full_numbers"
    , "oLanguage": {
        "sSearch": ""
    }
    , "aaSorting": [[ 0, "desc" ]]
    , "fnDrawCallback" : function( oSettings ) {
        var myTable = this;
        var lines = $(myTable.fnGetNodes());
          lines.each( function () {
          var tableRow = $(this);
          var fnData = myTable.fnGetData( this );
          tableRow.attr("id",fnData.id);
          if (fnData.hasDetails) {
            tableRow.addClass("curspoint");
            // Remove all previously added callbacks on row or you will get problems
            tableRow.unbind();
            // Add callback to open the line
            tableRow.click( function (e) {
              e.stopPropagation();
              // Chack if our line is opened/closed
              var IdTd = tableRow.find("td.eventId");
              if (IdTd.hasClass("listclose")) {
                myTable.fnClose(this);
              } else {
                // Set details
                var detailsId =  'details-'+fnData.id;
                // First open the row an d set the id
                var openedRow = $(myTable.fnOpen(this,'',detailsId));
                var detailsTd = $("."+detailsId);
                detailsTd.attr("id",detailsId);
                // Set data in the open row with the details function from data
                fnData.details(detailsId);
                // Set final css
                var color = 'color1';
                if(tableRow.hasClass('color2'))
                  color = 'color2';
                openedRow.addClass(color + ' eventLogDescription');
              }
              // toggle list open / close classes
              IdTd.toggleClass('listopen');
              IdTd.toggleClass('listclose');
            } );
          }
        } );
      }
    , "sDom": '<"dataTables_wrapper_top newFilter"f<"dataTables_refresh"><"dataTables_pickdates"><"dataTables_pickend"><"dataTables_pickstart">'+
      '>rt<"dataTables_wrapper_bottom"lip>'
  };

  createTable(gridId,data, columns, params, contextPath, refresh, "event_logs", false, pickEventLogsInInterval);
}

/*
 * A function that build a compliance bar with colored zone for compliance
 * status cases based on Twitter Bootstrap: http://getbootstrap.com/components/#progress
 *
 * Await a JSArray:
 * (pending, success, repaired, error, noAnswer, notApplicable)
 *
 */
function buildComplianceBar(compliance, minPxSize) {

  function compliancePercentValue(complianceValue ) {
    var value = Number((complianceValue).toFixed(0));
    if (value == 0) {
      return "<1";
    } else {
      return value;
    }
  }
  var content = $('<div class="tw-bs progress"></div>');

  // set the default minimal size of array if not defined
  if (minPxSize === undefined) minPxSize = 20;
  // Correct compliance array, if sum is over 100, fix it y removing the excedent amount to the max value
  var sum = compliance.reduce(function(pv, cv) { return pv + cv; }, 0);

  if (sum > 100) {
    var max_of_array = Math.max.apply(Math, compliance);
    var index = compliance.indexOf(max_of_array);
    var toRemove = sum - 100
    compliance[index] = compliance[index] - toRemove;
  }

<<<<<<< HEAD
  var reportsDisabled      = compliance[0];
  var enforceNotApplicable = compliance[1];
  var enforceSuccess       = compliance[2];
  var repaired             = compliance[3];
  var enforceError         = compliance[4];
  var pending              = compliance[5];
  var noreport             = compliance[6];
  var missing              = compliance[7];
  var unknown              = compliance[8];
  var auditNotApplicable   = compliance[9];
  var compliant            = compliance[10];
  var nonCompliant         = compliance[11];
  var auditError           = compliance[12];
  var badPolicyMode        = compliance[13];

  var notApplicable = enforceNotApplicable + auditNotApplicable;
  var success = enforceSuccess + compliant;
  var okStatus = success + repaired + notApplicable;
  var unexpected = missing + unknown + badPolicyMode;
  var error = enforceError + auditError;
  
  var widthArr = getWidthProgressBar([
                     /*0*/ okStatus
                   , /*1*/ nonCompliant
                   , /*2*/ error
                   , /*3*/ unexpected
                   , /*4*/ pending
                   , /*5*/ reportsDisabled
                   , /*6*/ noreport
                 ], minPxSize);

  if(okStatus != 0) {
    var text = []
    if (enforceSuccess != 0) {
      text.push("Success (enforce): "+enforceSuccess+"% <br> ");
    }
    if (compliant != 0) {
      text.push("Compliant: "+compliant+"% <br> ");
    }
    if (repaired != 0) {
      text.push("Repaired: "+repaired+"% <br> ");
    }
    if (enforceNotApplicable != 0) {
      text.push("Not applicable (enforce): "+enforceNotApplicable+"% <br> ");
    }
    if (auditNotApplicable != 0) {
      text.push("Not applicable (audit): "+auditNotApplicable+"% <br> ");
=======
  var notApplicable = compliance[0];
  var success       = compliance[1];
  var repaired      = compliance[2];
  var okStatus      = success + repaired;
  var error         = compliance[3];
  var pending       = compliance[4];
  var noreport      = compliance[5];
  var missing       = compliance[6];
  var unknown       = compliance[7];
  var unexpected    = missing + unknown;

  var widthArr = getWidthProgressBar([notApplicable, okStatus, pending, noreport, unexpected, error], minPxSize);

  if(notApplicable != 0) {
    var value = compliancePercentValue(notApplicable);
    var tooltip = notApplicable.toFixed(2);
    content.append('<div class="progress-bar progress-bar-notapplicable" style=" width:'+widthArr[0]+'" title="Not applicable: '+tooltip+'%">'+value+'%</div>');
  }

  if(okStatus != 0) {
    var text = []
    if (success != 0) {
      text.push("Success: "+success.toFixed(2)+"%");
    }
    if (repaired != 0) {
      text.push("Repaired: "+repaired.toFixed(2)+"%");
>>>>>>> 8577175d
    }
    var value = compliancePercentValue(okStatus);
    content.append('<div class="progress-bar progress-bar-success" style="width:'+widthArr[0]+'" title="'+text.join("\n")+'">'+value+'%</div>');
  }
<<<<<<< HEAD
  if(nonCompliant != 0) {
    var text = []
    text.push("Non compliance: "+nonCompliant+"% <br> ");
    var value = compliancePercentValue(nonCompliant);
    content.append('<div class="progress-bar progress-bar-audit-noncompliant" style="width:'+widthArr[1]+'" title="'+text.join("\n")+'">'+value+'%</div>');
  }
  if(error != 0) {
    var text = []
    if (enforceError != 0) {
      text.push("Errors (enforce): "+enforceError+"% <br> ");
    }
    if (unknown != 0) {
      text.push("Errors (audit): "+auditError+"% <br> ");
    }
    var value = compliancePercentValue(error);
    content.append('<div class="progress-bar progress-bar-error" style="width:'+widthArr[2]+'" title="'+text.join("\n")+'">'+value+'%</div>');
=======

  if(pending != 0) {
    var value = compliancePercentValue(pending);
    var tooltip = pending.toFixed(2);
    content.append('<div class="progress-bar progress-bar-pending active progress-bar-striped" style="width:'+widthArr[2]+'" title="Applying: '+tooltip+'%">'+value+'%</div>');
  }

  if(noreport != 0) {
    var value = compliancePercentValue(noreport);
    var tooltip = noreport.toFixed(2);
    content.append('<div class="progress-bar progress-bar-no-report" style=" width:'+widthArr[3]+'" title="No report: '+tooltip+'%">'+value+'%</div>');
>>>>>>> 8577175d
  }
  if(unexpected != 0) {
    var text = []
    if (missing != 0) {
<<<<<<< HEAD
      text.push("Missing reports: "+missing+"% <br> ");
    }
    if (unknown != 0) {
      text.push("Unknown reports: "+unknown+"% <br> ");
    }
    if (badPolicyMode != 0) {
      text.push("Not supported mixed mode on directive from same Technique: "+badPolicyMode+"% <br> ");
=======
      text.push("Missing reports: "+missing.toFixed(2)+"%");
    }
    if (unknown != 0) {
      text.push("Unknown reports: "+unknown.toFixed(2)+"%");
>>>>>>> 8577175d
    }
    var value = compliancePercentValue(unexpected);
    content.append('<div class="progress-bar progress-bar-unknown progress-bar-striped" style="width:'+widthArr[3]+'" title="'+text.join("\n")+'">'+value+'%</div>');
  }
  if(pending != 0) {
    var value = compliancePercentValue(pending);
    content.append('<div class="progress-bar progress-bar-pending progress-bar-striped" style="width:'+widthArr[4]+'" title="Applying: '+pending+'%">'+value+'%</div>');
  }

<<<<<<< HEAD
  if(reportsDisabled != 0) {
    var value = compliancePercentValue(reportsDisabled);
    content.append('<div class="progress-bar progress-bar-reportsdisabled" style="width:'+widthArr[5]+'" title="Reports Disabled: '+reportsDisabled+'%">'+value+'%</div>')
  }

  if(noreport != 0) {
    var value = compliancePercentValue(noreport);
    content.append('<div class="progress-bar progress-bar-no-report" style=" width:'+widthArr[6]+'" title="No report: '+noreport+'%">'+value+'%</div>');
=======
  if(error != 0) {
    var value = compliancePercentValue(error);
    var tooltip = error.toFixed(2);
    content.append('<div class="progress-bar progress-bar-error" style="width:'+widthArr[5]+'" title="Error: '+tooltip+'%">'+value+'%</div>');
>>>>>>> 8577175d
  }

  return content

}

function getWidthProgressBar(arr, minPxSize){
  var finalWidth = [];

  //Recalculate the compliance bars size only on a Node Details page.
  //If it isn't the case, this function does nothing.
  if((Math.min.apply(Math,arr)<9)){
    var totalSmallBarsPercent = totalSmallBarsPx = 0;
    // Minimum given size (in px) of a bar
    var barWitdh;
    //We calculate the total percentage of the bars which are less than 5%.
    //Then we calculate the total size taken by them after have been resized.
    $(arr).each(function(index,compliancePercent) {
      if((compliancePercent<9)&&(compliancePercent>0)){
        totalSmallBarsPercent += compliancePercent;
        totalSmallBarsPx += minPxSize;
      }
    });
    //Here, we set the new width for each bar.
    $(arr).each(function(index,compliancePercent){
      if(compliancePercent<9){
        barWitdh = minPxSize+"px";
      }else{
        //We calculate the remaining free space of the Compliance Bar
        var baseSize = "(100% - " + totalSmallBarsPx + "px)";
        //Then we calculate the percentage of each bar with respect to this space.
        var percentBar = compliancePercent / (100 - totalSmallBarsPercent );
        barWitdh = "calc( "+baseSize+" * "+percentBar+")";
      }
      finalWidth.push(barWitdh);
    });
  }else{
    $(arr).each(function(index,compliancePercent){
      finalWidth.push(compliancePercent+"%");
    });
  }
  return finalWidth;
}

function refreshTable (gridId, data) {
  var table = $('#'+gridId).DataTable({"retrieve": true});
  table.clear();
  table.rows.add(data);
  table.draw();
}

function selectInterval(interval, element){
  $("#selectedPeriod").text(interval);
  $(".c3-bar-highlighted").each(function() {
    this.classList.remove("c3-bar-highlighted");
  });
  element.classList.add("c3-bar-highlighted");
}
function changeCursor(clickable){
  if(clickable){
    $('body').toggleClass('cursorPointer');
  }
}
/*
 * Function to define opening of an inner table
 */
function createInnerTable(myTable,  createFunction, contextPath, kind) {

  var plusTd = $(myTable.fnGetNodes());
  plusTd.each( function () {
    $(this).unbind();
    $(this).click( function (e) {
      if ($(e.target).hasClass('noExpand')) {
        return false;
      } else {
        var fnData = myTable.fnGetData( this );
        var i = $.inArray( this, anOpen );
        var detailsId = fnData.jsid ;
        if (kind !== undefined) {
          detailsId += "-"+kind
        }
        detailsId += "-details";
        if ( i === -1 ) {
          $(this).find("td.listopen").removeClass("listopen").addClass("listclose");
          var table = $("<table></table>");
          var tableId = fnData.jsid;
          if (kind !== undefined) {
            tableId += "-"+kind;
          }
          tableId += "-table";
          table.attr("id",tableId);
          table.attr("cellspacing",0);
          table.addClass("noMarginGrid");
          var div = $("<div></div>");
          div.addClass("innerDetails");
          div.attr("id",detailsId);
          div.append(table);
          var nDetailsRow = myTable.fnOpen( this, div, 'details' );
          var res = createFunction(tableId, fnData.details);
          $('div.dataTables_wrapper:has(table.noMarginGrid)').addClass('noMarginGrid');
          $('#'+detailsId).slideDown(300);
          anOpen.push( this );
        } else {
          $(this).find("td.listclose").removeClass("listclose").addClass("listopen");
          $('#'+detailsId).slideUp(300, function () {
            myTable.fnClose( this );
            anOpen.splice( i, 1 );
          } );
        }
      }
    } );
  } );
}

// Create a table from its id, data, columns, custom params, context patch and refresh function
function createTable(gridId,data,columns, customParams, contextPath, refresh, storageId, isPopup, pickEventLogsInInterval) {

  var defaultParams = {
      "asStripeClasses": [ 'color1', 'color2' ]
    , "bAutoWidth": false
    , "aoColumns": columns
    , "aaData": data
    , "bJQueryUI": true
    , "lengthMenu": [ [10, 25, 50, 100, 500, 1000, -1], [10, 25, 50, 100, 500, 1000, "All"] ]
    , "pageLength": 25
    , "retrieve" : true
  };

  if (storageId !== undefined) {
    var storageParams = {
        "bStateSave" : true
      , "fnStateSave": function (oSettings, oData) {
          localStorage.setItem( 'DataTables_'+storageId, JSON.stringify(oData) );
        }
      , "fnStateLoad": function (oSettings) {
          return JSON.parse( localStorage.getItem('DataTables_'+storageId) );
        }
    }

    $.extend(defaultParams,storageParams);
  }

  var params = $.extend({},defaultParams,customParams);
  var table = $('#'+gridId).DataTable( params );

  $('#'+gridId+' thead tr').addClass("head");
  if (!( typeof refresh === 'undefined')) {
    var refreshButton = $("<button><img src='"+contextPath+"/images/icRefresh.png'/></button>");
    refreshButton.button();
    refreshButton.attr("title","Refresh");
    refreshButton.click( function() { refresh(); } );
    refreshButton.addClass("refreshButton");
    $("#"+gridId+"_wrapper .dataTables_refresh").append(refreshButton);
  }

  $("#"+gridId+"_wrapper .dataTables_refresh button").tooltip({position:{my:"left+40 bottom-10",collision: "flipfit"}});

  $('.dataTables_filter input').attr("placeholder", "Filter");
  $('.tw-bs .modal .dataTables_filter input').addClass("form-control"); 
  $('#grid_remove_popup_grid').parent().addClass("table-responsive");
  $('#grid_remove_popup_grid').parents('.modal-dialog').addClass("modal-lg");
  

  $('.dataTables_filter input').css("background","white url("+contextPath+"/images/icMagnify.png) left center no-repeat");

  if (!( typeof pickEventLogsInInterval === 'undefined')) {
    $('#filterLogs').removeClass('hide');
    //Initialize the two datepickers
    $('#filterLogs .pickStartInput, #filterLogs .pickEndInput').datetimepicker({dateFormat:'yy-mm-dd', timeFormat: 'HH:mm:ss', timeInput: true});
    $('#filterLogsButton').click(pickEventLogsInInterval);
  }

  return table;
}



/**
 * The set of option that allows to configure chart js to be used as a sparkline.
 */
function chartjsSparklineOption() {
  return {
      // Boolean - Whether to animate the chart
      animation: false //true
      // Number - Number of animation steps
    , animationSteps: 60
      // String - Animation easing effect
    , animationEasing: "easeOutQuart"
      // Boolean - If we should show the scale at all
    , showScale: false //true
      // Boolean - If we want to override with a hard coded scale
    , scaleOverride: false
      // ** Required if scaleOverride is true **
      // Number - The number of steps in a hard coded scale
    , scaleSteps: null
      // Number - The value jump in the hard coded scale
    , scaleStepWidth: null
      // Number - The scale starting value
    , scaleStartValue: null
      // String - Colour of the scale line
    , scaleLineColor: "rgba(0,0,0,.1)"
      // Number - Pixel width of the scale line
    , scaleLineWidth: 1
      // Boolean - Whether to show labels on the scale
    , scaleShowLabels: false //true
      // Interpolated JS string - can access value
    , scaleLabel: "<%=value%>"
      // Boolean - Whether the scale should stick to integers, not floats even if drawing space is there
    , scaleIntegersOnly: true
      // Boolean - Whether the scale should start at zero, or an order of magnitude down from the lowest value
    , scaleBeginAtZero: false
      // String - Scale label font declaration for the scale label
    , scaleFontFamily: "'Helvetica Neue', 'Helvetica', 'Arial', sans-serif"
      // Number - Scale label font size in pixels
    , scaleFontSize: 12
      // String - Scale label font weight style
    , scaleFontStyle: "normal"
      // String - Scale label font colour
    , scaleFontColor: "#666"
      // Boolean - whether or not the chart should be responsive and resize when the browser does.
    , responsive: false
      // Boolean - whether to maintain the starting aspect ratio or not when responsive, if set to false, will take up entire container
    , maintainAspectRatio: true
      // Boolean - Determines whether to draw tooltips on the canvas or not
    , showTooltips: true
      // Array - Array of string names to attach tooltip events
    , tooltipEvents: ["mousemove", "mouseout"]
      // String - Tooltip background colour
    , tooltipFillColor: "rgba(0,0,0,0.8)"
      // String - Tooltip label font declaration for the scale label
    , tooltipFontFamily: "'Helvetica Neue', 'Helvetica', 'Arial', sans-serif"
      // Number - Tooltip label font size in pixels
    , tooltipFontSize: 10 //14
      // String - Tooltip font weight style
    , tooltipFontStyle: "normal"
      // String - Tooltip label font colour
    , tooltipFontColor: "#fff"
      // String - Tooltip title font declaration for the scale label
    , tooltipTitleFontFamily: "'Helvetica Neue', 'Helvetica', 'Arial', sans-serif"
      // Number - Tooltip title font size in pixels
    , tooltipTitleFontSize: 10 //14
      // String - Tooltip title font weight style
    , tooltipTitleFontStyle: "bold"
      // String - Tooltip title font colour
    , tooltipTitleFontColor: "#fff"
      // Number - pixel width of padding around tooltip text
    , tooltipYPadding: 2 //6
      // Number - pixel width of padding around tooltip text
    , tooltipXPadding: 2 //6
      // Number - Size of the caret on the tooltip
    , tooltipCaretSize: 2 //8
      // Number - Pixel radius of the tooltip border
    , tooltipCornerRadius: 6
      // Number - Pixel offset from point x to tooltip edge
    , tooltipXOffset: 2 //10
      // String - Template string for single tooltips
    , tooltipTemplate: "<%if (label){%><%=label%>: <%}%><%= value%> changes"
      // String - Template string for single tooltips
    , multiTooltipTemplate: "<%= value %>"
      // Function - Will fire on animation progression.
    , onAnimationProgress: function(){}
      // Function - Will fire on animation completion.
    , onAnimationComplete: function(){}

      ///// bar specific /////


    //Boolean - Whether the scale should start at zero, or an order of magnitude down from the lowest value
    , scaleBeginAtZero : true

    //Boolean - Whether grid lines are shown across the chart
    , scaleShowGridLines : false

    //String - Colour of the grid lines
    , scaleGridLineColor : "rgba(0,0,0,.05)"

    //Number - Width of the grid lines
    , scaleGridLineWidth : 1

    //Boolean - If there is a stroke on each bar
    , barShowStroke : true

    //Number - Pixel width of the bar stroke
    , barStrokeWidth : 1

    //Number - Spacing between each of the X value sets
    , barValueSpacing : 0

    //Number - Spacing between data sets within X values
    , barDatasetSpacing : 0

      //String - A legend template
    , legendTemplate : "" //"<ul class=\"<%=name.toLowerCase()%>-legend\"><% for (var i=0; i<datasets.length; i++){%><li><span style=\"background-color:<%=datasets[i].lineColor%>\"></span><%if(datasets[i].label){%><%=datasets[i].label%><%}%></li><%}%></ul>"
  };
}<|MERGE_RESOLUTION|>--- conflicted
+++ resolved
@@ -1405,7 +1405,6 @@
     compliance[index] = compliance[index] - toRemove;
   }
 
-<<<<<<< HEAD
   var reportsDisabled      = compliance[0];
   var enforceNotApplicable = compliance[1];
   var enforceSuccess       = compliance[2];
@@ -1440,123 +1439,74 @@
   if(okStatus != 0) {
     var text = []
     if (enforceSuccess != 0) {
-      text.push("Success (enforce): "+enforceSuccess+"% <br> ");
+      text.push("Success (enforce): "+enforceSuccess.toFixed(2)+"% <br> ");
     }
     if (compliant != 0) {
-      text.push("Compliant: "+compliant+"% <br> ");
+      text.push("Compliant: "+compliant.toFixed(2)+"% <br> ");
     }
     if (repaired != 0) {
-      text.push("Repaired: "+repaired+"% <br> ");
+      text.push("Repaired: "+repaired.toFixed(2)+"% <br> ");
     }
     if (enforceNotApplicable != 0) {
-      text.push("Not applicable (enforce): "+enforceNotApplicable+"% <br> ");
+      text.push("Not applicable (enforce): "+enforceNotApplicable.toFixed(2)+"% <br> ");
     }
     if (auditNotApplicable != 0) {
-      text.push("Not applicable (audit): "+auditNotApplicable+"% <br> ");
-=======
-  var notApplicable = compliance[0];
-  var success       = compliance[1];
-  var repaired      = compliance[2];
-  var okStatus      = success + repaired;
-  var error         = compliance[3];
-  var pending       = compliance[4];
-  var noreport      = compliance[5];
-  var missing       = compliance[6];
-  var unknown       = compliance[7];
-  var unexpected    = missing + unknown;
-
-  var widthArr = getWidthProgressBar([notApplicable, okStatus, pending, noreport, unexpected, error], minPxSize);
-
-  if(notApplicable != 0) {
-    var value = compliancePercentValue(notApplicable);
-    var tooltip = notApplicable.toFixed(2);
-    content.append('<div class="progress-bar progress-bar-notapplicable" style=" width:'+widthArr[0]+'" title="Not applicable: '+tooltip+'%">'+value+'%</div>');
-  }
-
-  if(okStatus != 0) {
-    var text = []
-    if (success != 0) {
-      text.push("Success: "+success.toFixed(2)+"%");
-    }
-    if (repaired != 0) {
-      text.push("Repaired: "+repaired.toFixed(2)+"%");
->>>>>>> 8577175d
+      text.push("Not applicable (audit): "+auditNotApplicable.toFixed(2)+"% <br> ");
     }
     var value = compliancePercentValue(okStatus);
     content.append('<div class="progress-bar progress-bar-success" style="width:'+widthArr[0]+'" title="'+text.join("\n")+'">'+value+'%</div>');
   }
-<<<<<<< HEAD
+  
   if(nonCompliant != 0) {
     var text = []
-    text.push("Non compliance: "+nonCompliant+"% <br> ");
+    text.push("Non compliance: "+nonCompliant.toFixed(2)+"%");
     var value = compliancePercentValue(nonCompliant);
     content.append('<div class="progress-bar progress-bar-audit-noncompliant" style="width:'+widthArr[1]+'" title="'+text.join("\n")+'">'+value+'%</div>');
   }
+  
   if(error != 0) {
     var text = []
     if (enforceError != 0) {
-      text.push("Errors (enforce): "+enforceError+"% <br> ");
+      text.push("Errors (enforce): "+enforceError.toFixed(2)+"% <br> ");
     }
     if (unknown != 0) {
-      text.push("Errors (audit): "+auditError+"% <br> ");
+      text.push("Errors (audit): "+auditError.toFixed(2)+"% <br> ");
     }
     var value = compliancePercentValue(error);
     content.append('<div class="progress-bar progress-bar-error" style="width:'+widthArr[2]+'" title="'+text.join("\n")+'">'+value+'%</div>');
-=======
-
+  }
+  
+  if(unexpected != 0) {
+    var text = []
+    if (missing != 0) {
+      text.push("Missing reports: "+missing.toFixed(2)+"% <br> ");
+    }
+    if (unknown != 0) {
+      text.push("Unknown reports: "+unknown.toFixed(2)+"% <br> ");
+    }
+    if (badPolicyMode != 0) {
+      text.push("Not supported mixed mode on directive from same Technique: "+badPolicyMode.toFixed(2)+"% <br> ");
+    }
+    var value = compliancePercentValue(unexpected);
+    content.append('<div class="progress-bar progress-bar-unknown progress-bar-striped" style="width:'+widthArr[3]+'" title="'+text.join("\n")+'">'+value+'%</div>');
+  }
+  
   if(pending != 0) {
     var value = compliancePercentValue(pending);
     var tooltip = pending.toFixed(2);
-    content.append('<div class="progress-bar progress-bar-pending active progress-bar-striped" style="width:'+widthArr[2]+'" title="Applying: '+tooltip+'%">'+value+'%</div>');
+    content.append('<div class="progress-bar progress-bar-pending progress-bar-striped" style="width:'+widthArr[4]+'" title="Applying: '+tooltip+'%">'+value+'%</div>');
+  }
+
+  if(reportsDisabled != 0) {
+    var value = compliancePercentValue(reportsDisabled);
+    var tooltip = reportsDisabled.toFixed(2);
+    content.append('<div class="progress-bar progress-bar-reportsdisabled" style="width:'+widthArr[5]+'" title="Reports Disabled: '+tooltip+'%">'+value+'%</div>')
   }
 
   if(noreport != 0) {
     var value = compliancePercentValue(noreport);
-    var tooltip = noreport.toFixed(2);
-    content.append('<div class="progress-bar progress-bar-no-report" style=" width:'+widthArr[3]+'" title="No report: '+tooltip+'%">'+value+'%</div>');
->>>>>>> 8577175d
-  }
-  if(unexpected != 0) {
-    var text = []
-    if (missing != 0) {
-<<<<<<< HEAD
-      text.push("Missing reports: "+missing+"% <br> ");
-    }
-    if (unknown != 0) {
-      text.push("Unknown reports: "+unknown+"% <br> ");
-    }
-    if (badPolicyMode != 0) {
-      text.push("Not supported mixed mode on directive from same Technique: "+badPolicyMode+"% <br> ");
-=======
-      text.push("Missing reports: "+missing.toFixed(2)+"%");
-    }
-    if (unknown != 0) {
-      text.push("Unknown reports: "+unknown.toFixed(2)+"%");
->>>>>>> 8577175d
-    }
-    var value = compliancePercentValue(unexpected);
-    content.append('<div class="progress-bar progress-bar-unknown progress-bar-striped" style="width:'+widthArr[3]+'" title="'+text.join("\n")+'">'+value+'%</div>');
-  }
-  if(pending != 0) {
-    var value = compliancePercentValue(pending);
-    content.append('<div class="progress-bar progress-bar-pending progress-bar-striped" style="width:'+widthArr[4]+'" title="Applying: '+pending+'%">'+value+'%</div>');
-  }
-
-<<<<<<< HEAD
-  if(reportsDisabled != 0) {
-    var value = compliancePercentValue(reportsDisabled);
-    content.append('<div class="progress-bar progress-bar-reportsdisabled" style="width:'+widthArr[5]+'" title="Reports Disabled: '+reportsDisabled+'%">'+value+'%</div>')
-  }
-
-  if(noreport != 0) {
-    var value = compliancePercentValue(noreport);
-    content.append('<div class="progress-bar progress-bar-no-report" style=" width:'+widthArr[6]+'" title="No report: '+noreport+'%">'+value+'%</div>');
-=======
-  if(error != 0) {
-    var value = compliancePercentValue(error);
-    var tooltip = error.toFixed(2);
-    content.append('<div class="progress-bar progress-bar-error" style="width:'+widthArr[5]+'" title="Error: '+tooltip+'%">'+value+'%</div>');
->>>>>>> 8577175d
+    var tooltip = reportsDisabled.noreport(2);
+    content.append('<div class="progress-bar progress-bar-no-report" style=" width:'+widthArr[6]+'" title="No report: '+tooltip+'%">'+value+'%</div>');
   }
 
   return content
