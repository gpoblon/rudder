--- conflicted
+++ resolved
@@ -1619,7 +1619,7 @@
   var obj = {};
   var tmp,diff,total;
   for(var i in compliances){
-  	tmp = compliances[i];
+    tmp = compliances[i];
     obj = {
       val : parseInt(tmp)
     , dec : tmp%1
@@ -1634,12 +1634,8 @@
   //we can have total = 0 in the case of overriden directives. We don't want to loop until 100.
   //in fact, that loop can't be ok if (100 - total) > decomposedValue.length
   diff = 100 - total;
-<<<<<<< HEAD
-
-  for(var i=0; i<diff ; i++){
-=======
+
   for(var i=0; i<diff && i<decomposedValues.length; i++){
->>>>>>> ff0fffde
     decomposedValues[i].val++;
   }
   decomposedValues.sort(function(a,b){return a.ind - b.ind;});
