--- conflicted
+++ resolved
@@ -103,11 +103,6 @@
 
   </head>
   <body data-lift="CommonLayout.display" class="skin-yellow sidebar-mini">
-<<<<<<< HEAD
-    <div class="tw-bs">
-=======
-
->>>>>>> 9e37c9b8
     <div class="wrapper">
       <header class="main-header">
         <a href="/secure/" class="logo fixed">
@@ -301,13 +296,9 @@
           </div>
 
           <div class="navbar-custom-menu">
-<<<<<<< HEAD
             <ul class="nav navbar-nav" id="rudder-navbar">
               <!-- Promise Generation -->
               <li class="lift:comet?type=AsyncDeployment" name="deploymentStatus"></li>
-=======
-            <ul class="nav navbar-nav">
->>>>>>> 9e37c9b8
               <li class="tasks-menu">
                 <a target="_blank" href="/rudder-doc">
                   <i class="fa fa-book"></i>
