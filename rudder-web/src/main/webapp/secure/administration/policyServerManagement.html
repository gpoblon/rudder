<lift:surround with="common-layout" at="content">

<head>
<title>Rudder - Management</title>

<style type="text/css">
  .deca input {
    width: auto;
  }

  .deca input.deleteNetwork {
    width: 20px;
  }

  button.defaultButton {
    margin-top: -1px;
    margin-left: 15px;
    padding: 2px;
    width: 100px;
  }

  select.twoCol {
    width:auto
  }

  select {
    min-width:50px
  }

  .defaultButton span.ui-button-text {
    padding: 0;
}

</style>



</head>
<div class="portlet">
  <div class="portlet-content">
    <div class="inner-portlet">
      <div class="page-title">Client-server communication</div>
      <div class="portlet-content">

        <div class="intro">
          <div>
            <p>Configure the networks from which nodes are allowed
              to connect to the Rudder policy servers to get their updated
              configuration policy.</p>
            <p>
              You can add as many networks as you want, the expected
              format is: <b>NetworkIP/mask</b>, for example
              "42.42.0.0/16".
            </p>
          </div>
        </div>

        <hr class="spacer" />

        <div>
          <div
            class="lift:administration.EditPolicyServerAllowedNetwork.render">
            <div id="allowedNetworksForm"  class="deca">
              <div id="policyServerDetails"/>
              <div id="policyServerText"/>
	          <form class="lift:form.ajax">
	            <table>
	              <thead>
	                <tr>
	                  <th width="20px">Delete</th>
	                  <th width="200px">Allowed network</th>
	                  <th></th>
	                </tr>
	              </thead>
	              <tbody id="allowNetworkFields">
	                <tr>
	                  <td class="delete"><input
	                    class="deleteNetwork" type="submit"
	                    value="delete" /></td>
	                  <td><input name="network"
	                    class="networkField" /></td>
	                  <td><lift:Msg errorClass="error">[error]</lift:Msg></td>
	                </tr>
	              </tbody>
	            </table>
              <lift:authz role="administration_write">
	              <input id="addNetworkButton" type="submit" value="Add a network" />
	              <input id="submitAllowedNetwork" type="submit" value="Submit" />
              </lift:authz>
	          </form>
            </div>
            <hr class="spacer" />
          </div>
        </div>

        <hr class="spacer" />
        <div class="deca">
          <h3>Security</h3>
          <div class="lift:administration.PropertiesManagement.denyBadClocks" id="denyBadClocksForm">
            <form class="lift:form.ajax">
              <div class="wbBaseField">
                    <label class="threeCol textight" style="font-weight:bold;width: 50%;">
                      <span style="float:left">Require time synchronization between nodes and policy server: </span>
                      <span id="denyBadClocksTooltip" />
                    </label>
                    <input id="denyBadClocks" type="text"/>
              </div>
              <hr class="spacer"/>
              <div class="wbBaseField">
                    <label class="threeCol textright" style="font-weight:bold;width: 50%;">
                      <span style="float:left">Use reverse DNS lookups on nodes to reinforce authentication to policy server: </span>
                      <span id="skipIdentifyTooltip" />
                    </label>
                    <input id="skipIdentify" type="text"/>
              </div>
              <hr class="spacer"/>
              <lift:authz role="administration_write">
                <input type="submit" value="[save]" id="cfserverNetworkSubmit"/>
              </lift:authz>
              <lift:Msg id="updateCfserverNetwork">[messages]</lift:Msg>
            </form>
          </div>
        </div>
        <hr class="spacer" />
<<<<<<< HEAD
        <div class="deca">
          <h3>Protocol</h3>
          <div class="lift:administration.PropertiesManagement.networkProtocolSection" id="networkProtocolForm">
            <form class="lift:form.ajax">
              <div class="wbBaseField">
                    <label for="reportProtocol" class="threeCol textight" style="font-weight:bold;width: 50%;">
                      <span >Use UDP (default) in place of TCP for syslog communication between node and servers:
                        <img src="/images/icInfo.png" style="padding-left:15px; margin:0; float:none"  tooltipid="reportProtocolTooltip" title="" class="tooltipable" />
                      </span>
                     <div class="tooltipContent" id="reportProtocolTooltip">
                     Rudder uses syslog to transfer report messages from nodes to relay and servers.
                     <ul>
                       <li><b>UDP (default):</b> the syslog never stalls an a non responsive connection, which could also stale other services on the node which use the same syslog.</li>
                       <li><b>TCP:</b> Using TCP allows to minimize the loss in reports and the resulting compliance errors.</li>
                     </ul>
                     This settings is ignored on clients that don't support TCP (AIX, sysklogd, ...)
                     </div>
                    </label>
                    <input id="reportProtocol" type="text"/>
              </div>
              <hr class="spacer"/>
              <input type="submit" value="[save]" id="networkProtocolSubmit"/>
              <lift:Msg id="updateNetworkProtocol">[messages]</lift:Msg>
            </form>
          </div>
        </div>
        <hr class="spacer" />
        
        
=======


>>>>>>> 3043c23d
      </div>
    </div>
    <div id="complianceMode" class="lift:administration.PropertiesManagement.complianceMode"/>

    <div id="cfagentSchedule" class="lift:administration.PropertiesManagement.cfagentSchedule"/>

    <div class="inner-portlet">
      <div class="page-title">Change audit logs</div>
      <div class="portlet-content">

        <div class="lift:administration.PropertiesManagement.changeMessage" id="changeMessageForm">
          <div class="intro">
            <div>
              <p>If enabled, prompt users to enter a message explaining the reason for each configuration change they make.<br/>
		  	   These messages will be stored in each <a href="/secure/utilities/eventLogs">Event log</a> and as the commit message for the underlying git repository in <span id="configurationRepoPath"></span></p>
            </div>
          </div>

          <hr class="spacer" />
          <div class="deca">
            <form class="lift:form.ajax">

              <div class="wbBaseField">
                <label class="threeCol textight" style="font-weight:bold;width: 20%;">Enable change audit logs:</label><input id="enabled" type="checkbox"/>
              </div>
              <hr class="spacer"/>
              <div class="wbBaseField">
                    <label class="threeCol textight" style="font-weight:bold;width: 20%;"><span style="float:left">Make message mandatory: </span><span id="mandatoryTooltip" /></label><input id="mandatory" type="checkbox"/>
              </div>
              <hr class="spacer"/>
  		      <div class="wbBaseField">
                    <label class="threeCol textight" style="font-weight:bold;width: 20%;"><span style="float:left">Explanation to display: </span><span id="explanationTooltip" /></label><input id="explanation" type="text"/><input id="restoreExplanation" type="button"/>
              </div>
              <hr class="spacer"/>
              <lift:authz role="administration_write">
                <input type="submit" value="Reload" id="changeMessageSubmit"/>
              </lift:authz>
              <lift:Msg id="updateChangeMsg">[messages]</lift:Msg>
            </form>
          </div>
        </div>
      </div>
    </div>


    <div class="inner-portlet">
      <div class="page-title">Change Requests (validation workflow)</div>
      <div class="portlet-content">


        <div class="intro">
          <div>
            <p>If enabled, all changes to configuration (Directives, Rules, Groups and Parameters) will be submitted for validation via a Change Request. <br/>
A new Change Request will enter the "<b>Pending validation</b>" status, then can be moved to "<b>Pending deployment</b>" (approved but not yet deployed) or "<b>Deployed</b>" (approved and deployed) statuses.<br/>
Only users with the "<b>validator</b>" or "<b>deployer</b>" roles are authorized to perform these steps (see <i>/opt/rudder/etc/rudder-users.xml</i>).<br/>
<br/>
If disabled, all changes to configuration will be immediately deployed.</p>
          </div>
        </div>

        <hr class="spacer" />
        <div class="deca">
          <div
            class="lift:administration.PropertiesManagement.workflow"
            id="workflowForm">
            <form class="lift:form.ajax">

              <div class="wbBaseField">
                <label class="threeCol textright" style="font-weight:bold;width: 20%;">Enable Change Requests:</label><input id="workflowEnabled" type="checkbox"/>
              </div>
              <hr class="spacer"/>
              <div class="wbBaseField">
                    <label class="threeCol textright" style="font-weight:bold;width: 20%;"><span style="float:left">Allow self validation: </span><span id="selfValTooltip"/></label><input id="selfVal" type="checkbox"/>
              </div>
              <hr class="spacer"/>
  		      <div class="wbBaseField">
                    <label class="threeCol textright" style="font-weight:bold;width: 20%;"><span style="float:left">Allow self deployment: </span><span id="selfDepTooltip"/></label><input id="selfDep" type="checkbox"/>
              </div>
              <hr class="spacer"/>
              <lift:authz role="administration_write">
                <input type="submit" value="Reload" id="workflowSubmit"/>
              </lift:authz>
              <lift:Msg id="updateWorkflow">[messages]</lift:Msg>
            </form>
          </div>
        </div>
      </div>
    </div>

    <div class="inner-portlet">
      <div class="page-title">File retention</div>
      <div class="portlet-content">

        <div class="intro">
          <div>
            <p>Every time Rudder modifies a file (by file editing or copying from a remote source), a copy of the overwritten file is kept under <i>/var/rudder/modified-files/</i>.<br/>
Also, the full output from each agent run is stored in a file under <i>/var/rudder/cfengine-community/outputs/</i>.
These files are automatically removed to save on disk space. You can configure the retention time (Time To Live) they are kept for here.</p>
          </div>
        </div>
          <div class="deca">
            <div class="lift:administration.PropertiesManagement.cfengineGlobalProps" id="cfengineGlobalPropsForm">
              <form class="lift:form.ajax">
                <div class="wbBaseField">
                  <label class="threeCol textight" style="font-weight:bold;width: 300px;">
                    <span style="float:left">Number of days to retain modified files: </span>
                    <span id="modifiedFilesTtlTooltip" />
                  </label>
                  <input id="modifiedFilesTtl" type="text"/>
                </div>
                <hr class="spacer"/>
                <div class="wbBaseField">
                  <label class="threeCol textright" style="font-weight:bold;width: 300px;">
                    <span style="float:left">Number of days to retain agent output files: </span>
                    <span id="cfengineOutputsTtlTooltip" />
                  </label>
                  <input id="cfengineOutputsTtl" type="text"/>
                </div>
                <hr class="spacer"/>
                <lift:authz role="administration_write">
                  <input type="submit" value="[save]" id="cfengineGlobalPropsSubmit"/>
                </lift:authz>
                <lift:Msg id="updateCfengineGlobalProps">[messages]</lift:Msg>
              </form>
            </div>
          </div>
      </div>
    </div>

    <div class="inner-portlet">
      <div class="page-title">Logging</div>
      <div class="portlet-content">

        <div class="lift:administration.PropertiesManagement.loggingConfiguration" id="storeAllLogsForm">
          <div class="intro">
            <div>
              <p>All nodes in Rudder send reports via syslog to this Rudder root server. These logs are stored in an SQL database in order to determine compliance information displayed in this web interface. However, it can be useful to also store this information in a plain text log file, for example for statistics or debugging purposes. The option below enables this.</p>
            </div>
          </div>

          <hr class="spacer" />
	      <div class="deca">

            <form class="lift:form.ajax">
              <div class="wbBaseField">
                    <label class="threeCol textright" style="font-weight:bold;width: 40%;">
                      <span style="float:left">Log all reports received to /var/log/rudder/reports/all.log: </span>
                    </label>
                    <input id="storeAllLogsOnFile" type="text"/>
              </div>
              <hr class="spacer"/>
              <input type="submit" value="[save]" id="loggingConfigurationSubmit"/>
              <lift:Msg id="loggingConfiguration">[messages]</lift:Msg>
            </form>
          </div>
        </div>
      </div>
    </div>

    <div class="inner-portlet">
      <div class="page-title">Usage survey participation</div>
      <div class="portlet-content">

        <div class="lift:administration.PropertiesManagement.sendMetricsConfiguration" id="sendMetrics">
          <div class="intro">
            <div>
                  To help the Rudder team continue to improve this software day after day, we are running a survey to collect usage statistics.<br/>
                  These statistics are submitted anonymously, and include overall statistics about your instance of Rudder
                   (number of Rules, Directives, Nodes, etc). No potentially-sensitive data is included
                   (only stock Rudder-provided techniques are examined, no hostnames, etc).
                   We highly value your privacy, as we do our own, so we will never share individual submissions (only globally compiled statistics).<br/>
                  If you want to check the information that is sent, just run "/opt/rudder/bin/rudder-metrics-reporting -v" on your Rudder server. This won't send any information without your consent.<br/>
                  This information is very valuable to the development team, as it helps us focus on the features that matter most and better understand what our users care about.
                  Please consider participating in the survey!
            </div>
          </div>

          <hr class="spacer" />
          <div class="deca">
            <form class="lift:form.ajax">

              <div class="wbBaseField">
                <label class="threeCol textright" for="sendMetricsCheckbox" style="font-weight:bold;width: 20%;">Send anonymous usage statistics:</label><input id="sendMetricsCheckbox" type="checkbox"/>
              </div>
              <hr class="spacer"/>
              <input type="submit" value="Reload" id="sendMetricsSubmit"/>
              <lift:Msg id="sendMetricsMsg">[messages]</lift:Msg>
            </form>
          </div>
        </div>
      </div>
    </div>
    <div class="inner-portlet">
      <div class="page-title">Display changes graphs</div>
      <div class="portlet-content">

        <div class="lift:administration.PropertiesManagement.displayGraphsConfiguration" id="displayGraphs">
          <div class="intro">
            <div>
              In Rules table, we display a graph for each Rule showing it's activity (number of repaired reports).<br/>
              Unfortunately, some browsers (especially Firefox) have trouble displaying them and make Rule pages almost unusable.<br/>
              If you experience slow loading of Rules pages, you can disable this feature here.
            </div>
          </div>

          <hr class="spacer" />
          <div class="deca">
            <form class="lift:form.ajax">

              <div class="wbBaseField">
                <label class="threeCol textright" for="displayGraphsCheckbox" style="font-weight:bold;width: 20%;">Display changes graphs:</label><input id="displayGraphsCheckbox" type="checkbox"/>
              </div>
              <hr class="spacer"/>
              <input type="submit" value="Save Changes" id="displayGraphsSubmit"/>
              <lift:Msg id="displayGraphsMsg">[messages]</lift:Msg>
            </form>
          </div>
        </div>
      </div>
    </div>



    <div class="inner-portlet">
      <div class="page-title">Clear policy caches</div>
      <div class="portlet-content">

        <div class="intro">
          <div>
            <p>Clear cached data. This
              will trigger a full policy update, and regenerate
              all promise files.</p>
          </div>
        </div>

        <hr class="spacer" />
        <div class="deca">
          <div class="lift:administration.ClearCache.render"
            id="clearCacheForm">
            <form class="lift:form.ajax">
              <input id="clearCacheButton" type="submit"
                value="[Clear cache]" />
              <lift:Msg id="clearCacheNotice">[error]</lift:Msg>
            </form>
          </div>
        </div>
      </div>
    </div>



    <div class="inner-portlet">
      <div class="page-title">Manage dynamic groups</div>
      <div class="portlet-content">

        <div class="intro">
          <div>
            <p>Groups in Rudder can be static (fixed list of nodes) or dynamic (the list of nodes is built from a search query).<br/>
To take into account new nodes and changes to their inventory, dynamic groups must be reloaded regularly.<br/>
Currently, Rudder will automatically do this reload every <b id="dynGroupUpdateInterval">5</b> minutes (see <i>/opt/rudder/etc/rudder-web.properties</i>).
</p>
          </div>
        </div>

        <hr class="spacer" />
        <div class="deca">
          <div class="lift:administration.DyngroupReloading.render"
            id="dyngroupReloadingForm">
            <form class="lift:form.ajax">
              <input id="dyngroupReloadingButton" type="submit"
                value="[Reload dyngroups]" />
              <lift:msg id="dyngroupReloadingNotice"
                errorClass="error">[error]</lift:msg>
            </form>
          </div>
        </div>
      </div>
    </div>

    <div class="inner-portlet">
      <div class="page-title">Manage Technique library</div>
      <div class="portlet-content">

        <div class="intro">
          <div>
            <p>Techniques in Rudder are read from the filesystem (in <i>/var/rudder/configuration-repository/techniques</i>).<br/>
To take into account new Techniques and changes, the Technique library must be updated regularly.<br/>
Currently, Rudder will automatically do this update every <b id="techniqueLibraryUpdateInterval">5</b> minutes (see <i>/opt/rudder/etc/rudder-web.properties</i>).
</p>
          </div>
        </div>

        <hr class="spacer" />
        <div class="deca">
          <div
            class="lift:administration.TechniqueLibraryManagement.reloadTechniqueButton"
            id="reloadTechniqueLibForm">
            <form class="lift:form.ajax">
              <input type="submit" value="Reload" />
              <lift:Msg id="updateLib">[messages]</lift:Msg>
            </form>
          </div>
        </div>
      </div>
    </div>


  </div>
</div>
</lift:surround>
<|MERGE_RESOLUTION|>--- conflicted
+++ resolved
@@ -122,7 +122,6 @@
           </div>
         </div>
         <hr class="spacer" />
-<<<<<<< HEAD
         <div class="deca">
           <h3>Protocol</h3>
           <div class="lift:administration.PropertiesManagement.networkProtocolSection" id="networkProtocolForm">
@@ -150,12 +149,8 @@
           </div>
         </div>
         <hr class="spacer" />
-        
-        
-=======
-
-
->>>>>>> 3043c23d
+
+
       </div>
     </div>
     <div id="complianceMode" class="lift:administration.PropertiesManagement.complianceMode"/>
