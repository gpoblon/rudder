--- conflicted
+++ resolved
@@ -100,16 +100,6 @@
                   </div>
                   <div class="modal-body">
                     <form name="newAccount">
-<<<<<<< HEAD
-                      <div class="form-group" class="" ng-class="{'has-error': newAccount.$invalid && !newAccount.$pristine}">
-                        <label class="control-label col-lg-3 col-sm-12 col-xs-12 valign"><b>Name</b></label>
-                        <input type="text" class="form-control col-lg-9 col-sm-12 col-xs-12 float-inherit"  valid-empty="valid-empty" ng-model="myNewAccount.name" name="newAccountName" id="newAccountName" ng-change="$(newAccountName).focus()">
-                      </div>
-                      <div class="form-group">
-                        <label class="control-label col-lg-3 col-sm-12 col-xs-12 valign">Description</label>
-                        <textarea class="form-control vresize col-lg-9 col-sm-12 col-xs-12 float-inherit"></textarea>
-                      </div>
-=======
                         <div class="form-group" class="" ng-class="{'has-error': newAccount.$invalid && !newAccount.$pristine}">
                             <label class="control-label col-lg-3 col-sm-12 col-xs-12 valign"><b>Name</b></label>
                             <input type="text" class="form-control col-lg-9 col-sm-12 col-xs-12 float-inherit"  valid-empty="valid-empty" ng-model="myNewAccount.name" name="newAccountName" id="newAccountName" ng-change="$(newAccountName).focus()">
@@ -119,7 +109,6 @@
                             <label class="control-label col-lg-3 col-sm-12 col-xs-12 valign">Description</label>
                             <textarea class="form-control vresize col-lg-9 col-sm-12 col-xs-12 float-inherit"></textarea>
                         </div>
->>>>>>> 5f9e831e
                     </form>
                   </div>
                   <div class="modal-footer">
