<lift:surround with="common-layout" at="content">

<head>
<title>Rudder - Node Groups Management</title>
<style>
form select.selectComparator {
  width: 100px;
}
form select.selectField {
  width: 130px;
}
input.queryInputValue, select.queryInputValue {
  width:115px !important;
}
</style>
</head>

<lift:node.Groups.head />

<<<<<<< HEAD
  <div class="col col-sm">  
=======
<div class="portlet">
 <div class="portlet-header">Groups</div>
 <div class="portlet-content">
  <div class="intro">
    <div><p>Manage Groups of Nodes. Each group can be a static list of nodes or the result of a dynamic search based on criteria from the Node's inventory.</p>
    <p>Node Groups are used to target Rules.</p>
    </div>
  </div>

  <hr class="spacer"/>
  <div class="groupDisplay">

>>>>>>> b8a9a39f
    <lift:node.Groups.groupHierarchy>
      <div class="inner-portlet" style="float:left; margin-right:15px;">
        <div class="page-title">Group hierarchy</div>
        <div class="inner-portlet-content">
          <div>
            <lift:Authz role="group_write">
              <div id="newItem">Here comes the New item Button</div>
            </lift:Authz>
          </div>
          
  <div id="groupTree_actions_zone" style="margin:5px 0;">
    <img onclick="openAllNodes('#groupTree');" src="/images/open-plus.png" alt="+" width="16" height="16" class="filterIcon"/>

    <img onclick="closeAllNodes('#groupTree');" src="/images/close-minus.png" alt="-" width="16" height="16" class="filterIcon"/>

    <input style="width:100px;" id="treeSearch" type="text" placeholder="Filter" onkeydown="refuseEnter(event);" onkeyup="searchTree('#treeSearch', '#groupTree');" class="tooltipable" title="" tooltipid="treeSearchTooltip"/>

    <span class="tooltipContent" id="treeSearchTooltip">Type at least three character to search element (name or description) in the tree.</span>

    <img onclick="clearSearchFieldTree('#treeSearch', '#groupTree');" src="/images/close-cross.png" alt="x" width="16" height="16" class="filterIcon"/>

 </div>
          
          
          <div id="groupTree">Here comes the Groups Tree</div>
          <p class="note"><b>Note:</b> Drag'n'drop items to change the hierarchy.</p>
        </div>
      </div>
    </lift:node.Groups.groupHierarchy>
<<<<<<< HEAD
  </div>
  <div class="col col-xl" id="groupDetails">
    <div id="ajaxItemContainer" style="width: 100%">
=======

    <div id="ajaxItemContainer">
>>>>>>> b8a9a39f
      <lift:node.Groups.initRightPanel/>
    </div>
<<<<<<< HEAD
=======

  </div>

>>>>>>> b8a9a39f
  </div>

  <div class="spacer"/>    
  <div id="createGroupPopup" class="nodisplay">
    <div id="createGroupContainer"/>
  </div>
<<<<<<< HEAD
  
=======



>>>>>>> b8a9a39f
  <lift:node.Groups.detailsPopup/>
</lift:surround>
<|MERGE_RESOLUTION|>--- conflicted
+++ resolved
@@ -17,22 +17,7 @@
 
 <lift:node.Groups.head />
 
-<<<<<<< HEAD
-  <div class="col col-sm">  
-=======
-<div class="portlet">
- <div class="portlet-header">Groups</div>
- <div class="portlet-content">
-  <div class="intro">
-    <div><p>Manage Groups of Nodes. Each group can be a static list of nodes or the result of a dynamic search based on criteria from the Node's inventory.</p>
-    <p>Node Groups are used to target Rules.</p>
-    </div>
-  </div>
-
-  <hr class="spacer"/>
-  <div class="groupDisplay">
-
->>>>>>> b8a9a39f
+  <div class="col col-sm">
     <lift:node.Groups.groupHierarchy>
       <div class="inner-portlet" style="float:left; margin-right:15px;">
         <div class="page-title">Group hierarchy</div>
@@ -42,7 +27,7 @@
               <div id="newItem">Here comes the New item Button</div>
             </lift:Authz>
           </div>
-          
+
   <div id="groupTree_actions_zone" style="margin:5px 0;">
     <img onclick="openAllNodes('#groupTree');" src="/images/open-plus.png" alt="+" width="16" height="16" class="filterIcon"/>
 
@@ -55,41 +40,24 @@
     <img onclick="clearSearchFieldTree('#treeSearch', '#groupTree');" src="/images/close-cross.png" alt="x" width="16" height="16" class="filterIcon"/>
 
  </div>
-          
-          
+
+
           <div id="groupTree">Here comes the Groups Tree</div>
           <p class="note"><b>Note:</b> Drag'n'drop items to change the hierarchy.</p>
         </div>
       </div>
     </lift:node.Groups.groupHierarchy>
-<<<<<<< HEAD
   </div>
   <div class="col col-xl" id="groupDetails">
     <div id="ajaxItemContainer" style="width: 100%">
-=======
-
-    <div id="ajaxItemContainer">
->>>>>>> b8a9a39f
       <lift:node.Groups.initRightPanel/>
     </div>
-<<<<<<< HEAD
-=======
-
   </div>
 
->>>>>>> b8a9a39f
-  </div>
-
-  <div class="spacer"/>    
+  <div class="spacer"/>
   <div id="createGroupPopup" class="nodisplay">
     <div id="createGroupContainer"/>
   </div>
-<<<<<<< HEAD
-  
-=======
 
-
-
->>>>>>> b8a9a39f
   <lift:node.Groups.detailsPopup/>
 </lift:surround>
