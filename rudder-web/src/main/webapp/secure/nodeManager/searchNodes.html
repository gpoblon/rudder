--- conflicted
+++ resolved
@@ -6,16 +6,7 @@
 
   <div class="portlet">
    <div class="portlet-content">
-<<<<<<< HEAD
-  
-=======
-    <div class="intro">
-     <div>
-       Make a query base search and display node details
-     </div>
-    </div>
 
->>>>>>> b8a9a39f
     <lift:node.SearchNodes.head />
 
     <div class="inner-portlet">
