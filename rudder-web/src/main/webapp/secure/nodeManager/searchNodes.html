<lift:surround with="common-layout" at="content">

<head>
<title>Rudder - Search Nodes</title>
</head>


  <div data-lift="node.SearchNodes.head"></div>
  <div class="portlet">
   <div class="portlet-content">
  
    <div class="inner-portlet">
      <div class="inner-portlet-content">  
       <hr class="spacer"/> 
       <div id="serverDetails" ></div>
      </div>
    </div>
  
    <div class="inner-portlet">
     <div class="page-title">Query based search</div>
      <div class="intro">
       <div>
         Find nodes in your Rudder infrastructure that match different criteria.<br />
         Define <a href="/secure/nodeManager/groups">node groups</a> from your search results.
        </div>
      </div>
     <div class="inner-portlet-content" style="overflow:auto;">
    
        <div id="SearchNodes">
         <div data-lift="node.SearchNodes.showQuery"></div>
        </div>
        <lift:authz role="group_write">
<<<<<<< HEAD
       <div class="bottomButton">
         <div data-lift="node.SearchNodes.createGroup"></div>
=======
       <div>
         <lift:node.SearchNodes.createGroup/>
>>>>>>> b239e7d2
       </div>
       </lift:authz>
     </div>
     <br/>
    </div>
  
   </div>
  </div>

  

  
  
  
  <div id="createGroupPopup" class="nodisplay">
    <lift:ignore>
      This div gets the content of the createCategoryOrGroup injected within
    </lift:ignore>
    <div id="createGroupContainer">
    </div>
  </div>
  
  
</lift:surround><|MERGE_RESOLUTION|>--- conflicted
+++ resolved
@@ -30,13 +30,8 @@
          <div data-lift="node.SearchNodes.showQuery"></div>
         </div>
         <lift:authz role="group_write">
-<<<<<<< HEAD
-       <div class="bottomButton">
+       <div>
          <div data-lift="node.SearchNodes.createGroup"></div>
-=======
-       <div>
-         <lift:node.SearchNodes.createGroup/>
->>>>>>> b239e7d2
        </div>
        </lift:authz>
      </div>
