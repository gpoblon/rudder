/*
*************************************************************************************
* Copyright 2011 Normation SAS
*************************************************************************************
*
* This file is part of Rudder.
* 
* Rudder is free software: you can redistribute it and/or modify
* it under the terms of the GNU General Public License as published by
* the Free Software Foundation, either version 3 of the License, or
* (at your option) any later version.
* 
* In accordance with the terms of section 7 (7. Additional Terms.) of
* the GNU General Public License version 3, the copyright holders add
* the following Additional permissions:
* Notwithstanding to the terms of section 5 (5. Conveying Modified Source
* Versions) and 6 (6. Conveying Non-Source Forms.) of the GNU General
* Public License version 3, when you create a Related Module, this
* Related Module is not considered as a part of the work and may be
* distributed under the license agreement of your choice.
* A "Related Module" means a set of sources files including their
* documentation that, without modification of the Source Code, enables
* supplementary functions or services in addition to those offered by
* the Software.
* 
* Rudder is distributed in the hope that it will be useful,
* but WITHOUT ANY WARRANTY; without even the implied warranty of
* MERCHANTABILITY or FITNESS FOR A PARTICULAR PURPOSE.  See the
* GNU General Public License for more details.
* 
* You should have received a copy of the GNU General Public License
* along with Rudder.  If not, see <http://www.gnu.org/licenses/>.

*
*************************************************************************************
*/


/**********************************
 *Node inventory details
 **********************************/
.hostnamecurs{
  cursor:pointer;
  text-decoration:underline;
}
.querylinecolor{
  color:#EEEEEE;
}
.sInventory {
  margin: 0px;
  padding: 0px;
}

.sInventory div {
  margin: 0px;
  padding: 0px;
}

.details {
  margin: 0px;
  padding: 0px;
}

.sInventory table {
  margin: 0px;
  padding: 0px;
}

.overflow_auto {
  overflow: auto;
}

div.innerDetails {
	display: none; 
    background : #DEDEDE;
    padding-left:5%;
}

/**********************************
 * Node details
 **********************************/

fieldset.crTree {
  margin: 2px;
  padding: 5px;
  vertical-align: top;
}

fieldset.nodeIndernal {
  margin: 2px;
  padding: 5px;
  vertical-align: top;
}

.nodeSummary {

}

table.nomargin {
 margin: 0px;
 width: 100%;
}
td.crTree {
  border-top: 0px;
  width: 32%;
  vertical-align: top;
}

td.nodeIndernal {
  border-top: 0px;
  width: 56%;
  vertical-align: top;
}

.showParameters {
  margin-top:5px;
  margin-bottom:3px;
  text-decoration:underline;
}

/**********************************
 *          formulaire            *
 **********************************/

.directiveTechnicalInfo{
	padding-top: 12px;
	margin-left:10px;
}

.portlet-header .ui-icon {
   float: right;
   cursor: pointer;
}

.inner-portlet div.intro {
   margin: 5px 0px 0px 0px !important;
}

div.intro {
   margin: 0px 0px 0px 0px;
   padding: 0px;
   width: 100%;
   font-size: 1.1em;
   line-height: 1.5em;
   color: #414141;
   background-color: #FFF9E1;
   z-index: 1;
}

div.intro div {
  padding: 5px 5px 5px 15px;
}

div.intro div ul {
   padding: 0 0 0 20px;
}

form a {
   color: #f79d10;
}

form table a {
   color: black;
}

form h2 {
   padding: 0 10px;
   font-size: 1.2em;
   line-height: 1.5em;
   font-weight: bold;
}
form h3 {
   padding: 0 15px;
   font-size: 1.1em;
   line-height: 1.5em;
   font-weight: bold;
}
form p {
   margin: 15px 0;
   padding: 0 10px;
   font-size: 1.1em;
}

.directiveInfo{
   margin-left:10px;
}

form hr {
   margin: 0 15px;
   width: 95%;
   clear: both;
}
form select {
   width: 130px;
   padding: 2px;
   background-color: #f8f8f8;
   border: 1px solid #b4b3a8;
}
form label.champ {
   float: left;
   padding-right: 20px;
   width: 25%;
   text-align: right;
}
form input {
   width: 130px;
   padding: 2px;
   background-color: #f8f8f8;
   border: 1px solid #b4b3a8;
}

td.directiveVarValue > input {
  width: 500px;
}

form input[type=checkbox] {
   width:auto;
   padding:0px;
}

form textarea {
  padding: 2px;
  border: 1px solid #b4b3a8;
}

form input.radio {
  width: auto;
  border: 0px;
}

.compositionCheckbox input {
  margin-left : 5px;
  vertical-align: middle;
  margin-bottom: 2px;
}

.composition input {
  vertical-align: middle;
}

form button {
   width: 130px;
   padding: 0.2em;
   background-color: #f8f8f8;
   border: 1px solid #b4b3a8;
}

button.ui-state-default {
   width: 130px;
   
}

.dangerButton {
	color: #990000 !important;
}

.dangerButton:hover {
	background-color: #B33630 !important;
    background-image: linear-gradient(#DC5F59, #B33630) !important;
    background-repeat: repeat-x !important;
    border-color: #CD504A !important;
    color: #FFFFFF !important;
    text-shadow: 0 -1px 0 rgba(0, 0, 0, 0.3) !important;
}

button.largeButton {
  width:250px !important;
}

.popupButton button {
   background: linear-gradient(#FAFAFA, #EAEAEA) repeat scroll 0 0 transparent;
   border: 1px solid #b4b3a8;
   transition: none 0s ease 0s;
   margin: 2px 0px 2px 0px;
}

.popupButton button:hover {
   background-color: #EEEBE7;
   font-weight: bold;
   color: #000;
   background: none;
   border-color: #FBCB09;
}

.popupButton input {
   background-color: #f8f8f8;
   border: 1px solid #b4b3a8;
}

form .center input {
   color: #000;
   background-color: #fba511;
   border: 1px solid #ff7200;
}
form span.inputDetail {
   color: #666;
   font-weight: 500;
}
form input.button {
   margin: 10px 0;
   padding: 10px; 
   color: #fff;
   font-weight: bold;
   border: none;
   background: url(../images/fdBtnUpdate.jpg) no-repeat left 50%;
}
form div.entete {
   margin: 10px;
   background-color: #fff3c9;
}
form .entete p {
   float: left;
   margin: 5px;
   padding: 0 5px;
}
form p.search {
   float: right;
}
form input.btnSearch {
   width: 22px;
   height: 20px;
   background: url(../images/icLoupe.jpg) no-repeat;
   border: none;
}


#searchControl { 
  margin-top:10px; 
}
#searchControl span {
  margin-left: 10px;
  margin-right: 10px;
}

form select.selectComparator {
   width: 150px;
}

form select.selectField {
   width: 220px;
}

input.queryInputValue, select.queryInputValue {
  width:280px !important;
  margin: 0px !important;
  padding: 0px !important;
  
}

.cursor{
  cursor:pointer;
}

.listEmpty{
  padding-left: 15px;
}

.listopen:before{
  content:url('../images/tableau/flecheDroiteGris.png');
  padding-right: 3px;
}

.listclose:before{
  content:url('../images/tableau/flecheBasGris.png');
  padding-right: 3px;
}

input.hasDatepicker {
  width:90px !important;
}

button.ui-datepicker-trigger {
  width: 25px !important;
}

form input.removeLineButton {
   padding: 0em 0.3em;
   width:18px !important;
}

input.deleteNetwork * {
       padding: 0 !important;
}
#lift__noticesContainer___notice ul {
  padding: 10px 20px;
}

/**************************************
Tableau
**************************************/
#acceptNodeGrid {
  width:100%;
  border-left: 1px solid #B4B3A8;
  border-right: 1px solid #B4B3A8;
}
#pending_server_history {
  width:100%;
  border-left: 1px solid #B4B3A8;
  border-right: 1px solid #B4B3A8;
}

.sgridbph{
  border:0; 
  padding:0;
  height:200px;
}

.titleId{
  padding-left: 15px;
}

.tablewidth{
  width:100%;
}

.reportTableTitleWidth{
  width:auto;
}

.reportbiggerWidth{
    width:110px;
}
.reportTitleWidth{
  width:92px;
}
.autotablewidth{
  width:auto;
}
.tablepadding{
  padding-left:15px;
  padding-top:5px;
}
.tablemargin{
  margin-top:5px;
}



.dataTables_wrapper table {
  width:100%;	
  border-right: 1px solid #B4B3A8;
  border-left: 1px solid #B4B3A8;
}

#grid_rules_grid_zone {
  width:100%; 
}

#acceptNodeGrid_wrapper {
  margin: 10px; 
}

caption {
   display: none;
}

th, tr, td {
   padding: 4px 3px;
   text-align: left;
}
tr.head, tr.foot {
   color: #fff;
   font-weight: bold;
}
tr.foot {
   background: url(../images/tableau/cCentrebas.jpg) bottom left;
}
tr.head {
  background-image: -webkit-linear-gradient(top, #888, #555);
  background-image: -moz-linear-gradient(top, #888, #555);
  background-color: #666;
}
.head th.first {
   padding: 5px 10px;
   background: url(../images/tableau/cGhaut.jpg) no-repeat top left;
}
.head th.last {
   background: url(../images/tableau/cDhaut.jpg) no-repeat top right;
}
.foot td.first {
   padding: 5px 10px;
   background: url(../images/tableau/cGbas.jpg) no-repeat bottom left;
}
.foot td.last {
   background: url(../images/tableau/cDbas.jpg) no-repeat bottom right;
}
th a {
   color: #fff;
   font-weight: bold;
   text-decoration: none;
}
tr.color1 {
   background-color: #eee;
}
tr.color2 {
   background-color: #fff;
}


td.center, .center {
 text-align : center;
}

td.right {
 text-align : right;
}

.warning {
   color: #c00;
}

a.warning {
   color: #c00;
   padding-left: 30px;
}

table.dataTable td img, table.dataTable th img {
   float: none;
   margin: 0;
   padding: 4px 0 0 0;
}

.openDetail {
   border: none;
   background: none;
   text-decoration: underline;
   color: #000;
   cursor: pointer;
}
.openDetail:hover {
   text-decoration: none;
}
div#Detail {
   height: auto;
   min-height: 100%;
   background: url(../images/popin/fdLoginFootG.png) no-repeat left bottom;
   display: block;
   min-height: 107px; 
}
#Detail div {
   padding: 10px;
}

.head th input, .foot td input {
   padding: 0.1em;
   background-color: #f8f8f8;
   border: 1px solid #b4b3a8;
}

.field_errors, .error, .errors {
  color: red;  
}

.field_errors {
  margin-top:4px;   
}

.field_errors li {
  list-style-position:inside;   
}



/**********************
* Custom for DataTable
***********************/

.dataTables_filter {
  text-align:right;
  width:50%;
  float:right;
}

.newFilter .dataTables_filter {
  float:left;
  text-align:left;
}

.dataTables_filter input {
  padding: 2px;
  border: 1px solid #ccc;
}

.newFilter .dataTables_filter input {
  padding: 8px 5px 8px 30px;
  border: 1px solid #ccc;
}

.dataTables_length select {
  padding: 1px;
  border: 1px solid #B4B3A8;
  width: auto;
}

.dataTables_length {
  width:27%;
  float:left;
}

.dataTables_refresh{
  float:right;
  width:50%;
  text-align:right
}

.dataTables_refresh .refreshButton img{
  margin: 0;
  float:none;
}

.dataTables_refresh .refreshButton {
  height: auto;
  width: auto;
  margin: 0;
  padding: 0;
}

.dataTables_refresh .refreshButton span {
  padding: 8px;
}

.paginate {
  width : 50%;
  align:left;
  height:20px;
}

.paginateBold {
  width : 50%;
  align:left;
  height:20px;
  font-weight:bold;
}

.sorting span,.sorting_asc span,.sorting_desc span   {
  float:right;  
  width:14px;
}
.sorting {
  cursor: pointer; 
}
.sorting_asc { 
  cursor: pointer; 
}
.sorting_desc { 
  cursor: pointer; 
}

.sorting_asc span:after {
  content:url("../images/tableau/flecheHaut.png");
}

.sorting_desc span:after {
  content:url("../images/tableau/flecheBas.png");
}

/**********************************
 * Pagination nested 
 **********************************/
 
.dataTables_paginate {
  float: right;
  text-align: right;
}

.dataTables_info {
  float: left;
  width: 27%;
  padding: 3px 0px 3px 0px;
}

.dataTables_wrapper {
  margin-top: 10px;
}


table.noMarginGrid {
	border-left : 0 ;
    border-right : 0 ;
}
.noMarginGrid {
  margin: 0;
}
#reportsGrid_wrapper {
  margin: 0;
}

.dataTables_wrapper_top {
  padding: 6px;
  overflow: hidden;
  display: block; 
  border-top: 1px solid #B4B3A8;
  border-left: 1px solid #B4B3A8;
  border-right: 1px solid #B4B3A8;
  border-top-left-radius: 4px;
  border-top-right-radius: 4px;
}

.dataTables_wrapper_bottom {
  padding: 6px;
  overflow: hidden;
  display: inline-block; 
  display: block;
  border-bottom: 1px solid #B4B3A8;
  border-left: 1px solid #B4B3A8;
  border-right: 1px solid #B4B3A8;
  border-bottom-left-radius: 4px;
  border-bottom-right-radius: 4px;
}

#grid_rules_grid_zone {
  border-right: 1px solid #B4B3A8;
  width: 100%;
}
 
.paginate_disabled_previous, .paginate_enabled_previous, .paginate_disabled_next, .paginate_enabled_next {
  height: 19px;
  width: 19px;
  margin-left: 3px;
  float: right;

}

.paginate_disabled_previous {
  background-image: url('../images/back_disabled.jpg');
}

.paginate_enabled_previous {
  background-image: url('../images/back_enabled.jpg');
}

.paginate_disabled_next {
  background-image: url('../images/forward_disabled.jpg');
}

.paginate_enabled_next {
  background-image: url('../images/forward_enabled.jpg');
}

.reportIcon {
  padding-left: 6px !important;
}

/********************
* Directive display
********************/
.inlineml{
  display:inline;
  margin-left:3px;
}
.inlinenotop{
  display:inline;
  padding-top:0px;
}
.cpiefsave{
  float:right;
}
.pimversionspad{
  padding:20px;
}
.wbBaseField * {
  vertical-align: middle;
}

.wbBaseField {
  vertical-align: middle;
  margin-top: 7px;
}

.wbBaseFieldLabel {
  margin-top: 5px;
}
.policyDisplay {
  font-size: 12px;
  font-family: Trebuchet MS,Tahoma,Verdana,Arial,sans-serif;
}
.greytooltip{
  border-bottom:dotted 1 px grey;
}
.policyDisplay * {
  font-size: 12px;
  font-family: Trebuchet MS,Tahoma,Verdana,Arial,sans-serif;
}

.variableDefinition {
  margin: 3px;
  padding:3px;
  font-size: 12px;
  font-family: Trebuchet MS,Tahoma,Verdana,Arial,sans-serif;
}

.variableDefinition td {
  border-bottom:dotted 1 px lightgrey;
  
}

.variableDefinition span,
.variableDefinition td,
.variableDefinition input {
  font-size: 12px;
  font-family: Trebuchet MS,Tahoma,Verdana,Arial,sans-serif;
  vertical-align: baseline;
}

.variableDefinition sup {
  font-size: 10px;
}

.policyVariables {
  width:75%;
  display:table;
  border-bottom : solid 1px;
}


.policyReports {
  padding:0;
  margin:0;
  width:20%;
  float:right;
}

.policyReports img {
  padding:0;
  margin:0;
}
.policyField {
  width:75%;
}

/**********************************
 *define the group/section table
 **********************************/

fieldset.sectionFieldset {
  padding: 1px 10px 1px 10px;
}

fieldset.groupFieldset {
  padding: 1px 10px 1px 10px;
}

fieldset.techniqueDetailsFieldset {
  margin: 10px;
  padding: 1px 10px 1px 10px;
}

div.foldableSection div.section-title {
  cursor: pointer;
}

div.unfoldedSection div.section-title:before {
  content: url("../images/tableau/flecheBasGris.png");
  padding-right: 3px;
}

div.foldedSection div.section-title:before {
  content: url("../images/tableau/flecheDroiteGris.png");
  padding-right: 3px;
}


.foldedSection table, .foldedSection div {
  display:none;
}

.foldedSection div.section-title {
  display:block;
}

/**********************************
 *add / remove group 
 **********************************/

.lopaddscala{
  padding:0px
}
.createitem{
  text-align: right;
}

div.directiveDeleteGroup {
  float:left;
}

div.directiveAddGroup {
  float:right;
}


td.directiveVarLabel {
  width:25%;
  margin-right:2px;
  text-align: left;
  font-size: 12px;
  font-family: Trebuchet MS,Tahoma,Verdana,Arial,sans-serif;
}

td.directiveVarLabel span {
  font-size: 12px;
  font-family: Trebuchet MS,Tahoma,Verdana,Arial,sans-serif;
}

td.directiveVarValue  {
  width:70%;
  margin-right:2px;
}

.textareaField {
  height: 300px;
}

/**********************************
 * Temporal information
 *********************************/

.executionPlanning div.planningDetail {
  margin: 3px;
  padding:3px;
}
.executionPlanningTitle {
  font-size: 1.1em;
  font-weight: bold;
}

form .executionPlanningTitle {
padding:0 20px;
}


#weeklyPeriod {
  padding:0 20px;
}

.variableDefinition td {
   border-top: 0px;
}


/*
.variableDefinitionTitle {
  font-size: 1.1em;
  font-weight: bold;
  padding:0 20px;
}
*/

/*********************************
* Search servers
*********************************/

.nodeheader {
    font-weight: bold;
    font-size: medium;
    text-align: center;
}

.nodeheadercontent {
    color: #FFFFFF;
    display: inline-block;
     padding : 3px 10px;
     background-color: #2E2D2D;
}
}
.paddscala{
  padding: 0px 0px 0px 15px;
}
.catdelete{
  font-size:0.9em; 
  margin-left: 5px;
}
.margins{
  margin: 15px 0px 8px 0px;
}
.spacerscala{
  float:right;
}
.paginatescala{
  float:left;
  margin-top: 4px;
}
.notify{
  text-align:center;
}

.pull-left {
  float:left
}

.pull-right {
  float:right
}
<<<<<<< HEAD
=======

table.searchNodes {
  width: 750px;
  margin: 0;
}

table.searchNodes tbody td.first {
  border-left: solid 1px #ABABAB;
}
>>>>>>> 6bfb57e5


fieldset.searchNodes {
  padding:5px;
  clear: both;
}

.reasonNode {
  padding:8px;
  margin:5px;
  width: 550px;
  clear: both;
}


fieldset.groupCategoryUpdateComponent {
  padding:5px;
  margin:5px;
  width: 580px;
  
}
fieldset.groupUpdateComponent {
  padding:8px;
  margin:5px;
  width: 580px; 
}

tr.query_line, .query_line td {
  padding: 4px 1px;
  text-align: center;
}

.composition {
  padding: 5px 0px 0px 5px;
  margin: 0px 0px 0px 0px;
}

.composition span {
  display: inline-block;
}

.compositionRadio {
  display: table-row-group !important;
  text-align:left;
}

table#serverGrid tbody td {
  border-left: solid 1px #ABABAB;
  border-bottom: solid 1px #ABABAB;
  border-top: 0px;
}

#serverGrid_wrapper table {
  margin:0;
}


.desactivatedGrid {
  color: #AAAAAA;
}

.dataTables_scrollHeadInner table {
  margin:0px;
}

.dataTables_scrollHeadInner {
  background:url("../images/tableau/fdTaboHead.jpg") repeat-x scroll left top transparent;
}

.dataTables_scrollBody table {
  margin:0px;
}

#serverGrid_paginate_area {
  float:left;
}
div.dataTables_scroll {
  clear: both; 
}

#serverGrid_info_area {
  margin:0 0 0 5px;
}

#serverGrid_info_area div {
  display:inline-block;
}

#serverGrid_tooManyResult {
  width: 748px;
  margin:0 0 0 10px;
  border: solid 1px #ABABAB;
}


.paginate_button {
  padding: 2px 6px;
  margin: 0;
  cursor: pointer;
  font-size:12px;
}

.paginate_button:hover {
  background-color: #FFF3C9;
  text-decoration: underline;
}

.paginate_button_disabled {
  padding: 2px 6px;
  margin: 0;
}

.paginate_active {
  padding: 1px 5px 2px 5px;
  margin: 0;
  color: #333333;
  font-size:13px;
}


/************************
 * Search groups
 ************************/

fieldset.hierarchy {
  width:300px;
  margin:5px;
  padding:5px;
  /*float: left;*/
  display: inline-block; 
  vertical-align: top;
}

fieldset.groupCategory {
  width:600px;
  margin:5px;
  padding:5px;
  float: left;
  
}

.nodeGroupSubmitSearch {
   margin: 0 ;
   padding: 5px 0 5px 0;
}


fieldset.crEditHierarchy {
  width:45%;
  margin:5px;
  padding:5px;
  display: inline-block;
  vertical-align: top;
}
/* Firefox specific behavior cause bug https://bugzilla.mozilla.org/show_bug.cgi?id=504622 https://bugzilla.mozilla.org/show_bug.cgi?id=261037 */
@-moz-document url-prefix() { 
  fieldset.crEditHierarchy {
    display: table-column;
  }
}

div.hierarchySpacer {
  width:5%;
  display: inline-block;
}
/*

*/
* {
   margin:0;
   padding: 0;
   list-style: none;
}
body {
   font-size: 12px;
   font-family: Tahoma, Geneva, Arial, Helvetica, sans-serif;
   background-color: #2e2d2d;
   height:100%;
}

html {
   height:100%;
}

img {
   border: none;
}
a:focus {
   border: none;
   outline: none;
}

/**************************************
structure
**************************************/
.subContainerReasonField {
    padding: 0 4px 0 4px;    
}

div#prelude {
   display: none;
}

div#navigation {
   float: left;
   background-color: #1e1e1e;
   border-top-right-radius: 10px;
   border-bottom-right-radius: 10px;
}

#deploymentLastStatus  {
  float:left
}

#deploymentProcessing {
  float:left
}
div.pendingModificationStatus {
  float:right;
  width:200px;
  padding-bottom:10px;
}

div.pendingModificationStatus a {
  font-size:1.1em;
  color:white;
}

/**************************************
header - haut de page
**************************************/
.logoutbutwidth{
  width:130px;
}
div#infosUser {
   padding: 10px 5px;
   height: 30px;
   color: #f79d10;
}
#infosUser p {
   float: left;
}
#infosUser .whoUser {
   margin-left: 30px;
   font-size: 1.4em;
   font-weight: bold;
   color: #f79d10;
}
*html #infosUser .whoUser {
   margin-left: 20px;
}
#infosUser .detailsUser {
   padding-top: 0.2em;
   font-size: 1.1em;
   color: #999;
}
#infosUser .whoUser a {
   margin: 0;
   padding: 0;
   color: #f79d10;
   text-decoration: underline;
}
#infosUser .detailsUser a {
   margin: 0;
   padding: 0;
   font-weight: normal;
   color: #999;
   text-decoration: underline;
   cursor: pointer;
}

#documentation {
  float: right;
  font-size: 14px;
  font-weight: bold;  
  padding-right: 20px;
}

#documentation a {
    color: #999; 
}


.automaticCleanDetail {
	padding : 5px 5px 0;
} 
#create-user {
   border: none;
   font-size: 1em;
   font-weight: normal;
   color: #f79d10;
   text-decoration: none;
}
span.ui-button-text {
   background: none;
   border: none;
}
#opener {
   border: none;
   background: none;
   text-decoration: underline;
   color: #999;
   cursor: pointer;
}
#opener:hover {
   text-decoration: none;
}
#openerAccount {
   border: none;
   background: none;
   text-decoration: underline;
   color: #f79d10;
   cursor: pointer;
}
#openerAccount:hover {
   text-decoration: none;
}

.deploymentButton {
  background: #DDDDDD !important;
}

.modificationsDisplayer {
  float:right;
  margin-right: 50px;
  margin-top: 10px;
}

.modificationsDisplayer span {
  margin-right: 30px;
  padding: 0;
  font-weight: normal;
  color: #FFFFFF;
  font-size: 14px;
  font-weight: bold;
  clear : both;
  float : left;
}
.modificationsDisplayer a{
  text-decoration: underline;
  cursor: pointer;
}

/**************************************
menu principal
**************************************/

div#menu {
   padding-top :7px;
   padding-top/*\**/: 3px\9;
   height: 55px;
   color: #000;
   background: #2e2d2d url(../images/fondMenu.jpg) repeat-x;
}
*html div#menu {
   margin: 0;
   padding-top: 0;
}
#menu ul {
   margin: 0 0 0 30px;
   padding: 0;
   height: 50px;
   display: block;
}
#menu li {
   padding: 0 12px 55px 0;
   font-size: 1.4em;
   font-weight: 800;
   display: inline;
   vertical-align: middle;
}
#menu a {
   padding: 7px 10px 30px 10px;
   height: 30px;
   color: #000;
   text-decoration: none;
}
#menu a:hover {
   padding: 7px 0 30px 0;
   color: #f79d10;
   background: url(../images/menuFdDroite.jpg) no-repeat top right;
}
#menu a:hover span {
   padding: 7px 10px 30px 10px;
   background: url(../images/menuFdGauche.jpg) no-repeat top left;
}

#menu .onMenu a {
   padding: 7px 0 30px 0;
   background: url(../images/menuFdDroite.jpg) no-repeat top right;
}
#menu .onMenu span {
   padding: 7px 10px 30px 10px;
   color: #f79d10;
   background: url(../images/menuFdGauche.jpg) no-repeat top left;
}
#menu a, #menu a:hover, #menu a:hover span, #menu .onMenu a, #menu .onMenu span {
   padding-top/*\**/: 0\9;
}

*html #menu a, *html #menu a:hover, *html #menu a:hover span, *html #menu .onMenu, *html #menu .onMenu span {
   padding-top: 0;
}

#menu ul li ul {
  display: none;
}

/**************************************
menu secondaire
**************************************/

#contenu.maximized {
   width: 94%;
   padding-right: 1%;
}
#navigation.minimized {
   width: 2%;
   border-radius: 0 0 0 0;
}
}

.portlet {
	border-radius: 0 !important;
}
*html #navigation.minimized #slickbox {
   width: 10px;
}
*html #contenu.maximized {
   margin-left: 30px;
   width: 85%;
}
#navigation.minimized ul, #navigation.minimized h2 {
   display: none;
}
div#slickbox {
   margin-bottom: 20px;
   width: 186px;
   height: 100%;
   background-color: #2e2d2d;
}
#slickbox h2 {
   padding-top: 7px;
   padding-left: 12px;
   height: 36px;
   color: #fff;
   font-size: 1.5em;
   background: url(../images/fondTitMenu.jpg) no-repeat;
}
#slickbox h2 a {
   color: #f79d10;
   text-decoration: none;
}
#slickbox a {
   color: #f79d10;
   text-decoration: none;
   display: block;
}
#slickbox a:hover {
   text-decoration: underline;
}
#slickbox ul {
   width: 186px;
   background-color: #2e2d2d;
   border-bottom: 1px solid #2d2d2d;
}
#slickbox .niv1 a {
   padding: 10px 0 10px 24px;
   height: 20px;
   color: #f79d10;
   font-size: 1.2em;
   border-top: 1px solid #2d2d2d;
   background: url(../images/puceMenuGrise.jpg) no-repeat left top;
}
#slickbox .niv1 a:hover {
   height: 20px;
   background: #585757 url(../images/puceFlecheHoverNiv1.jpg) no-repeat right center;
}
#slickbox span :not(.niv1) {
   padding: 10px 0 10px 24px;
   color: #fff;
   font-size: 1.2em;
   border-top: 1px solid #2d2d2d;
   background: url(../images/puceMenuGrise.jpg) no-repeat left top;
   display: block;
}
#slickbox .niv2 a {
   padding: 10px 0 10px 36px;
   height: 20px;
   color: #f79d10;
   font-size: 1.2em;
   border-top: 1px solid #2d2d2d;
   background: url(../images/puceNiv2.jpg) no-repeat left top;   
}
#slickbox .niv2 a:hover {
   height: 20px;
   background: #585757 url(../images/puceFlecheHover.jpg) no-repeat right center;
}
.menuHide img {
   float: left;
   padding-right: 10px;
   vertical-align: middle;
   border: none;
   text-decoration: none;
}
a.menuHide {
   color: #f79d10;
   padding: 12px 0;
   display: block;
   border-top-right-radius: 10px;
}
div.minimized a.menuHide {
margin: 0;
padding: 0;
}
a:focus.menuHide, a:active.menuHide {
   border: none;
}

/**************************************
contenu
**************************************/

div#contenu {
   margin: 0 auto;
   position: relative;
   float: left;
   width: 94%;
   padding-left: 3%;
   background-color: #2e2d2d;
}
#contenu h1 {
   margin: 0 0 5px 0;
   color: #fff;
}
p#filAriane {
   padding: 0 5px 10px 0;
   font-size: 1em;
   color: #f79d10;
   background-color: #2e2d2d;
}
#filAriane a {
   color: #f79d10;
}

/**************************************
Home portlet
**************************************/

.column {
   width: 50%;
   float: left;
}

.portlet a {
   color: #f79d10;
}
.portlet a:hover {
   color: #000;
   text-decoration: none;
}
.portlet img {
   float: left;
   margin: 0px 20px 20px 10px;
}

p img {
   float: none !important;
   margin: 0px !important;
}

.evlogviewpad {
   margin-left: 15px;
}

*html .portlet ul {
   padding: 20px 0 15px 0;
}
.portlet li {
   list-style-type: none;
}

.portlet-header {
   padding: 5px 0 5px 15px;
   font-size: 1.4em;
   font-weight: bold;
   cursor: default;
   background: none;
}

.page-title {
  font-size: 17px;
  font-weight: bold;
  cursor: default;
  background: none;
  border-bottom: 1px solid #F79D10;
  padding: 5px 0 2px 5px;
  text-transform:uppercase;
}

.section-title {
  font-size: 15px;
  cursor: default;
  background: none;
  border-bottom: 1px solid #F79D10;
  padding: 5px 0 2px 5px;
}

.inner-portlet-content {
  padding: 5px 0 2px 5px;
}

.arrondishaut {
  border-top-left-radius: 4px;
  border-top-right-radius: 4px;
}

*html .portlet-header {
}

.inner-portlet {
   margin: 7px 10px 10px 10px;
   background-color: #fff;
   background:  url(../images/fondPortlet.jpg) repeat-x\9;
}

.portlet-header .ui-icon {
   float: right;
   cursor: pointer;
}
.portlet-content {
   background-color: #fff;
}
.ui-sortable-placeholder {
   border: 1px dotted black;
   visibility: visible !important;
   height: 50px !important;
}
.ui-sortable-placeholder * {
   visibility: hidden;
   visibility: hidden;
}

/**************************************
popin
**************************************/

div#login, 
div#account, 
#addPopupContent {
   height: auto;
   background: url(../images/popin/fdLoginFootG.png) no-repeat left bottom;
   display: block;
   min-height: 107px; 
}

div#refusePopup {
  background-color: #FFEEE0;
}

/********************
* Popup
********************/
#actions_zone{
  margin:10px 10px 0px 5px;
}
.popcurs{
  text-decoration: underline;
  cursor:pointer;
}
.curspoint{
  cursor:pointer;
}
.newservertable{
  max-height: 300px;
  overflow-y: scroll;
}
.newservercell{
  overflow:scroll; 
  max-height: 100px;
}

#ui-dialog-title-addPopup{
  height: 25px;
    width:90%;
    }

.ui-dialog-title, .ui-dialog-titlebar-close {
  height: 25px;
}

.popupButton {
  padding: 5px;
  float: right;
}

.popupButton span {
  float: none;
}
#succesConfirmationDialog{
    z-index : 9995;
}
/**************************************
popin Login
**************************************/

#dialogLogOut { 
  display:none; 
}

#dialogLogOut a:hover {
   text-decoration: underline;
}
#login {
   padding-right: 15px;
}
#login p {
   font-size: 1.2em;
   font-weight: 800;
   text-align: center;
}
#login a {
   color: #000;
}
#login a:hover {
   text-decoration: none;
}


/**************************************
popin Account
**************************************/
.userinfowidth{
  width:130px;
}
#account h2 {
   color: #f79d10;
   font-size: 2em;
   font-weight: 800;
}
#account div {
   padding: 10px 10px 20px 10px;
}
#account p {
   margin: 10px 0;
   font-size: 1.2em;
   font-weight: 800;
}
#account p.right {
   margin-right: 10px;
}
#account p.right a {
   font-size: 0.8em;
}
#account p.validateTips {
   margin: 15px 0;
}
#account label {
   float: left;
   padding: 5px 10px 0 0;
   width: 20%;
   text-align: right;
}
#account input {
   width: 210px;
   border: 1px solid #b4b3a8;
   background-color: #f8f8f8;
}
#account input#acSubmit {
   margin: 10px 0;
   padding: 10px; 
   color: #fff;
   font-weight: bold;
   border: none;
   background: url(../images/fdBtnUpdate.jpg) no-repeat 50% 50%;
}
#account textarea {
   margin-top: 5px;
   width: 465px;
   color: #666;
}
#account a {
   color: #000;
}
#account a:hover {
   text-decoration: none;
}
span.verifError {
   padding: 0 0 5px 40px;
   color: #c00;
   background: url(../images/icError.jpg) no-repeat;
}
span.verifValid {
   padding: 0 0 5px 40px;
   color: #b4b3a8;
   background: url(../images/icValid.jpg) no-repeat;
}

/**************************************
popin Alert
**************************************/

#dialogAlert {
  display:none;
  }
#simplemodal-container {
  color:#000000; 
  background-color:#FFFFFF; 
  border:4px solid #F79D10; 
  padding:0px;
  font-family: Trebuchet MS,Tahoma,Verdana,Arial,sans-serif;
    }
#simplemodal-container .simplemodal-data {
  padding:0px;
  }
#simplemodal-container .simplemodal-title hr {
 margin: 0px;
 width:100%;
}
#simplemodal-container .simplemodal-title h1 {
 margin: 4px 0 2px 10px;
}
#simplemodal-container .simplemodal-bottom {
  align: right;
}
#simplemodal-container .simplemodal-bottom button,
#simplemodal-container .simplemodal-bottom input {
  width:130px;
  text-align: center;
}

#simplemodal-container .simplemodal-bottom input.wideButton {
  width:190px;
  text-align: center;
}

#simplemodal-container .simplemodal-bottom hr {
 margin: 0px;
 width:100%;
}

#simplemodal-container .simplemodal-bottom p {
 margin: 3px 0px 3px -5px;
 padding:0px;
 width:100%;
}

#simplemodal-container .simplemodal-content {
  padding:10px;
  font-size: 1.1em;
}
#simplemodal-container .simplemodal-content-no-zoom {
  padding:6px;
}
#simplemodal-container code {
  background:#141414; 
  border-left:3px solid #65B43D; 
  color:#bbb; 
  display:block; 
  font-size:12px; 
  margin-bottom:12px; 
  padding:4px 6px 6px;
}
#simplemodal-container a.modalCloseImg {
  background:url("../images/popin/croix.png") no-repeat; 
  width:31px; 
  height:30px; 
  display:inline; 
  z-index:3200; 
  position:absolute; 
  top:-15px; 
  right:-16px; 
  cursor:pointer;
}
#simplemodal-overlay {
    background-color: #777777;
}


/*****************************************
* Popup creation groupe/category
******************************************/

.createContainer {
  height: 300px;
}
.createGroup {
  height: 400px;
}

#openAlert .ui-button-text{
  padding:0px !important;
  // this is because of the button()
}

#openAlert {
   border: none;
   background: none;
   text-decoration: underline;
   color: #999999;
   cursor: pointer;
   width: auto;
}
#openAlert:hover {
   text-decoration: none;
}
#Alerte p {
   font-size: 1.2em;
   font-weight: 800;
   text-align: center;
}
#Alerte a {
   color: #000;
}
#Alerte a:hover {
   text-decoration: none;
}
/*************************
*  plugins         *
**************************/

.pluginpadd{
  padding: 0 10px;
}

/*************************
*   Divers
**************************/

/*
 * Underlined, dotted grey: that text has a tooltip
 */
.tooltip {
    color: DimGray;
    padding-top: 0px;
}

.spacing-title {
  padding-top:0;
  margin-bottom:5px;
  margin-top:5px;
}

#tooltip {
  position: absolute;
  z-index: 3000;
  border: 1px solid #666;
  background-color: #eee;
  padding: 5px;
  opacity: 0.85;
  padding: 4px;
}
#tooltip h3, #tooltip div { 
  margin: 0; 
}

/* tooltip styling.  */

.tooltipContent {
  display:none;
  
}

.red {
color: #FF0000 !important;
}

.smallButton {
  width: 40px !important;
  margin-top: 0 !important;
  margin-down: 0 !important;
  padding-top: 2px !important;
  padding-down: 2px !important;
  font-size : 11px !important;
  font-weight:100 !important;
}

.smallButton span {
  padding-top: 0px !important;	
  padding-bottom: 2px !important;	
  padding-left: 0px !important;	
  padding-right: 0px !important;	
}

td.complianceTd, td.parametersTd {
	text-align: center !important;
}

.smallButton img {
  height: 15px;	
}

.mediumButton {
  width: 65px !important;
  height: 22px !important;
}

.mediumButton span {
  padding-top: 0px !important;	
  padding-bottom: 0px !important;	
  padding-left: 0px !important;	
  padding-right: 0px !important;	
}

.mediumButton img {
  height: 15px;	
}
.autoWidthButton {
  width: auto !important;
}

/* others */

.errorscala{
  border-bottom:1px solid red;
  cursor:pointer;
}
.tree li.filteredNode { 
  display:none; 
}
.deca{
  padding: 10px;
}

.inline{
  display:inline;
}
.iconscala{
  float:left;
  margin-right:5px;
  margin-top:2px;
}

.err{
  padding-left: 50px;
}
.green{
  color:green;
  margin:5px; 
  font-style:italic; 
  font-size: 0.9em;
}
.warnicon{
  float:left;
  margin-right:9px;
}
.erroricon{
  float:left; 
  margin-right:10px;
}
.icon{
  float:left; 
  margin-right:20px;
}
.greenscala{
  color:green
}
.centertext{
  text-align:center;
}
.greyscala{
  color:grey; 
  border-bottom:1px dotted grey;
}
.checkbox{
  float:right;
  margin:0 30px 0 10px;
  height:20px;
}
.nodisplay{
  display:none;
}
.ajaxloader{
  position: fixed;
    top: 50%;
    left: 50%;
    text-align:center;
    padding:10px;
    margin-left: -50px;
    margin-top: -50px;
    z-index:9999;
    overflow: auto; 
    display:none;
}

/**************************************
footer - bas de page
**************************************/

div#footer {
   padding: 0px 5px 0px 30px;
   height: 40px;
   color: #999;
   font-size: 1.3em;
   background: #2e2d2d url(../images/fondBody.jpg) repeat-x top left; 
   position:absolute;
   bottom:0;
   width:100%;
}
#footer a {
   color: #999;
}

#footer p {
    padding-top: 11px
}
/**************************************
classes annexes
**************************************/

.right {
   float: right;
   margin: 0 0 5px 5px;
}
.center {
   text-align: center;
}
hr.spacer {
   visibility: hidden;
   clear: both;
}

.twoCol {
    float:left;
    width:67%;
}

.twoColPopup {
    float:left;
    width:66%;
}

.rudderBaseFieldClassName {
    width:99%;
}

.rudderBaseFieldSelectClassName {
    width:101%;
}

.twoColParentCategory {
    float:left;
    width:62%;
    margin-right: 2px;
}

.threeCol {
    float:left;
    width:30%; 
    margin-right: 4px;
}

.threeColReason {
    float:left;
    width:30%; 
    margin-right: 2px;
    margin-bottom: 5px;
}

.threeColErrors {
    float:left;
    margin-right: 2px;
}

.smallCol {
   float:left;
   margin-right: 2px;
   width:20%;
}
.largeCol {
   float:left;
   margin-right: 2px;
   width:60%; 
}

.align-radio span {
  display:inline-block;
  margin-right:5px;
}

.align-radio-generate-input span {
  display:inline-block;
}

.radioTextLabel {
  margin-right:6px;
  margin-left:3px;
}

.groupDiv {
   margin-top: 5px;
   margin-bottom: 10px;  
}

legend {
  padding-left: 5px;
  padding-right: 5px;
}

#createANewItem {
  margin: 5px 0px 9px 0px;
}

#createANewItemContentForm div {
/*   margin-top:3px; */
}

/************************************
Portlet content for object details
(for example, details about a Directive 
template, a Directive, etc)
************************************/

.object-details {
    padding:10px;
}

.object-details > * {
    margin:10px;
}

.object-details fieldset {
    padding-left: 2px;
    padding-right: 20px;
}


/************************************
Descriptions
************************************/

ul.descriptif li {
   padding: 0 12px 5px 5px;
  list-style-type: none;
}

.inform div {
  /*display:inline-block;*/ /* for some reason, it breaks the display in a popup?*/
  vertical-align: middle;
}
.inform div.inform_logo {
  width:64px;
  height:64px;
  background: url(../images/icOK.png) no-repeat;
}

.warn div {
  /*display:inline-block;*/
  vertical-align: middle;
}
.warn div.warn_logo {
  width:64px;
  height:64px;
  background: url(../images/icWarn.png) no-repeat;
}

div.serverDetail {
  font-weight:bold;
  text-align:center;
}


div.tabInform {
  padding:5px;
}

.errorInput {
  border-color: red;    
}

.reportLine {
    background: url("../images/tableau/fdTaboHead.jpg") repeat-x scroll left top transparent;
    color: #FFFFFF;
    float: left;
    margin-top: 4px;
    padding: 5px;
}

.filter {
	float : right;
	margin-right : 14px;
}
/***********************************
 *Directive display
************************************/

.policyTitle {
  font-size:1.3em;
  font-weight:bold;
  text-align:center;
}

.policyDescription {
   font-weight:bold;
}

#policyDetails {
  margin : 10px;
  padding : 5px;
  border: 1px solid #2d2d2d;
}

.directiveContainer {
  margin : 5px;
}

.directiveTitle {
  font-weight:bold;
}

#parameters {
/*   margin-top: 3px; */
/*   margin-left: 5px; */
}

tr.parametersDescription {
  border-bottom: 1px solid #ABABAB;
  border-top: 0px;
  height: 30px;
}

.parametersDescriptionDetails {
  padding:15px;
}
/***********************************
 *Reports display
************************************/
.evlogviewpad {
  padding:5px;
}

.emptyTd {
	border: 0pt none !important;
	background : #DEDEDE !important;
}

.reportTable {
border-bottom : 2pt ridge;
}

.detailReport {
    border: 0pt none;
}
.firstTd {

	border-left: 1px ridge #ABABAB !important;
}

td.nestedImg{
	padding: 0px 3px !important;
}
.evlogviewpad li{
  list-style-type: disc;
}
.evloglmargin{
  margin: 7px;  
}
.reportsList {
  margin : 10px;
  padding : 5px;
}

.reportsTitle {
  font-size:1.3em;
  font-weight:bold;
}

.reportsGroup {
  margin : 10px;
  padding : 5px;
  border: 1px solid #2d2d2d;
}

.reportsNode {
  margin : 10px;
  padding : 5px;
}

.reportsHeader {
   margin: 15px 0;
   padding: 0 10px;
   font-size: 1.1em;
}

.reportDetailsGroup {
   padding: 0 20px;
   border-left:1px dotted;
   border-right:1px dotted;
}

tr.Success {
  background-color:#5cb85c;
}
tr.Applying {
  background-color:#5bc0de;
}
tr.Repaired {
  background-color:#FFFF66;
}
tr.Warn {
  background-color:#FF9147;
}
tr.Unknown {
    background-color: #FF6600;
}
tr.Error {
  background-color:#d9534f;
}
tr.NoAnswer {
  background-color:#b4b4b4;
}
tr.NotApplicable {
  background-color:#8dcd8d;
}

td.Success {
  background-color:#5cb85c;
}
td.Applying {
  background-color:#5bc0de;
}
td.Repaired {
  background-color:#FFFF66;
}
td.Warn {
  background-color:#FF9147;
}
td.Unknown {
    background-color: #ff6600;
}
td.Error {
  background-color:#d9534f;
}
td.NoAnswer {
  background-color:#b4b4b4;
}
td.NotApplicable {
  background-color:#8dcd8d;
}
td.Missing {
  background-color:#FF9147;
}

td.details{
	border:none;
}

li.eventLogUpdatePolicy {
  list-style-position: inside;  
  list-style-type: none;    
}

table.eventLogUpdatePolicy {
  width: 50%;
  margin-top: 0px;
  margin-left: 0px;
}



table.detailedReport {
  margin : 0;
  padding: 0 0 0 100px;
  width: 100%
}

span.detailedReportTitle {
    position:absolute;
}

table.fixedlayout{
    table-layout:fixed;
    word-wrap:break-word
    }

tr.detailedReportLine, td.detailedReportLine {
  padding: 0;
  margin: 0;
  border: 0;
}

td.severityWidth, th.severityWidth {
  width: 200px;
}

tr.unfoldable {
  cursor:pointer;
}

.diffOldValue {
    text-decoration:line-through;
}

/***********************************
 * Quick search
************************************/

.quickSearch {
  text-align: center;
  margin-top: 5px;	
}

.topQuickSearch {
  float: right;
  margin-right: 10px;
  margin-top: -3px;
}

.topQuickSearch .ac_input {
  width:250px;
  font-size:10px;
  background: url("../images/icMagnify.png") no-repeat scroll left center white;
  padding: 5px 3px 5px 30px;
}


  

.topQuickSearchResults ul li {
  font-size: 10px;
}

div.topQuickSearchResults.ac_results {
  width: 200px !important;  
}

/***********************************
 * Trees
************************************/

#categoryTree.jstree-rudder a {
  vertical-align: middle;
}

.treefilternodecursor{
  cursor:pointer;
  cursor:hand;
}

.treeActiveTechniqueName , .treeActiveTechniqueCategoryName , .treeGroupCategoryName, .treeRuleCategoryName {
  font-weight: bold;
}


li.disableTreeNode > a {
  color: grey;
  font-style:italic;
}

tr.disabledRule > td {
  color: grey;
  font-style:italic;
}

tr.disabledRule a {
  color: grey;
}

ins.jstree-icon {
    float: left;
}

.jstree-default.jstree-focused {
    background: none repeat scroll 0 0 #FFFFFF !important;
}


a>.jstree-icon
{
    background-position: 0!important;
}

.homePageBlock {
  margin: 10px; 
}

.homePageBlock li {
  list-style-type: disc;
  list-style-position:inside;
}

del {
  text-decoration: none;
  background: #FFD6D6;
}
 
ins {
  text-decoration: none;
  background: #D6FFD6;
}

table thead th div.DataTables_sort_wrapper {
  position: relative;
  padding-right: 20px;
}
 
table thead th div.DataTables_sort_wrapper span {
  position: absolute;
  top: 50%;
  margin-top: -8px;
  right: 0;
}

table thead th {
  border-top: none !important; 
  border-right: none !important; 
}

.fg-button {
  border-top: 1px solid #B4B3A8; 
  border-right: none !important; 
  font-weight: normal !important;
}

.paginate_button_disabled, .paginate_button, .paginate_active {
  border-top: 1px solid #B4B3A8; 
  border-bottom: 1px solid #B4B3A8; 
  border-left: 1px solid #B4B3A8; 
  border-right: none; 
  display:inline-block;
}

.dataTables_paginate .ui-state-default {
  text-decoration: none !important;
}

.dataTables_wrapper table {
	border-collapse: collapse;
}

#serverGrid_wrapper .dataTables_wrapper_top {
  border-top-left-radius: 0px !important;
  border-top-right-radius: 0px !important;
}


#SearchNodes {
  margin: 0px 0px 0px 0px;
}

.dataTables_paginate .last {
  border-right: 1px solid #B4B3A8 !important;
}

#allowedNetworksForm {
  margin-top: -7px;	
}

.database-info-table {
  width: auto;
}

.database-info-table td {
  border: none !important;	
}

#reportFromDate, #archiveReports {
  margin-left: 7px;	
}

div.ac_results {
  width: 304px !important;	
}

.ac_over {
  background-color: #414141 !important;
  color: white !important;
}

fieldset {
  border: 1px solid #B4B3A8;
}

.note {
  color: #555555;	
  margin: 5px 0px 0px 0px; 
}

.groupCategoryUpdateComponent {
  width: 450px;	
}

#ajaxItemContainer {
  float:left;
  width: 66%
}

/**
 * Rollback
 */

.rollbackFieldSet {
  float : right;
  padding : 10px 0px;
  width : 400px;
  text-align : center;
}

.rollbackFieldSet legend{
  margin-left : 10px;
}

.alignRollback {
  vertical-align:50%
}

/**
 * Pending change request
 */

#changeRequestList {
  padding-left: 15px;
}

#changeRequestList li {
  list-style-type: disc;
}

img.targetRemove {
  margin : 0 0 -3px 5px;
  float  : none;
  cursor : pointer
}

img.targetIcon {
  margin : 0 0 -3px 0;
  float  : none;
}

.targetDisplay {
  display          : block;
  float            : left;
  padding          : 5px;
  margin           : 0 0px 5px 5px;
  background-color : rgba(255, 255, 255, 0.8);
}

.targetContainer {
  border      : 1px solid #B4B3A8;
  padding-top : 5px
}

.targetHeader {
  font-size   : 1.3em;
  font-weight : bold;
}

img.treeAction {
  margin : 0 5px 0 0;
  cursor : pointer
}

img.treeAction.noRight {
  margin-right : 0;
}

.treeActions {
  float        : left;
  padding-top  : 1px;
  padding-left : 5px
}

li.targetIncluded a {
  background: none repeat scroll 0 0 #DDFFDD !important;
  border: 1px dotted #48A648 !important;
  padding: 0 2px 0 1px;
}

li.targetExcluded a{
  background: none repeat scroll 0 0 #FFDDDD !important;
  border: 1px dotted #A64848 !important;
  padding: 0 2px 0 1px;
}

.title-link {
 font-size : 12px;
}

.ui-tooltip {
	max-width: 600px !important;
    border: 1px solid #DDDDDD !important;
    color: #333333 !important;
}

.techniqueEditorLink {
	float:right;
	text-decoration:none;
	font-weight:bold;
	font-size:13px;
	margin-top:-5px;
}

.simplemodal-bottom {
	height:45px;
}

.searchNodes tr td {
	padding: 0 5px;
}

.deprecatedTechniqueIcon {
	margin-left : 3px;
}

#displayDeprecation {
  margin-right:5px;
  margin-top : 2px;
}

table.directiveGroupDef, table.directiveVarDef, table.directiveSectionDef {
  width:100%;
}

form .tw-bs input {
  width: auto;
}

#cfagentSchedule h4 {
  margin-bottom: 10px;
  margin-top: 10px;
  font-size: 14px;
  font-weight: 500;
  line-height: 1.1;
}

#cfagentSchedule #scheduleMessage {
	margin:10px 0 0 15px;
}

.form-group select {
	width: auto;
}

.animate-hide {
  -webkit-transition: all linear 0.5s;
  transition: all linear 0.5s;
  opacity: 1;
}

.animate-hide.ng-hide {
  opacity: 0;
}

.animate-hide.ng-hide-add, .animate-hide.ng-hide-remove {
  /* this needs to be here to make it visible during the animation
     since the .ng-hide class is already on the element rendering
     it as hidden. */
  display:block!important;
}

input[type="number"] {
    padding: 5px 0 5px 5px;
    margin-top:-5px;
}

#clone {
  margin-left:20px;
  padding-right: 40px;
  padding-left: 40px;
}

* {
  box-sizing: border-box;
  -moz-box-sizing: border-box;
}

.c3-tooltip td.name {
    padding-right: 3px;
}

.ui-button-disabled  {
    opacity: 0.5;
}

#createRulePopup, #createDirectivePopup, #createRuleCategoryPopup, #createGroupPopup, #createGlobalParameterPopup {
	width : 500px;
}

<<<<<<< HEAD
#recentChanges {
	/** If we want to scroll correctly to recent changes we need to set a minimum height,
	    or else when the graph appear (just after the scroll) we will only the the recent change section title
	*/
	min-height: 520px;
}
=======
button.buttonMargin {
 margin: 0 10px;
}
>>>>>>> 6bfb57e5
<|MERGE_RESOLUTION|>--- conflicted
+++ resolved
@@ -990,19 +990,6 @@
 .pull-right {
   float:right
 }
-<<<<<<< HEAD
-=======
-
-table.searchNodes {
-  width: 750px;
-  margin: 0;
-}
-
-table.searchNodes tbody td.first {
-  border-left: solid 1px #ABABAB;
-}
->>>>>>> 6bfb57e5
-
 
 fieldset.searchNodes {
   padding:5px;
@@ -2880,15 +2867,13 @@
 	width : 500px;
 }
 
-<<<<<<< HEAD
 #recentChanges {
 	/** If we want to scroll correctly to recent changes we need to set a minimum height,
 	    or else when the graph appear (just after the scroll) we will only the the recent change section title
 	*/
 	min-height: 520px;
 }
-=======
+
 button.buttonMargin {
  margin: 0 10px;
-}
->>>>>>> 6bfb57e5
+}