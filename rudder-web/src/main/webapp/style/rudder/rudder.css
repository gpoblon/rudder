/*
*************************************************************************************
* Copyright 2011 Normation SAS
*************************************************************************************
*
* This file is part of Rudder.
*
* Rudder is free software: you can redistribute it and/or modify
* it under the terms of the GNU General Public License as published by
* the Free Software Foundation, either version 3 of the License, or
* (at your option) any later version.
*
* In accordance with the terms of section 7 (7. Additional Terms.) of
* the GNU General Public License version 3, the copyright holders add
* the following Additional permissions:
* Notwithstanding to the terms of section 5 (5. Conveying Modified Source
* Versions) and 6 (6. Conveying Non-Source Forms.) of the GNU General
* Public License version 3, when you create a Related Module, this
* Related Module is not considered as a part of the work and may be
* distributed under the license agreement of your choice.
* A "Related Module" means a set of sources files including their
* documentation that, without modification of the Source Code, enables
* supplementary functions or services in addition to those offered by
* the Software.
*
* Rudder is distributed in the hope that it will be useful,
* but WITHOUT ANY WARRANTY; without even the implied warranty of
* MERCHANTABILITY or FITNESS FOR A PARTICULAR PURPOSE.  See the
* GNU General Public License for more details.
*
* You should have received a copy of the GNU General Public License
* along with Rudder.  If not, see <http://www.gnu.org/licenses/>.

*
*************************************************************************************
*/
@-moz-document url-prefix() {
  fieldset { display: table-cell; }
}
/**********************************
 *Node inventory details
 **********************************/
.sInventory {
  margin: 0px;
  padding: 0px;
}

.sInventory > div {
  margin: 0px;
  padding: 0px;
}

.details {
  margin: 0px;
  padding: 0px;
}

.sInventory table {
  margin: 0px;
  padding: 0px;
}

#chartjs-tooltip {
  opacity: 1;
  position: absolute !important;
  background: rgba(0, 0, 0, .7);
  color: white;
  border-radius: 3px;
  -webkit-transition: all .1s ease;
  transition: all .1s ease;
  pointer-events: none;
  -webkit-transform: translate(-50%, 0);
  transform: translate(-50%, 0);
  z-index:500
}

.chartjs-tooltip-key {
  display: inline-block;
  width: 10px;
  height: 10px;
}


.overflow_auto {
  overflow: auto;
}

div.innerDetails {
  display: none;
  background : #DEDEDE;
  padding-left:5%;
}

/**********************************
 * Node details
 **********************************/


#nodeDetails {
 padding:10px;
}

#node_summary #nodeDetails {
 float:left;
 width:50%;
 border-right : 2px #b2b2b2 solid;
}

#node_summary #nodeGroups {
 float:left;
 width:50%;
 padding:10px;
}
#node_parameters{
  padding: 10px;
  float: left;
}

table.nomargin {
 margin: 0px;
 width: 100%;
}
td.crTree {
  border-top: 0px;
  width: 32%;
  vertical-align: top;
}

td.nodeIndernal {
  border-top: 0px;
  width: 56%;
  vertical-align: top;
}

.showParameters {
  margin-top:5px;
  margin-bottom:3px;
  text-decoration:underline;
}

/**********************************
 *          formulaire            *
 **********************************/

.directiveTechnicalInfo{
  padding-top: 12px;
}

.portlet-header .ui-icon {
   float: right;
   cursor: pointer;
}

.inner-portlet div.intro {
   margin: 5px 0px 0px 0px !important;
}

div.intro {
   margin: 0px 0px 0px 0px;
   padding: 0px;
   width: 100%;
   font-size: 1em;
   line-height: 1.5em;
   color: #414141;
   background-color: #FFF9E1;
   z-index: 1;
}

div.intro div {
  padding: 5px 5px 5px 15px;
  font-size: 1.1em;
}
div.intro p:last-child{
  margin-bottom:0px;
}
div.intro div ul {
   padding: 0 0 0 20px;
}

form a {
   color: #333333;
}

form table a {
   color: black;
}

form h2 {
   padding: 0 10px;
   font-size: 1.2em;
   line-height: 1.5em;
   font-weight: bold;
}
form h3 {
   padding: 0 15px;
   font-size: 1.1em;
   line-height: 1.5em;
   font-weight: bold;
}
form p {
   margin: 15px 0;
   padding: 0 10px;
   font-size: 1.1em;
}

.directiveInfo{
   margin-left:10px;
}

form hr {
   margin: 0 15px;
   width: 95%;
   clear: both;
}
form select {
   width: auto;
   padding: 2px;
   background-color: #f8f8f8;
   border: 1px solid #b4b3a8;
}
form label.champ {
   float: left;
   padding-right: 20px;
   width: 25%;
   text-align: right;
}
form input {
   width: 130px;
   padding: 2px;
   background-color: #f8f8f8;
   border: 1px solid #b4b3a8;
}

td.directiveVarValue > input {
  width: 500px;
}

form input[type=checkbox] {
   width:auto;
   padding:0px;
}

form textarea {
  padding: 2px;
  border: 1px solid #b4b3a8;
}

form input.radio {
  width: auto;
  border: 0px;
}

.compositionCheckbox input {
  margin-left : 5px;
  vertical-align: middle;
  margin-bottom: 2px;
}

.composition input {
  vertical-align: middle;
}


button.ui-state-default {
   width: 130px;

}

.dangerButton {
  color: #990000 !important;
}

.dangerButton:hover {
  background-color: #B33630 !important;
  background-image: linear-gradient(#DC5F59, #B33630) !important;
  background-repeat: repeat-x !important;
  border-color: #CD504A !important;
  color: #FFFFFF !important;
  text-shadow: 0 -1px 0 rgba(0, 0, 0, 0.3) !important;
}

button.largeButton {
  width:250px !important;
}

.popupButton button {
   background: linear-gradient(#FAFAFA, #EAEAEA) repeat scroll 0 0 transparent;
   border: 1px solid #b4b3a8;
   transition: none 0s ease 0s;
   margin: 2px 0px 2px 0px;
}

.popupButton button:hover {
   background-color: #EEEBE7;
   font-weight: bold;
   color: #000;
   background: none;
   border-color: #FBCB09;
}

.popupButton input {
   background-color: #f8f8f8;
   border: 1px solid #b4b3a8;
}

form .center input {
   color: #000;
   background-color: #fba511;
   border: 1px solid #ff7200;
}
form span.inputDetail {
   color: #666;
   font-weight: 500;
}
form div.entete {
   margin: 10px;
   background-color: #fff3c9;
}
form .entete p {
   float: left;
   margin: 5px;
   padding: 0 5px;
}
form p.search {
   float: right;
}


#searchControl {
  margin-top:10px;
}
#searchControl span {
  margin-left: 10px;
  margin-right: 10px;
}

form select.selectComparator {
   width: 150px;
}

form select.selectField {
   width: 220px;
}

.content-wrapper input.queryInputValue, .content-wrapper select.queryInputValue {
  width:280px;
  margin: 0px;
  padding: 0px;

}

.cursor{
  cursor:pointer;
}

.listEmpty{
  padding-left: 15px;
}

.listopen:before{
  content:url('../../images/tableau/flecheDroiteGris.png');
  padding-right: 3px;
}

.listclose:before{
  content:url('../../images/tableau/flecheBasGris.png');
  padding-right: 3px;
}

input.hasDatepicker {
  width:90px;
}

button.ui-datepicker-trigger {
  width: 25px !important;
}

form input.removeLineButton {
  padding: 0em 0.3em;
  width:18px !important;
}

input.deleteNetwork * {
  padding: 0 !important;
}
#lift__noticesContainer___notice ul {
  padding: 10px 20px;
}

/**************************************
Tableau
**************************************/
#acceptNodeGrid {
  width:100%;
  border-left: 1px solid #B4B3A8;
  border-right: 1px solid #B4B3A8;
}
#acceptNodeGrid > tbody > tr > td:nth-child(5),#acceptNodeGrid > tbody > tr > td:nth-child(6){
  text-align:center;
}
#pending_server_history {
  width:100%;
  border-left: 1px solid #B4B3A8;
  border-right: 1px solid #B4B3A8;
}

.sgridbph{
  border:0;
  padding:0;
  height:200px;
}

.titleId{
  padding-left: 15px;
}

.tablewidth{
  width:100%;
}

.reportTableTitleWidth{
  width:auto;
}

.reportbiggerWidth{
  width:110px;
}
.reportTitleWidth{
  width:92px;
}
.autotablewidth{
  width:auto;
}
.tablepadding{
  padding-left:15px;
  padding-top:5px;
  line-height: normal;
}
.tablemargin{
  margin-top:5px;
}

.dataTables_wrapper table {
  width:100%;
  border-right: 1px solid #B4B3A8;
  border-left: 1px solid #B4B3A8;
}

.content-wrapper #grid_rules_grid_zone a{
  color:#333;
}
#acceptNodeGrid_wrapper {
  margin: 10px;
}

caption {
   display: none;
}

th, tr, td {
   padding: 4px 3px;
   text-align: left;
}
tr.head, tr.foot {
   color: #fff;
   font-weight: bold;
}
tr.foot {
   background: url(../images/tableau/cCentrebas.jpg) bottom left;
}
tr.head {
  background-image: -webkit-linear-gradient(top, #888, #555);
  background-image: -moz-linear-gradient(top, #888, #555);
  background-color: #666;
}

.head th.first {
   padding: 5px 10px;
   background: url(../images/tableau/cGhaut.jpg) no-repeat top left;
}
.head th.last {
   background: url(../images/tableau/cDhaut.jpg) no-repeat top right;
}
.foot td.first {
   padding: 5px 10px;
   background: url(../images/tableau/cGbas.jpg) no-repeat bottom left;
}
.foot td.last {
   background: url(../images/tableau/cDbas.jpg) no-repeat bottom right;
}
th a {
   color: #fff;
   font-weight: bold;
   text-decoration: none;
}
tr.color1 {
   background-color: #eee;
}

tr.color2 {
   background-color: #fff;
}

td.center, .center {
  text-align : center;
}

td.right {
  text-align : right;
}

.warning {
  color: #c00;
}

a.warning {
  color: #c00;
  padding-left: 30px;
}

table.dataTable td img, table.dataTable th img {
  float: none;
  margin: 0;
  padding: 4px 0 0 0;
}


.head th input, .foot td input {
  padding: 0.1em;
  background-color: #f8f8f8;
  border: 1px solid #b4b3a8;
}

.field_errors, .error, .errors {
  color: #c00800;
}

.field_errors {
  margin-top:4px;
}

.field_errors li {
  list-style-position:inside;
}



/**********************
* Custom for DataTable
***********************/

.dataTables_filter {
  text-align:right;
  width:50%;
  float:right;
}

.newFilter .dataTables_filter {
  float:left;
  text-align:left;
}

.dataTables_filter input {
  padding: 2px;
  border: 1px solid #ccc;
}

.newFilter .dataTables_filter input {
  padding: 8px 5px;
  border: 1px solid #ccc;
}

.dataTables_length select {
  padding: 1px;
  border: 1px solid #B4B3A8;
  width: auto;
}

.dataTables_length {
  width:27%;
  float:left;
}

.dataTables_{
  float:right;
  width:50%;
  text-align:right
}

.dataTables_pickstart, .dataTables_pickend, .dataTables_pickdates{
  float:right;
}
input.pickStartInput, input.pickEndInput {
  width: 135px !important;
  margin: 5px;
}

.dataTables_refresh{
  float:right;
  width:15%;
  text-align:right
}

.recentChange_refresh {
  float: right;
  width: 10%;
  text-align: right;
}

.paginate {
  width : 50%;
  align:left;
  height:20px;
}
.sorting span,.sorting_asc span,.sorting_desc span   {
  float:right;
  width:14px;
}
.sorting {
  cursor: pointer;
}
.sorting_asc {
  cursor: pointer;
}
.sorting_desc {
  cursor: pointer;
}

/**********************************
 * Pagination nested
 **********************************/

.dataTables_paginate {
  float: right;
  text-align: right;
}

.dataTables_info {
  float: left;
  width: 27%;
  padding: 3px 0px 3px 0px;
}

.dataTables_wrapper_top {
  padding: 6px;
  overflow: hidden;
  display: block;
  border-top: 1px solid #B4B3A8;
  border-left: 1px solid #B4B3A8;
  border-right: 1px solid #B4B3A8;
  border-top-left-radius: 4px;
  border-top-right-radius: 4px;
}

table.noMarginGrid {
  border-left : 0 ;
  border-right : 0 ;
}
.noMarginGrid {
  margin: 0;
}
#reportsGrid_wrapper {
  margin: 0;
}
#explanationMessage{
  display: inline-block;
}
.dataTables_wrapper_top {
  padding: 6px;
  overflow: hidden;
  display: block;
  border-top: 1px solid #B4B3A8;
  border-left: 1px solid #B4B3A8;
  border-right: 1px solid #B4B3A8;
  border-top-left-radius: 4px;
  border-top-right-radius: 4px;
}

@media screen and (min-width: 993px) {
  #reportsGrid tr>th:last-child,#reportsGrid tr>td:last-child{
    width:30% !important;
    white-space:nowrap;
  }
}
@media screen and (max-width: 992px) {
  #reportsGrid tr>th:last-child,#reportsGrid tr>td:last-child{
    width:40% !important;
    white-space:nowrap;
  }
}
@media screen and (max-width: 768px) {
  #reportsGrid tr>th:last-child,#reportsGrid tr>td:last-child{
    width:50% !important;
    white-space:nowrap;
  }
}
#reportsGrid tr>th:first-child,#reportsGrid tr>td:first-child{
  width:auto !important;
  white-space: normal;
}
.content-wrapper #reportsGrid td .progress-bar {
  float: inherit;
  display: inline-block;
}

.dataTables_wrapper_bottom {
  padding: 6px;
  overflow: hidden;
  display: inline-block;
  display: block;
  border-bottom: 1px solid #B4B3A8;
  border-left: 1px solid #B4B3A8;
  border-right: 1px solid #B4B3A8;
  border-bottom-left-radius: 4px;
  border-bottom-right-radius: 4px;
}

#grid_rules_grid_zone {
  border-right: 1px solid #B4B3A8;
  width: 100%;
  table-layout: fixed;
}

.paginate_disabled_previous, .paginate_enabled_previous, .paginate_disabled_next, .paginate_enabled_next {
  height: 19px;
  width: 19px;
  margin-left: 3px;
  float: right;

}


.reportIcon {
  padding-left: 6px !important;
}

/********************
* Directive display
********************/
.inlineml{
  display:inline;
  margin-left:3px;
}
.inlinenotop{
  display:inline;
  padding-top:0px;
}
.cpiefsave{
  float:right;
}
.pimversionspad{
  padding:20px;
}
.wbBaseField * {
  vertical-align: middle;
}

.wbBaseField {
  vertical-align: middle;
  margin-top: 7px;
}

.wbBaseFieldLabel {
  margin-top: 5px;
}
<<<<<<< HEAD
=======
.policyDisplay {
  font-size: 12px;
  font-family: Trebuchet MS,Tahoma,Verdana,Arial,sans-serif;
}
.greytooltip{
  border-bottom:dotted 1 px grey;
}
.policyDisplay * {
  font-size: 12px;
  font-family: Trebuchet MS,Tahoma,Verdana,Arial,sans-serif;
}

.variableDefinition {
  margin: 3px;
  padding:3px;
  font-size: 12px;
  font-family: Trebuchet MS,Tahoma,Verdana,Arial,sans-serif;
}

.variableDefinition td {
  border-bottom:dotted 1 px lightgrey;

}

.variableDefinition > span,
.variableDefinition td,
.variableDefinition input {
  font-size: 12px;
  font-family: Trebuchet MS,Tahoma,Verdana,Arial,sans-serif;
  vertical-align: middle;
}

.wbBaseFieldLabel .tw-bs .ruddericon {
    top: -2px;
}

.variableDefinition sup {
  font-size: 10px;
}

.policyVariables {
  width:75%;
  display:table;
  border-bottom : solid 1px;
}


.policyReports {
  padding:0;
  margin:0;
  width:20%;
  float:right;
}

.policyReports img {
  padding:0;
  margin:0;
}
.policyField {
  width:75%;
}
>>>>>>> 31902392

/**********************************
 *define the group/section table
 **********************************/

fieldset.sectionFieldset {
  padding: 1px 10px 1px 10px;
}

fieldset.groupFieldset {
  padding: 1px 10px 1px 10px;
}

fieldset.techniqueDetailsFieldset {
  margin: 10px;
  padding: 1px 10px 1px 10px;
}

div.foldableSection div.section-title {
  cursor: pointer;
}

div.unfoldedSection div.section-title:before,div.foldedSection div.section-title:before {
  content: url("../../images/tableau/flecheDroiteGris.png");
  padding-right: 3px;
  transition-duration:.2s;
  display: inline-block;
  margin-right: 6px;
  position: relative;
  top: 1px;
}

div.unfoldedSection div.section-title:before {
  -webkit-transform:rotate(90deg);
  -ms-transform:rotate(90deg);
  -moz-transform:rotate(90deg);
  -o-transform:rotate(90deg);
  transform:rotate(90deg);
}

div.foldedSection div.section-title:before {
  -webkit-transform:rotate(0deg);
  -ms-transform:rotate(0deg);
  -moz-transform:rotate(0deg);
  -o-transform:rotate(0deg);
  transform:rotate(0deg);
}
#querySearchSection:hover{
    cursor: pointer;
}
#querySearchSection:before {
  content: url("../../images/tableau/flecheDroiteGris.png");
  padding-right: 3px;
}
#querySearchSection.unfoldedSectionQuery:before {
  content: url("../../images/tableau/flecheBasGris.png");
  padding-right: 3px;
}
.foldedSection table, .foldedSection div {
  display:none;
}

.foldedSection div.section-title {
  display:block;
}

/**********************************
 *add / remove group
 **********************************/

.lopaddscala{
  padding:0px
}
.createitem{
  text-align: right;
}

td.directiveVarLabel {
  width:25%;
  margin-right:2px;
  text-align: left;
  font-size: 14px;
  font-family: Trebuchet MS,Tahoma,Verdana,Arial,sans-serif;
}

td.directiveVarLabel span {
  font-size: 14px;
  font-family: Trebuchet MS,Tahoma,Verdana,Arial,sans-serif;
}

td.directiveVarValue  {
  width:70%;
  margin-right:2px;
}

.textareaField {
  height: 300px;
}

/**********************************
 * Temporal information
 *********************************/
.variableDefinition td {
   border-top: 0px;
}

/*********************************
* Search servers
*********************************/

.nodeheader {
  font-weight: bold;
  font-size: medium;
  text-align: center;
}

.nodeheadercontent {
  line-height: normal;
  color: #FFFFFF;
  display: inline-block;
  padding : 3px 10px;
  background-color: #2E2D2D;
}
.paddscala{
  padding: 0px 0px 0px 15px;
}
.catdelete{
  font-size:0.9em;
  margin-left: 5px;
}
.margins{
  margin: 15px 0px 8px 0px;
}
.spacerscala{
  float:right;
}
.paginatescala{
  float:left;
  margin-top: 4px;
}
.notify{
  text-align:center;
}

.pull-left {
  float:left
}

.pull-right {
  float:right
}

fieldset.searchNodes {
  padding:5px;
  clear: both;
}

.reasonNode {
  padding:8px;
  margin:5px;
  width: 550px;
  clear: both;
}


fieldset.groupCategoryUpdateComponent {
  padding:5px;
  margin:5px;
  width: 580px;

}
fieldset.groupUpdateComponent {
  padding:8px;
  margin:5px;
  width: 580px;
}

tr.query_line, .query_line td {
  padding: 4px 1px;
  text-align: center;
}

.composition {
  padding: 5px 0px 0px 5px;
  margin: 0px 0px 0px 0px;
}

.composition span {
  display: inline-block;
}

.compositionRadio {
  display: table-row-group !important;
  text-align:left;
}

table#serverGrid tbody td {
  border-left: solid 1px #ABABAB;
  border-bottom: solid 1px #ABABAB;
  border-top: 0px;
}

#serverGrid_wrapper table {
  margin:0;
}

.dataTables_scrollHeadInner table {
  margin:0px;
}

.dataTables_scrollHeadInner {
  background:url("../../images/tableau/fdTaboHead.jpg") repeat-x scroll left top transparent;
}

.dataTables_scrollBody table {
  margin:0px;
}

#serverGrid_paginate_area {
  float:left;
}
div.dataTables_scroll {
  clear: both;
}

#serverGrid_info_area {
  margin:0 0 0 5px;
}

#serverGrid_info_area div {
  display:inline-block;
}

#serverGrid_tooManyResult {
  width: 748px;
  margin:0 0 0 10px;
  border: solid 1px #ABABAB;
}


.paginate_button {
  padding: 2px 6px;
  margin: 0;
  cursor: pointer;
  font-size:12px;
}

.paginate_button:hover {
  background-color: #FFF3C9;
  text-decoration: underline;
}

.paginate_button_disabled {
  padding: 2px 6px;
  margin: 0;
}

.paginate_active {
  padding: 1px 5px 2px 5px;
  margin: 0;
  color: #333333;
  font-size:13px;
}


/************************
 * Search groups
 ************************/

fieldset.hierarchy {
  width:300px;
  margin:5px;
  padding:5px;
  /*float: left;*/
  display: inline-block;
  vertical-align: top;
}

fieldset.groupCategory {
  width:600px;
  margin:5px;
  padding:5px;
  float: left;

}

.nodeGroupSubmitSearch {
   margin: 0 ;
   padding: 5px 0 5px 0;
}


fieldset.crEditHierarchy {
  width:45%;
  margin:5px;
  padding:5px;
  display: inline-block;
  vertical-align: top;
}
/* Firefox specific behavior cause bug https://bugzilla.mozilla.org/show_bug.cgi?id=504622 https://bugzilla.mozilla.org/show_bug.cgi?id=261037 */
@-moz-document url-prefix() {
  fieldset.crEditHierarchy {
    display: table-column;
  }
}

div.hierarchySpacer {
  width:5%;
  display: inline-block;
}
/*

*/
* {
   margin:0;
   padding: 0;
   list-style: none;
}

html {
   height:100%;
}

img {
   border: none;
}
a:focus {
   border: none;
   outline: none;
}

/**************************************
structure
**************************************/
.subContainerReasonField {
  padding: 0 4px 0 4px;
}

div#prelude {
   display: none;
}

div#navigation {
   float: left;
   background-color: #1e1e1e;
   border-top-right-radius: 10px;
   border-bottom-right-radius: 10px;
}

#deploymentLastStatus  {
  float:left
}

#deploymentProcessing {
  float:left
}
div.pendingModificationStatus {
  float:right;
  width:200px;
  padding-bottom:10px;
}

div.pendingModificationStatus a {
  font-size:1.1em;
  color:white;
}

/**************************************
header - haut de page
**************************************/
.logoutbutwidth{
  width:130px;
}
div#infosUser {
   padding: 10px 5px;
   height: 30px;
   color: #f79d10;
}
#infosUser p {
   float: left;
}
#infosUser .whoUser {
   margin-left: 30px;
   font-size: 1.4em;
   font-weight: bold;
   color: #f79d10;
}
*html #infosUser .whoUser {
   margin-left: 20px;
}
#infosUser .detailsUser {
   padding-top: 0.2em;
   font-size: 1.1em;
   color: #999;
}
#infosUser .whoUser a {
   margin: 0;
   padding: 0;
   color: #f79d10;
   text-decoration: underline;
}
#infosUser .detailsUser a {
   margin: 0;
   padding: 0;
   font-weight: normal;
   color: #999;
   text-decoration: underline;
   cursor: pointer;
}

#documentation {
  float: right;
  font-size: 14px;
  font-weight: bold;
  padding-right: 20px;
}

#documentation a {
  color: #999;
}


.automaticCleanDetail {
  padding : 5px 5px 0;
} 

#create-user {
   border: none;
   font-size: 1em;
   font-weight: normal;
   color: #f79d10;
   text-decoration: none;
}
span.ui-button-text {
   background: none;
   border: none;
}
#opener {
   border: none;
   background: none;
   text-decoration: underline;
   color: #999;
   cursor: pointer;
}
#opener:hover {
   text-decoration: none;
}
#openerAccount {
   border: none;
   background: none;
   text-decoration: underline;
   color: #f79d10;
   cursor: pointer;
}
#openerAccount:hover {
   text-decoration: none;
}

.deploymentButton {
  background: #DDDDDD !important;
}

.modificationsDisplayer {
  float:right;
  margin-right: 50px;
  margin-top: 10px;
}

.modificationsDisplayer span {
  margin-right: 30px;
  padding: 0;
  font-weight: normal;
  color: #FFFFFF;
  font-size: 14px;
  font-weight: bold;
  clear : both;
  float : left;
}
.modificationsDisplayer a{
  text-decoration: underline;
  cursor: pointer;
}

/**************************************
contenu
**************************************/

div#contenu {
   margin: 0 auto;
   position: relative;
   float: left;
   width: 94%;
   padding-left: 3%;
   background-color: #2e2d2d;
}
#contenu h1 {
   margin: 0 0 5px 0;
   color: #fff;
}
p#filAriane {
   padding: 0 5px 10px 0;
   font-size: 1em;
   color: #f79d10;
   background-color: #2e2d2d;
}
#filAriane a {
   color: #f79d10;
}

/**************************************
Home portlet
**************************************/

.column {
   width: 50%;
   float: left;
}


p img {
   float: none !important;
   margin: 0px !important;
}

.evlogviewpad {
   margin-left: 15px;
}

*html .portlet ul {
   padding: 20px 0 15px 0;
}
.portlet li {
   list-style-type: none;
}
table .innerDetails li{
  word-break: break-all;
  white-space: pre-wrap;
}
.portlet-header {
   padding: 5px 0 5px 15px;
   font-size: 1.4em;
   font-weight: bold;
   cursor: default;
   background: none;
}

.section-title {
  font-size: 16px;
  cursor: default;
  background: none;
  border-bottom: 1px solid #e2e2e2;
  padding: 5px 0 5px 0px;
  color: #333;
}

.inner-portlet-content {
  padding: 5px 5px 2px 5px;
}

.arrondishaut {
  border-top-left-radius: 4px;
  border-top-right-radius: 4px;
}

*html .portlet-header {
}

.inner-portlet {
   margin: 7px 10px 10px 10px;
   background-color: #fff;
}

.portlet-header .ui-icon {
   float: right;
   cursor: pointer;
}
.portlet-content {
   background-color: #fff;
}
.ui-sortable-placeholder {
   border: 1px dotted black;
   visibility: visible !important;
   height: 50px !important;
}
.ui-sortable-placeholder * {
   visibility: hidden;
   visibility: hidden;
}

/********************
* Popup
********************/
#actions_zone{
  margin:10px 10px 0px 5px;
}
.popcurs{
  text-decoration: underline;
  cursor:pointer;
}
.curspoint{
  cursor:pointer;
}
.newservertable{
  max-height: 300px;
  overflow-y: auto;
}
.newservercell{
  overflow:scroll;
  max-height: 100px;
}

#ui-dialog-title-addPopup{
  height: 25px;
  width:90%;
}

.ui-dialog-title, .ui-dialog-titlebar-close {
  height: 25px;
}

.popupButton {
  padding: 5px;
  float: right;
}

.popupButton span {
  float: none;
}
#succesConfirmationDialog{
  z-index : 9995;
}
/**************************************
popin Login
**************************************/

#dialogLogOut {
  display:none;
}

#dialogLogOut a:hover {
   text-decoration: underline;
}
#login {
   padding-right: 15px;
}
#login p {
   font-size: 1.2em;
   font-weight: 800;
   text-align: center;
}
#login a {
   color: #000;
}
#login a:hover {
   text-decoration: none;
}


/**************************************
popin Account
**************************************/
.userinfowidth{
  width:130px;
}
#account h2 {
   color: #f79d10;
   font-size: 2em;
   font-weight: 800;
}
#account div {
   padding: 10px 10px 20px 10px;
}
#account p {
   margin: 10px 0;
   font-size: 1.2em;
   font-weight: 800;
}
#account p.right {
   margin-right: 10px;
}
#account p.right a {
   font-size: 0.8em;
}
#account p.validateTips {
   margin: 15px 0;
}
#account label {
   float: left;
   padding: 5px 10px 0 0;
   width: 20%;
   text-align: right;
}
#account input {
   width: 210px;
   border: 1px solid #b4b3a8;
   background-color: #f8f8f8;
}
#account textarea {
   margin-top: 5px;
   width: 465px;
   color: #666;
}
#account a {
   color: #000;
}
#account a:hover {
   text-decoration: none;
}

/**************************************
popin Alert
**************************************/


/*****************************************
* Popup creation groupe/category
******************************************/
.createGroup {
  height: 400px;
}

/*************************
*  plugins         *
**************************/

.pluginpadd{
  padding: 0 10px;
}

/*************************
*   Divers
**************************/

/*
 * Underlined, dotted grey: that text has a tooltip
 */
.tooltip {
  color: #999;
  padding-top: 0px;
}

.spacing-title {
  padding-top:0;
  margin-bottom:5px;
  margin-top:5px;
}

#tooltip {
  position: absolute;
  z-index: 3000;
  border: 1px solid #666;
  background-color: #eee;
  padding: 5px;
  opacity: 0.85;
  padding: 4px;
}
#tooltip h3, #tooltip div {
  margin: 0;
}

/* tooltip styling.  */

.tooltipContent {
  display:none;

}

.red {
color: #FF0000 !important;
}

.smallButton {
  width: 40px !important;
  margin-top: 0 !important;
  margin-bottom: 0 !important;
  padding-top: 2px !important;
  padding-bottom: 2px !important;
  font-size : 11px !important;
  font-weight:100 !important;
}

.smallButton span {
  padding-top: 0px !important;
  padding-bottom: 2px !important;
  padding-left: 0px !important;
  padding-right: 0px !important;
}

td.complianceTd, td.parametersTd {
  text-align: center !important;
}

.smallButton img {
  height: 15px;
}

.mediumButton {
  width: 65px !important;
  height: 22px !important;
  line-height: 10px;
}

.mediumButton span {
  padding-top: 0px !important;
  padding-bottom: 0px !important;
  padding-left: 0px !important;
  padding-right: 0px !important;
}

.mediumButton img {
  height: 15px;
}
.autoWidthButton {
  width: auto !important;
}

/* others */

.errorscala{
  border-bottom:1px solid red;
  cursor:pointer;
}
.tree li.filteredNode {
  display:none;
}
.deca{
  padding: 10px;
}

.inline{
  display:inline;
}
.iconscala{
  float:left;
  margin-right:5px;
  margin-top:2px;
}

.err{
  padding-left: 50px;
}
.green{
  color:green;
  margin:5px;
  font-style:italic;
  font-size: 0.9em;
}
.warnicon{
  float:left;
  margin-right:9px;
}
.erroricon{
  float:left;
  margin-right:10px;
}
.icon{
  float:left;
  margin-right:20px;
}
.greenscala{
  color:green
}
.centertext{
  text-align:center;
}
.greyscala{
  color: #999;
}
.content-wrapper .checkbox {
    float: right;
    margin: 0 30px 0 10px;
    height: 20px;
    position: static;
    display: block;
    margin-top: 0;
    margin-bottom: 0;
}
.content-wrapper .checkbox input[type="checkbox"]{
  position:relative;
  top:2px;
  margin-left:2px;
}
.nodisplay{
  display:none;
}
.ajaxloader{
  position: fixed;
  top: 50%;
  left: 50%;
  text-align:center;
  padding:10px;
  margin-left: -50px;
  margin-top: -50px;
  z-index:9999;
  overflow: auto;
  display:none;
}

.right {
   float: right;
   margin: 0 0 5px 5px;
}
.center {
   text-align: center;
}
hr.spacer {
   visibility: hidden;
   clear: both;
}

.float-inherit{
  float: inherit !important;
}
.twoCol {
  float:left;
  width:67%;
}

.twoColPopup {
  float:left;
  width:66%;
}

.rudderBaseFieldClassName {
  width:99%;
}

.rudderBaseFieldSelectClassName {
  width:101%;
}

.twoColParentCategory {
  float:left;
  width:62%;
  margin-right: 2px;
}

.threeCol {
  float:left;
  width:30%;
  margin-right: 4px;
}

.threeColReason {
  float:left;
  width:30%;
  margin-right: 2px;
  margin-bottom: 5px;
}

.threeColErrors {
  float:left;
  margin-right: 2px;
}

.smallCol {
  float:left;
  margin-right: 2px;
  width:20%;
}
.largeCol {
  float:left;
  margin-right: 2px;
  width:60%;
}

.align-radio span {
  display:inline-block;
  margin-right:5px;
}

.align-radio-generate-input span {
  display:inline-block;
}

.radioTextLabel {
  margin-right:6px;
  margin-left:3px;
}

.groupDiv {
   margin-top: 5px;
   margin-bottom: 10px;
}

legend {
  padding-left: 5px;
  padding-right: 5px;
}

#createANewItem {
  margin: 5px 0px 9px 0px;
}

#createANewItemContentForm div {
/*   margin-top:3px; */
}

/************************************
Portlet content for object details
(for example, details about a Directive
template, a Directive, etc)
************************************/

.object-details {
  padding:10px;
}

.object-details fieldset {
  padding-left: 2px;
  padding-right: 20px;
}


/************************************
Descriptions
************************************/
.warn div {
  /*display:inline-block;*/
  vertical-align: middle;
}

div.serverDetail {
  font-weight:bold;
  text-align:center;
}


div.tabInform {
  padding:5px;
}

.reportLine {
  background: url("../../images/tableau/fdTaboHead.jpg") repeat-x scroll left top transparent;
  color: #FFFFFF;
  float: left;
  margin-top: 4px;
  padding: 5px;
}

.filter {
  float : right;
  margin-right : 14px;
}
/***********************************
 *Directive display
************************************/

.policyTitle {
  font-size:1.3em;
  font-weight:bold;
  text-align:center;
}

.policyDescription {
   font-weight:bold;
}

#policyDetails {
  margin : 10px;
  padding : 5px;
  border: 1px solid #2d2d2d;
}

.directiveContainer {
  margin : 5px;
}

.directiveTitle {
  font-weight:bold;
}

tr.parametersDescription {
  border-bottom: 1px solid #ABABAB;
  border-top: 0px;
  height: 30px;
}

.parametersDescriptionDetails {
  padding:15px;
}
/***********************************
 *Reports display
************************************/
.evlogviewpad {
  padding:5px;
}

.emptyTd {
  border: 0pt none !important;
  background : #DEDEDE !important;
}

.reportTable {
  border-bottom : 2pt ridge;
}

.detailReport {
  border: 0pt none;
}
.firstTd {

  border-left: 1px ridge #ABABAB !important;
}

td.nestedImg{
  padding: 0px 3px !important;
}
.evlogviewpad li{
  list-style-type: disc;
}
.evloglmargin{
  margin: 7px;
}
.reportsList {
  margin : 10px;
  padding : 5px;
}

.reportsTitle {
  font-size:1.3em;
  font-weight:bold;
}

.reportsGroup {
  margin : 10px;
  padding : 5px;
  border: 1px solid #2d2d2d;
}

.reportsNode {
  margin : 10px;
  padding : 5px;
}

.reportsHeader {
  margin: 15px 0;
  padding: 0 10px;
  font-size: 1.1em;
}

.reportDetailsGroup {
  padding: 0 20px;
  border-left:1px dotted;
  border-right:1px dotted;
}

td.EnforceSuccess,td.AuditNotApplicable,td.EnforceNotApplicable,td.AuditCompliant,td.Compliant,td.NotApplicable,td.Success{
  background-color:#9bc832;
  color: #fff;
}
td.AuditNonCompliant,td.NonCompliant {
  background-color:#ff7125;
  color: #fff;
}
td.Missing,td.EnforceError,td.AuditError,td.Error,td.Unexpected,td.BadPolicyMode {
  background-color:#c9302c;
  color: #fff;
}
td.Pending{
  background-color: #5bc0de;
  color: #fff;
}
td.Disabled, td.NoAnswer {
  background-color: #b4b4b4;
  color: #fff;
}
td.Repaired{
  background-color: #F5DD4D;
  color: #333;
}
td.details,.content-wrapper td.details{
  border:none;
  padding:0;
}
li.eventLogUpdatePolicy {
  list-style-position: inside;
  list-style-type: none;
}
table.eventLogUpdatePolicy {
  width: 50%;
  margin-top: 0px;
  margin-left: 0px;
}
table.detailedReport {
  margin : 0;
  padding: 0 0 0 100px;
  width: 100%
}

span.detailedReportTitle {
  position:absolute;
}

table.fixedlayout{
  table-layout:fixed;
  word-wrap:break-word
}

tr.detailedReportLine, td.detailedReportLine {
  padding: 0;
  margin: 0;
  border: 0;
}

td.severityWidth, th.severityWidth {
  width: 200px;
}

tr.unfoldable {
  cursor:pointer;
}

.diffOldValue {
  text-decoration:line-through;
}

/***********************************
 * Quick search
************************************/

.quickSearch {
  text-align: center;
  margin-top: 5px;
}

/***********************************
 * Trees
************************************/

#categoryTree.jstree-rudder a {
  vertical-align: middle;
}

.treefilternodecursor{
  cursor:pointer;
  cursor:hand;
}

.treeActiveTechniqueName , .treeActiveTechniqueCategoryName , .treeGroupCategoryName, .treeRuleCategoryName {
  color: #555
}

span.treeDirective.tooltipable,span.treeDirective.bsTooltip {
  color: #555;
  font-weight: 600;
}

i.jstree-icon.jstree-themeicon.fa.fa-file-text.jstree-themeicon-custom {
  color: #555;
}

.dataTable tr > td a{
  text-decoration:none !important;
  color: #333;
}
.dataTable tr > td a:hover{
  color:#000 !important;
}
.dataTable tr > td .ui-state-hover a:hover, .ui-state-hover a, .ui-state-hover a:hover{
  color:#c77405 !important;
}

tr.disabledRule > td .rudder-labNodeel ~ a:after{
  color: #999;
  content:"- Disabled";
  margin-left: 5px;
}
tr.unappliedRule > td .rudder-label ~ a:after{
  color: #999;
  content:"- Unapplied";
  margin-left: 5px;
}
ins.jstree-icon {
  float: left;
}

.jstree-default.jstree-focused {
  background: none repeat scroll 0 0 #FFFFFF !important;
}

a>.jstree-icon{
  background-position: 0!important;
}

.homePageBlock {
  margin: 10px;
}

.homePageBlock li {
  list-style-type: disc;
  list-style-position:inside;
}

del {
  text-decoration: none;
  background: #FFD6D6;
}

ins {
  text-decoration: none;
  background: #D6FFD6;
}

table thead th div.DataTables_sort_wrapper {
  position: relative;
  padding-right: 20px;
  font-size: 13.2px;
  line-height: initial;
}
table thead th div.DataTables_sort_wrapper span {
  position: absolute;
  top: 50%;
  margin-top: -8px;
  right: 0;
}

table thead th {
  border-top: none !important;
  border-right: none !important;
}

.fg-button {
  border-top: 1px solid #B4B3A8;
  border-right: none !important;
  font-weight: normal !important;
}

.paginate_button_disabled, .paginate_button, .paginate_active {
  border-top: 1px solid #B4B3A8;
  border-bottom: 1px solid #B4B3A8;
  border-left: 1px solid #B4B3A8;
  border-right: none;
  display:inline-block;
}

.dataTables_paginate .ui-state-default {
  text-decoration: none !important;
}

.dataTables_wrapper table {
  border-collapse: collapse;
}

#serverGrid_wrapper .dataTables_wrapper_top {
  border-top-left-radius: 0px !important;
  border-top-right-radius: 0px !important;
}

#SearchNodes {
  margin: 0px 0px 10px 0px;
}

.dataTables_paginate .last {
  border-right: 1px solid #B4B3A8 !important;
}

#allowedNetworksForm {
  margin-top: -7px;
}

.database-info-table {
  width: auto;
}

.database-info-table td {
  border: none !important;
}

#reportFromDate, #archiveReports {
  margin-left: 7px;
}

div.ac_results {
  width: 304px !important;
}

.ac_over {
  background-color: #414141 !important;
  color: white !important;
}

fieldset {
  border: 1px solid #B4B3A8;
}

.note {
  color: #555555;
  margin: 5px 0px 0px 0px;
}

.groupCategoryUpdateComponent {
  width: 450px;
}

#ajaxItemContainer {
  float:left;
  width: 66%
}

/**
 * Rollback
 */

.rollbackFieldSet {
  float : right;
  padding : 10px 0px;
  width : 400px;
  text-align : center;
}

.rollbackFieldSet legend{
  margin-left : 10px;
}

.alignRollback {
  vertical-align:50%
}

/**
 * Pending change request
 */

#changeRequestList {
  padding-left: 15px;
}

#changeRequestList li {
  list-style-type: disc;
}

img.targetRemove {
  margin : 0 0 -3px 5px;
  float  : none;
  cursor : pointer
}

img.targetIcon {
  margin : 0 0 -3px 0;
  float  : none;
}

.targetDisplay {
  display          : block;
  float            : left;
  padding          : 5px;
  margin           : 0 0px 5px 5px;
  background-color : rgba(255, 255, 255, 0.8);
}

.targetContainer {
  border      : 1px solid #B4B3A8;
  padding-top : 5px
}

.targetHeader {
  font-size   : 1.3em;
  font-weight : bold;
}

img.treeAction {
  margin : 0 5px 0 0;
  cursor : pointer
}

img.treeAction.noRight {
  margin-right : 0;
}

.treeActions {
  padding-top  : 1px;
  padding-left : 5px
}

li.included a {
  background: none repeat scroll 0 0 #DDFFDD !important;
  border: 1px dotted #48A648 !important;
  padding: 0 2px 0 1px;
}

li.excluded a{
  background: none repeat scroll 0 0 #FFDDDD !important;
  border: 1px dotted #A64848 !important;
  padding: 0 2px 0 1px;
}

.title-link {
 font-size : 12px;
}

.ui-tooltip {
  max-width: 600px !important;
    border: 1px solid #DDDDDD !important;
    color: #333333 !important;
}

.techniqueEditorLink {
  float:right;
  text-decoration:none;
  font-weight:bold;
  font-size:13px;
  margin-top:-5px;
}

.searchNodes tr td {
  padding: 0 5px;
}

.deprecatedTechniqueIcon {
  margin-left : 3px;
}
table.directiveGroupDef, table.directiveVarDef, table.directiveSectionDef {
  width:100%;
  padding-left: 15px;
}

#cfagentSchedule h4 {
  margin-bottom: 10px;
  margin-top: 10px;
  font-size: 14px;
  font-weight: 500;
  line-height: 1.1;
}

#cfagentSchedule #scheduleMessage {
  margin:10px 0 0 15px;
}

.form-group select {
  width: auto;
}

.animate-hide {
  -webkit-transition: all linear .2s;
  transition: all linear .2s;
  opacity: 1;
}

.animate-hide.ng-hide {
  opacity: 0;
}

.animate-hide.ng-hide-add, .animate-hide.ng-hide-remove {
  /* this needs to be here to make it visible during the animation
     since the .ng-hide class is already on the element rendering
     it as hidden. */
  display:block!important;
}

input[type="number"] {
    padding: 5px 0 5px 5px;
    margin-top:-5px;
}

#clone {
  margin-left:20px;
  float:left;
}

* {
  box-sizing: border-box;
  -moz-box-sizing: border-box;
}

.c3-tooltip td.name {
    padding-right: 3px;
}

.filterIcon {
  margin-bottom:-3px;
}


.ui-button-disabled  {
    opacity: 0.5;
}

#recentChanges {
  /** If we want to scroll correctly to recent changes we need to set a minimum height,
      or else when the graph appear (just after the scroll) we will only the the recent change section title
  */
  min-height: 300px;
}
#recentChanges .alert-info{
  font-size:14px;
}
#recentChanges .alert-info .glyphicon{
  font-size:16px;
}
#selectedPeriod{
  font-size:14px;
}
body.cursorPointer{
  cursor:pointer;
}
path.c3-bar.c3-shape.c3-bar-highlighted{
  stroke: rgb(63, 185, 243) !important;
  fill: rgb(63, 185, 243) !important;
}
button.recentChangeGraph{
  position: relative;
  top: -8px;
  right: -10px;
}
button.buttonMargin {
  margin: 0 10px;
}

.c3-legend-item-hidden {
  opacity : 1;
}

#generation-status .glyphicon {
  top 0;
  font-size : 11px;
}

[ng\:cloak], [ng-cloak], [data-ng-cloak], [x-ng-cloak], .ng-cloak, .x-ng-cloak {
  display: none !important;
}


label span.text-fit{
  font-weight: normal !important;
}

.bs-text-danger{
  color:#a94442;
}

#node-compliance-intro {
  padding: 10px 15px;
  margin: 10px 0;
}
#generation-status .glyphicon {
  top 0;
  font-size : 11px;
}

.jstree {
	color : #333;
}

.jstree-default .jstree-node {
  min-height: 20px;
  line-height: 20px;
  margin-left: 20px;
  min-width: 20px;
}
.jstree-default .jstree-anchor {
  line-height: 20px;
  height: 20px;
}
.jstree-default .jstree-icon {
  width: 20px;
  height: 20px;
  line-height: 20px;
}
.jstree-default .jstree-icon:empty {
  width: 20px;
  height: 20px;
  line-height: 20px;
}
.jstree-default.jstree-rtl .jstree-node {
  margin-right: 20px;
}
.jstree-default .jstree-wholerow {
  height: 20px;
}

.jstree-anchor > .jstree-themeicon {
  margin-right: 0px;
}

.jstree a.jstree-anchor, .jstree a.jstree-anchor:hover , .jstree a.jstree-anchor:focus, .jstree a.jstree-anchor:active {
  white-space: normal !important;
  height: auto;
  padding: 1px 2px;
  text-decoration: none;
}

.jstree a.jstree-anchor .greyscala {
  color: #999
}

.jstree a.jstree-anchor .categoryAction, .jstree a.jstree-anchor .treeActions  {
  display: none;
}

.jstree a.jstree-anchor:hover .categoryAction, .jstree a.jstree-anchor:hover .treeActions  {
  display: inline;
}

.jstree .fa.jstree-icon {
    color : #999
}
.jstree .fa.fa-gear, .jstree .fa.fa-folder {
  position: relative;
  top: 1px;
}
.jstree.content-wrapper {
	font-size : 12px;
} 

.text-warning-rudder {
    color : #f08004
}

#bottomPanel {
  background-color: #fff;
  padding: 15px;
  border: 1px solid #dcdcdc;
  border-top: none;
}

.ui-widget-shadow {
  box-shadow: 0 5px 10px rgba(0,0,0,.2);
}

#filterLogs.reportsHeader{
  margin:15px 0;
}
#filterLogs button{
  width: auto;
  outline:none;
}
#filterLogs .form-control.input-xs{
  display:inline;
  height: 25px;
  margin: 0 5px;
  width: 140px !important;
}
#filterLogs .form-control.input-xs:focus {
  border-color: #c1c1c1;
  outline: 0;
  -webkit-box-shadow: inset 0 1px 1px rgba(0, 0, 0, 0.075), 0 0 6px rgba(208, 208, 208, 0.6);
  box-shadow: inset 0 1px 1px rgba(0, 0, 0, 0.075), 0 0 6px rgb(208, 208, 208);
}
.ui-timepicker-div a.ui-slider-handle{
  border: 1px solid #aaaaaa;
  background: #ffffff;
  transition-duration:.2s;
}
.ui-timepicker-div a.ui-slider-handle:hover{
  border: 1px solid #777777;
}
.ui-timepicker-div a.ui-slider-handle:active{
  border: 1px solid #777777;
  -webkit-box-shadow: inset 0 1px 1px rgba(0, 0, 0, 0.075), 0 0 4px rgba(152, 152, 152, 0.6);
  box-shadow: inset 0 1px 1px rgba(0, 0, 0, 0.075), 0 0 4px rgb(152, 152, 152);
}
.ui-timepicker-div .ui-slider.ui-slider-horizontal{
  border: 1px solid #aaaaaa;
  background-color: #f1f1f1;
}

#nodeInventory .ui-tabs-vertical .ui-tabs-nav li a:hover{
  color: #c77405;
}
#nodeInventory .ui-tabs-vertical .ui-tabs-nav li a {
  color: #f78f1f;
  transition-duration:.2s;
  text-decoration: none;
  padding: .5em 1em;
  position: relative;
  left: -0.25px;
}
#nodeInventory .ui-tabs-vertical .ui-tabs-nav li a.active {
  background-color: #f6f6f6;
  border-radius: 4px;
  color: #333;
}
#serverDetails .sInventory, #nodeInventory, #node_inventory{
  border : none !important;
  overflow: visible;
}
#nodeInventory .ui-tabs-nav{
  margin-top: 5px;
  margin-bottom: 15px;
}
#node_inventory{
	padding : 0 !important;
}
#node_inventory .sInventory .sInventory{
  padding:5px 0 5px 5px;
  border: none !important;
}
#serverDetails .dataTables_filter input {
  padding: 8px 5px 8px 30px;
}
#serverDetails .dataTables_wrapper_top .dataTables_length{
  padding: 5px;
}
.dataTables_length label {
  font-weight: normal;
  margin:0;
}
#ui-datepicker-div{
  z-index:99999999 !important;
}

#changesChartContainer {
  height: 40vh;
}
.c3-tooltip tr td{
  padding: 0 5px;
}
#changeDisplay > .ui-tabs-panel.ui-widget-content{
  position: relative;
  width: 100%;
  border-top: none;
  top: -2px;
}

.ui-tabs-panel h4 {
  font-size: inherit;
  font-weight: bold;
  margin-bottom:0px;
}
.ui-tabs-panel h3 {
  margin-top:0px;
  font-weight: bold;
}

.ui-tooltip-content{
  font-size:13px;
}
.ui-tooltip-content h3{
  font-size:16px;
  font-weight:700;
  margin:0;
}

.content-wrapper .ui-tabs-panel .jstree {
  margin-top:0;
  font-size: 12px;
  font-family : "Helvetica Neue", Helvetica, Arial, sans-serif;
}

.modal h4 {
    font-size: 18px;
    font-weight: normal;
}<|MERGE_RESOLUTION|>--- conflicted
+++ resolved
@@ -763,31 +763,6 @@
 .wbBaseFieldLabel {
   margin-top: 5px;
 }
-<<<<<<< HEAD
-=======
-.policyDisplay {
-  font-size: 12px;
-  font-family: Trebuchet MS,Tahoma,Verdana,Arial,sans-serif;
-}
-.greytooltip{
-  border-bottom:dotted 1 px grey;
-}
-.policyDisplay * {
-  font-size: 12px;
-  font-family: Trebuchet MS,Tahoma,Verdana,Arial,sans-serif;
-}
-
-.variableDefinition {
-  margin: 3px;
-  padding:3px;
-  font-size: 12px;
-  font-family: Trebuchet MS,Tahoma,Verdana,Arial,sans-serif;
-}
-
-.variableDefinition td {
-  border-bottom:dotted 1 px lightgrey;
-
-}
 
 .variableDefinition > span,
 .variableDefinition td,
@@ -800,33 +775,6 @@
 .wbBaseFieldLabel .tw-bs .ruddericon {
     top: -2px;
 }
-
-.variableDefinition sup {
-  font-size: 10px;
-}
-
-.policyVariables {
-  width:75%;
-  display:table;
-  border-bottom : solid 1px;
-}
-
-
-.policyReports {
-  padding:0;
-  margin:0;
-  width:20%;
-  float:right;
-}
-
-.policyReports img {
-  padding:0;
-  margin:0;
-}
-.policyField {
-  width:75%;
-}
->>>>>>> 31902392
 
 /**********************************
  *define the group/section table
