--- conflicted
+++ resolved
@@ -618,25 +618,15 @@
     woLdapNodeGroupRepository,
     ldapNodeConfigurationRepository,
     AcceptedInventory)
-<<<<<<< HEAD
-  private[this] lazy val acceptHostnameAndIp: UnitAcceptInventory = new AcceptHostnameAndIp(
-    "accept_new_server:check_hostname_unicity",
-    AcceptedInventory,
-    queryProcessor,
-    ditQueryDataImpl,
-    psMngtService
-  )
-=======
 
   private[this] lazy val acceptHostnameAndIp: UnitAcceptInventory = new AcceptHostnameAndIp(
       "accept_new_server:check_hostname_unicity"
     , AcceptedInventory
     , queryProcessor
     , ditQueryDataImpl
-    , policyServerManagementService
-  )
-
->>>>>>> 9da81842
+    , psMngtService
+  )
+
   private[this] lazy val addNodeToDynGroup: UnitAcceptInventory with UnitRefuseInventory = new AddNodeToDynGroup(
     "add_server_to_dyngroup",
     roLdapNodeGroupRepository,
@@ -840,10 +830,7 @@
     roLdapDirectiveRepository,
     techniqueRepositoryImpl,
     variableBuilderService)
-<<<<<<< HEAD
-=======
-
->>>>>>> 9da81842
+
   private[this] lazy val psMngtService: PolicyServerManagementService = new PolicyServerManagementServiceImpl(
     roLdapDirectiveRepository, woLdapDirectiveRepository, asyncDeploymentAgentImpl)
   private[this] lazy val historizationService = new HistorizationServiceImpl(
