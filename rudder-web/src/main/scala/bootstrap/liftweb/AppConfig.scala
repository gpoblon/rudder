--- conflicted
+++ resolved
@@ -1009,13 +1009,8 @@
     , techniqueRepositoryImpl)
   private[this] lazy val propertyRepository = new RudderPropertiesSquerylRepository(
       squerylDatasourceProvider
-<<<<<<< HEAD
-    , reportsRepository )
-  private[this] lazy val autoReportLogger = new AutomaticReportLogger(
-=======
     , reportsRepositoryImpl )
   private[this] lazy val automaticReportLogger = new AutomaticReportLogger(
->>>>>>> 6a9985b0
       propertyRepository
     , reportsRepositoryImpl
     , roLdapRuleRepository
