/*
*************************************************************************************
* Copyright 2011 Normation SAS
*************************************************************************************
*
* This file is part of Rudder.
*
* Rudder is free software: you can redistribute it and/or modify
* it under the terms of the GNU General Public License as published by
* the Free Software Foundation, either version 3 of the License, or
* (at your option) any later version.
*
* In accordance with the terms of section 7 (7. Additional Terms.) of
* the GNU General Public License version 3, the copyright holders add
* the following Additional permissions:
* Notwithstanding to the terms of section 5 (5. Conveying Modified Source
* Versions) and 6 (6. Conveying Non-Source Forms.) of the GNU General
* Public License version 3, when you create a Related Module, this
* Related Module is not considered as a part of the work and may be
* distributed under the license agreement of your choice.
* A "Related Module" means a set of sources files including their
* documentation that, without modification of the Source Code, enables
* supplementary functions or services in addition to those offered by
* the Software.
*
* Rudder is distributed in the hope that it will be useful,
* but WITHOUT ANY WARRANTY; without even the implied warranty of
* MERCHANTABILITY or FITNESS FOR A PARTICULAR PURPOSE.  See the
* GNU General Public License for more details.
*
* You should have received a copy of the GNU General Public License
* along with Rudder.  If not, see <http://www.gnu.org/licenses/>.

*
*************************************************************************************
*/

package bootstrap.liftweb

import com.normation.inventory.domain._
import com.normation.inventory.services.core._
import com.normation.inventory.ldap.core._
import com.normation.inventory.services._
import com.normation.rudder.batch._
import com.normation.rudder.services.nodes._
import com.normation.rudder.repository._
import com.normation.rudder.services.queries._
import com.normation.rudder.services.servers._
import com.normation.rudder.services.system._
import com.normation.rudder.services.policies._
import com.normation.rudder.services.reports._
import com.normation.rudder.domain.queries._
import bootstrap.liftweb.checks._
import com.normation.cfclerk.services._
import org.springframework.context.annotation.Lazy
import org.springframework.context.annotation.{ Bean, Configuration, Import, ImportResource }
import org.springframework.beans.factory.annotation.Value
import org.springframework.context.{ ApplicationContext, ApplicationContextAware }
import org.springframework.context.annotation.AnnotationConfigApplicationContext
import com.normation.spring.ScalaApplicationContext
import com.normation.ldap.sdk._
import com.normation.rudder.domain._
import com.normation.rudder.web.services._
import com.normation.rudder.web.model._
import com.normation.utils.StringUuidGenerator
import com.normation.utils.StringUuidGeneratorImpl
import com.normation.rudder.repository.ldap._
import java.io.File
import org.joda.time.DateTime
import com.normation.rudder.services.eventlog._
import com.normation.cfclerk.xmlparsers._
import com.normation.cfclerk.services.impl._
import scala.collection.JavaConversions._
import com.normation.rudder.repository.ldap._
import com.normation.rudder.repository.xml._
import com.normation.rudder.repository.jdbc._
import com.normation.rudder.repository._
import net.liftweb.common.Loggable
import com.normation.rudder.services.eventlog.HistorizationServiceImpl
import com.normation.rudder.services.policies.DeployOnTechniqueCallback
import com.normation.rudder.services.marshalling._
import com.normation.utils.ScalaLock
import com.normation.rudder.web.rest._
import com.normation.rudder.services.user.TrivialPersonIdentService
import com.normation.rudder.services.eventlog.EventLogFactoryImpl
import com.normation.rudder.web.services.UserPropertyService
import java.lang.IllegalArgumentException
import com.normation.rudder.domain.logger.ApplicationLogger
import logger.MigrationLogger
import com.normation.rudder.migration.DefaultXmlEventLogMigration
import net.liftweb.common._
import com.normation.rudder.repository._
import com.normation.rudder.services.modification.ModificationService
import com.typesafe.config.Config
import com.typesafe.config.ConfigFactory
import scala.util.Try
import com.normation.rudder.repository.inmemory.InMemoryChangeRequestRepository
import com.normation.cfclerk.xmlwriters.SectionSpecWriter
import com.normation.cfclerk.xmlwriters.SectionSpecWriterImpl
import com.normation.rudder.services.modification.DiffServiceImpl
import com.normation.rudder.services.modification.DiffService
import com.normation.rudder.services.user.PersonIdentService
import com.normation.rudder.services.workflows._
import com.normation.rudder.web.rest.RestExtractorService
import com.normation.rudder.web.rest.rule._
import com.normation.rudder.web.rest.directive._
import com.normation.rudder.web.rest.group._
import com.normation.rudder.web.rest.node._
import com.normation.rudder.api.ApiAccount
import com.normation.rudder.api.RoLDAPApiAccountRepository
import com.normation.rudder.api.WoApiAccountRepository
import com.normation.rudder.api.RoApiAccountRepository
import com.normation.rudder.api.WoLDAPApiAccountRepository
import com.normation.rudder.api.TokenGeneratorImpl
import com.normation.rudder.migration._
import com.normation.rudder.web.rest.parameter._
import com.normation.rudder.web.rest.changeRequest._
import com.normation.rudder.reports.execution._
import com.normation.rudder.domain.policies.RuleId
import com.normation.rudder.appconfig._
import com.normation.rudder.rule.category._
import com.normation.rudder.rule.category.GitRuleCategoryArchiverImpl
import com.normation.rudder.services.policies.nodeconfig._
import com.normation.rudder.reports.ComplianceModeService
import com.normation.rudder.reports.ComplianceModeServiceImpl
import com.normation.rudder.reports.AgentRunIntervalService
import com.normation.rudder.reports.AgentRunIntervalServiceImpl
import com.normation.rudder.web.rest.compliance.ComplianceAPI7
import com.normation.rudder.web.rest.compliance.ComplianceAPIService
import com.normation.rudder.services.policies.write.Cf3PromisesFileWriterServiceImpl
import com.normation.rudder.services.policies.write.PathComputerImpl
import com.normation.rudder.services.policies.write.PrepareTemplateVariablesImpl
import com.typesafe.config.ConfigException
import org.apache.commons.io.FileUtils
import com.normation.templates.FillTemplatesService

import com.normation.rudder.web.rest.technique._
import com.normation.rudder.services.quicksearch.FullQuickSearchService
import com.normation.rudder.db.Doobie

/**
 * Define a resource for configuration.
 * For now, config properties can only be loaded from either
 * a file in the classpath, or a file in the file system.
 */
sealed trait ConfigResource
final case class ClassPathResource(name: String) extends ConfigResource
final case class FileSystemResource(file: File) extends ConfigResource

final case class AuthenticationMethods(name: String) {
  val path = s"applicationContext-security-auth-${name}.xml"
  val configFile = s"classpath:${path}"
  val springBean = s"${name}AuthenticationProvider"
}

/**
 * User defined configuration variable
 * (from properties file or alike)
 */
object RudderProperties {

  val JVM_CONFIG_FILE_KEY = "rudder.configFile"
  val DEFAULT_CONFIG_FILE_NAME = "configuration.properties"

  /**
   * Where to go to look for properties
   */
  val configResource = System.getProperty(JVM_CONFIG_FILE_KEY) match {
      case null | "" => //use default location in classpath
        ApplicationLogger.info("JVM property -D%s is not defined, use configuration file in classpath".format(JVM_CONFIG_FILE_KEY))
        ClassPathResource(DEFAULT_CONFIG_FILE_NAME)
      case x => //so, it should be a full path, check it
        val config = new File(x)
        if(config.exists && config.canRead) {
          ApplicationLogger.info("Use configuration file defined by JVM property -D%s : %s".format(JVM_CONFIG_FILE_KEY, config.getPath))
          FileSystemResource(config)
        } else {
          ApplicationLogger.error("Can not find configuration file specified by JVM property %s: %s ; abort".format(JVM_CONFIG_FILE_KEY, config.getPath))
          throw new javax.servlet.UnavailableException("Configuration file not found: %s".format(config.getPath))
        }
    }

  val config : Config = {
    configResource match {
      case ClassPathResource(name) => ConfigFactory.load(name)
      case FileSystemResource(file) => ConfigFactory.load(ConfigFactory.parseFile(file))
    }
  }

  //some logic for the authentication providers
  val authenticationMethods: Seq[AuthenticationMethods] = {
    val names = try {
      //config.getString can't be null by contract
      config.getString("rudder.auth.provider").split(",").toSeq.map( _.trim).collect { case s if(s.size > 0) => s}
    } catch {
      //if the property is missing, use the default "file" value
      //it can be a migration.
      case ex: ConfigException.Missing =>  Seq("file")
    }

    //always add "rootAdmin" has the first method
    //and de-duplicate methods
    val auths = ("rootAdmin" +: names).distinct.map(AuthenticationMethods(_))

    //for each methods, check that the provider file is present, or log an error and
    //disable that provider
    auths.flatMap { a =>
      if(a.name == "rootAdmin") {
        Some(a)
      } else {
        //try to instantiate
        val cpr = new org.springframework.core.io.ClassPathResource(a.path)
        if(cpr.exists) {
          Some(a)
        } else {
          ApplicationLogger.error(s"The authentication provider '${a.name}' will not be loaded because the spring ressource file '${a.configFile}' was not found")
          None
        }
      }
    }

  }

}

/**
 * Static initialization of Rudder services.
 * This is not a cake-pattern, more an ad-hoc replacement
 * for Spring AppConfig, which is so slow.
 */
object RudderConfig extends Loggable {
  import RudderProperties.config

  //
  // Public properties
  // Here, we define static nouns for all theses properties
  //

  private[this] val filteredPasswords = scala.collection.mutable.Buffer[String]()

  //the LDAP password used for authentication is not used here, but should not appear nonetheless
  filteredPasswords += "rudder.auth.ldap.connection.bind.password"

  //other values

  val LDAP_HOST = config.getString("ldap.host")
  val LDAP_PORT = config.getInt("ldap.port")
  val LDAP_AUTHDN = config.getString("ldap.authdn")
  val LDAP_AUTHPW = config.getString("ldap.authpw") ; filteredPasswords += "ldap.authpw"
  val LDAP_INVENTORIES_ACCEPTED_BASEDN = config.getString("ldap.inventories.accepted.basedn")
  val LDAP_INVENTORIES_PENDING_BASEDN = config.getString("ldap.inventories.pending.basedn")
  val LDAP_INVENTORIES_REMOVED_BASEDN = config.getString("ldap.inventories.removed.basedn")
  val LDAP_INVENTORIES_SOFTWARE_BASEDN = config.getString("ldap.inventories.software.basedn")
  val LDAP_RUDDER_BASE = config.getString("ldap.rudder.base")
  val LDAP_NODE_BASE = config.getString("ldap.node.base")
  val RUDDER_DIR_BACKUP = config.getString("rudder.dir.backup")
  val RUDDER_DIR_DEPENDENCIES = config.getString("rudder.dir.dependencies")
  val RUDDER_DIR_UPLOADED_FILE_SHARING = config.getString("rudder.dir.uploaded.file.sharing")
  val RUDDER_DIR_LOCK = config.getString("rudder.dir.lock") //TODO no more used ?
  val RUDDER_DIR_SHARED_FILES_FOLDER = config.getString("rudder.dir.shared.files.folder")
  val RUDDER_DIR_LICENSESFOLDER = config.getString("rudder.dir.licensesFolder")
  val RUDDER_ENDPOINT_CMDB = config.getString("rudder.endpoint.cmdb")
  val RUDDER_WEBDAV_USER = config.getString("rudder.webdav.user")
  val RUDDER_WEBDAV_PASSWORD = config.getString("rudder.webdav.password") ; filteredPasswords += "rudder.webdav.password"
  val RUDDER_COMMUNITY_PORT = config.getInt("rudder.community.port")
  val RUDDER_COMMUNITY_CHECKPROMISES_COMMAND = config.getString("rudder.community.checkpromises.command")
  val RUDDER_NOVA_CHECKPROMISES_COMMAND = config.getString("rudder.nova.checkpromises.command")
  val RUDDER_CFENGINE_RELOAD_SERVER_COMMAND = config.getString("rudder.cfengine.reload.server.command")
  val RUDDER_JDBC_DRIVER = config.getString("rudder.jdbc.driver")
  val RUDDER_JDBC_URL = config.getString("rudder.jdbc.url")
  val RUDDER_JDBC_USERNAME = config.getString("rudder.jdbc.username")
  val RUDDER_JDBC_PASSWORD = config.getString("rudder.jdbc.password") ; filteredPasswords += "rudder.jdbc.password"
  val RUDDER_JDBC_MAX_POOL_SIZE = config.getInt("rudder.jdbc.maxPoolSize")
  val RUDDER_DIR_GITROOT = config.getString("rudder.dir.gitRoot")
  val RUDDER_DIR_TECHNIQUES = config.getString("rudder.dir.techniques")
  val RUDDER_BATCH_DYNGROUP_UPDATEINTERVAL = config.getInt("rudder.batch.dyngroup.updateInterval") //60 //one hour
  val RUDDER_BATCH_TECHNIQUELIBRARY_UPDATEINTERVAL = config.getInt("rudder.batch.techniqueLibrary.updateInterval") //60 * 5 //five minutes
  val RUDDER_BATCH_REPORTSCLEANER_ARCHIVE_TTL = config.getInt("rudder.batch.reportscleaner.archive.TTL") //AutomaticReportsCleaning.defaultArchiveTTL
  val RUDDER_BATCH_REPORTSCLEANER_DELETE_TTL = config.getInt("rudder.batch.reportscleaner.delete.TTL") //AutomaticReportsCleaning.defaultDeleteTTL
  val RUDDER_BATCH_REPORTSCLEANER_FREQUENCY = config.getString("rudder.batch.reportscleaner.frequency") //AutomaticReportsCleaning.defaultDay
  val RUDDER_BATCH_DATABASECLEANER_RUNTIME_HOUR = config.getInt("rudder.batch.databasecleaner.runtime.hour") //AutomaticReportsCleaning.defaultHour
  val RUDDER_BATCH_DATABASECLEANER_RUNTIME_MINUTE = config.getInt("rudder.batch.databasecleaner.runtime.minute") //AutomaticReportsCleaning.defaultMinute
  val RUDDER_BATCH_DATABASECLEANER_RUNTIME_DAY = config.getString("rudder.batch.databasecleaner.runtime.day") //"sunday"
  val RUDDER_BATCH_REPORTS_LOGINTERVAL = config.getInt("rudder.batch.reports.logInterval") //1 //one minute
  val RUDDER_TECHNIQUELIBRARY_GIT_REFS_PATH = config.getString("rudder.techniqueLibrary.git.refs.path")
  val RUDDER_AUTOARCHIVEITEMS = config.getBoolean("rudder.autoArchiveItems") //true
  val RUDDER_SYSLOG_PORT = config.getInt("rudder.syslog.port") //514
  val RUDDER_REPORTS_EXECUTION_MAX_DAYS = config.getInt("rudder.batch.storeAgentRunTimes.maxDays") // In days : 5
  val RUDDER_REPORTS_EXECUTION_INTERVAL = config.getInt("rudder.batch.storeAgentRunTimes.updateInterval") // In seconds : 5

  val BIN_EMERGENCY_STOP = config.getString("bin.emergency.stop")
  val HISTORY_INVENTORIES_ROOTDIR = config.getString("history.inventories.rootdir")
  val UPLOAD_ROOT_DIRECTORY = config.getString("upload.root.directory")

  //used in spring security "applicationContext-security.xml", be careful if you change its name
  val RUDDER_REST_ALLOWNONAUTHENTICATEDUSER = config.getBoolean("rudder.rest.allowNonAuthenticatedUser")

  val RUDDER_DEBUG_NODE_CONFIGURATION_PATH = config.getString("rudder.debug.nodeconfiguration.path")

  // Roles definitions
  val RUDDER_SERVER_ROLES = Seq(
      //each time, it's (role name, key in the config file)
      RudderServerRole("rudder-ldap", config.getString("rudder.server-roles.ldap"))
    , RudderServerRole("rudder-inventory-endpoint", config.getString("rudder.server-roles.inventory-endpoint"))
    , RudderServerRole("rudder-db", config.getString("rudder.server-roles.db"))
    , RudderServerRole("rudder-relay-top", config.getString("rudder.server-roles.relay-top"))
    , RudderServerRole("rudder-web", config.getString("rudder.server-roles.web"))
    , RudderServerRole("rudder-relay-promises-only", config.getString("rudder.server-roles.relay-promises-only"))
    , RudderServerRole("rudder-cfengine-mission-portal", config.getString("rudder.server-roles.cfengine-mission-portal"))
  )

  val licensesConfiguration = "licenses.xml"
  val logentries = "logentries.xml"
  val prettyPrinter = new RudderPrettyPrinter(Int.MaxValue, 2)
  val userLibraryDirectoryName = "directives"
  val groupLibraryDirectoryName = "groups"
  val rulesDirectoryName = "rules"
  val ruleCategoriesDirectoryName = "ruleCategories"
  val parametersDirectoryName = "parameters"

  //deprecated
  val BASE_URL = Try(config.getString("base.url")).getOrElse("")

  //
  // Theses services can be called from the outer worl/
  // They must be typed with there abstract interface, as
  // such service must not expose implementation details
  //

  val pendingNodesDit: InventoryDit = pendingNodesDitImpl
  val acceptedNodesDit: InventoryDit = acceptedNodesDitImpl
  val nodeDit: NodeDit = nodeDitImpl
  val rudderDit: RudderDit = rudderDitImpl
  val roLDAPConnectionProvider: LDAPConnectionProvider[RoLDAPConnection] = roLdap
  val roRuleRepository: RoRuleRepository = roLdapRuleRepository
  val woRuleRepository: WoRuleRepository = woLdapRuleRepository
  val woNodeRepository: WoNodeRepository = woLdapNodeRepository
  val roNodeGroupRepository: RoNodeGroupRepository = roLdapNodeGroupRepository
  val woNodeGroupRepository: WoNodeGroupRepository = woLdapNodeGroupRepository
  val techniqueRepository: TechniqueRepository = techniqueRepositoryImpl
  val updateTechniqueLibrary: UpdateTechniqueLibrary = techniqueRepositoryImpl
  val roDirectiveRepository: RoDirectiveRepository = roLdapDirectiveRepository
  val woDirectiveRepository: WoDirectiveRepository = woLdapDirectiveRepository
  val readOnlySoftwareDAO: ReadOnlySoftwareDAO = softwareInventoryDAO
  val eventLogRepository: EventLogRepository = logRepository
  val eventLogDetailsService: EventLogDetailsService = eventLogDetailsServiceImpl
  val reportingService: ReportingService = reportingServiceImpl
  lazy val asyncComplianceService : AsyncComplianceService = new AsyncComplianceService(reportingService)
  val stringUuidGenerator: StringUuidGenerator = uuidGen
  val cmdbQueryParser: CmdbQueryParser = queryParser
  val getBaseUrlService: GetBaseUrlService = baseUrlService
  val fileManager: FileManager = fileManagerImpl
  val startStopOrchestrator: StartStopOrchestrator = startStopOrchestratorImpl
  val inventoryHistoryLogRepository: InventoryHistoryLogRepository = diffRepos
  val inventoryEventLogService: InventoryEventLogService = inventoryLogEventServiceImpl
  val ruleApplicationStatus: RuleApplicationStatusService = ruleApplicationStatusImpl
  val newNodeManager: NewNodeManager = newNodeManagerImpl
  val nodeGrid: NodeGrid = nodeGridImpl
  val nodeSummaryService: NodeSummaryService = nodeSummaryServiceImpl
  val jsTreeUtilService: JsTreeUtilService = jsTreeUtilServiceImpl
  val directiveEditorService: DirectiveEditorService = directiveEditorServiceImpl
  val userPropertyService: UserPropertyService = userPropertyServiceImpl
  val eventListDisplayer: EventListDisplayer = eventListDisplayerImpl
  val asyncDeploymentAgent: AsyncDeploymentAgent = asyncDeploymentAgentImpl
  val policyServerManagementService: PolicyServerManagementService = psMngtService
  val updateDynamicGroups: UpdateDynamicGroups = dyngroupUpdaterBatch
  val databaseManager: DatabaseManager = databaseManagerImpl
  val automaticReportsCleaning: AutomaticReportsCleaning = dbCleaner
  val checkTechniqueLibrary: CheckTechniqueLibrary = techniqueLibraryUpdater
  val automaticReportLogger: AutomaticReportLogger = autoReportLogger
  val nodeConfigurationService: NodeConfigurationService = nodeConfigurationServiceImpl
  val removeNodeService: RemoveNodeService = removeNodeServiceImpl
  val nodeInfoService: NodeInfoService = nodeInfoServiceImpl
  val reportDisplayer: ReportDisplayer = reportDisplayerImpl
  val dependencyAndDeletionService: DependencyAndDeletionService =  dependencyAndDeletionServiceImpl
  val itemArchiveManager: ItemArchiveManager = itemArchiveManagerImpl
  val personIdentService: PersonIdentService = personIdentServiceImpl
  val gitRevisionProvider: GitRevisionProvider = gitRevisionProviderImpl
  val logDisplayer: LogDisplayer  = logDisplayerImpl
  val fullInventoryRepository: LDAPFullInventoryRepository = ldapFullInventoryRepository
  val acceptedNodeQueryProcessor: QueryProcessor = queryProcessor
  val categoryHierarchyDisplayer: CategoryHierarchyDisplayer = categoryHierarchyDisplayerImpl
  val dynGroupService: DynGroupService = dynGroupServiceImpl
  val ditQueryData: DitQueryData = ditQueryDataImpl
  val reportsRepository : ReportsRepository = reportsRepositoryImpl
  val eventLogDeploymentService: EventLogDeploymentService = eventLogDeploymentServiceImpl
  val allBootstrapChecks : BootstrapChecks = allChecks
  lazy val srvGrid = new SrvGrid(roAgentRunsRepository, asyncComplianceService, configService)
  val findExpectedReportRepository : FindExpectedReportRepository = findExpectedRepo
  val historizationRepository : HistorizationRepository =  historizationJdbcRepository
  val roApiAccountRepository : RoApiAccountRepository = roLDAPApiAccountRepository
  val woApiAccountRepository : WoApiAccountRepository = woLDAPApiAccountRepository

  val roWorkflowRepository : RoWorkflowRepository = new RoWorkflowJdbcRepository(jdbcTemplate)
  val woWorkflowRepository : WoWorkflowRepository = new WoWorkflowJdbcRepository(jdbcTemplate, roWorkflowRepository)

  lazy val roAgentRunsRepository : RoReportsExecutionRepository = cachedAgentRunRepository
  lazy val woAgentRunsRepository : WoReportsExecutionRepository = cachedAgentRunRepository

  //all cache that need to be cleared are stored here
  lazy val clearableCache: Seq[CachedRepository] = Seq(
      cachedAgentRunRepository
    , recentChangesService
    , reportingServiceImpl
    , nodeInfoServiceImpl
  )

  val inMemoryChangeRequestRepository : InMemoryChangeRequestRepository = new InMemoryChangeRequestRepository
  val ldapInventoryMapper = inventoryMapper

  val roChangeRequestRepository : RoChangeRequestRepository = {
    //a runtime checking of the workflow to use
    new EitherRoChangeRequestRepository(
        configService.rudder_workflow_enabled
      , new RoChangeRequestJdbcRepository(
            jdbcTemplate
          , new ChangeRequestsMapper(changeRequestChangesUnserialisation)
        )
      , inMemoryChangeRequestRepository
    )
  }

  val woChangeRequestRepository : WoChangeRequestRepository = {
    //a runtime checking of the workflow to use
    new EitherWoChangeRequestRepository(
        configService.rudder_workflow_enabled
      , new WoChangeRequestJdbcRepository(
            jdbcTemplate
          , changeRequestChangesSerialisation
          , roChangeRequestRepository
        )
      , inMemoryChangeRequestRepository
    )
  }

  val roRuleCategoryRepository : RoRuleCategoryRepository = roLDAPRuleCategoryRepository
  val ruleCategoryService      : RuleCategoryService = new RuleCategoryService()
  val woRuleCategoryRepository : WoRuleCategoryRepository = woLDAPRuleCategoryRepository

  val changeRequestEventLogService : ChangeRequestEventLogService = new ChangeRequestEventLogServiceImpl(eventLogRepository)

  val xmlSerializer = XmlSerializerImpl(
      ruleSerialisation
    , directiveSerialisation
    , nodeGroupSerialisation
    , globalParameterSerialisation
    , ruleCategorySerialisation
  )

  val xmlUnserializer = XmlUnserializerImpl(
      ruleUnserialisation
    , directiveUnserialisation
    , nodeGroupUnserialisation
    , globalParameterUnserialisation
    , ruleCategoryUnserialisation
  )
  val workflowEventLogService =    new WorkflowEventLogServiceImpl(eventLogRepository,uuidGen)
  val diffService: DiffService = new DiffServiceImpl()
  val commitAndDeployChangeRequest : CommitAndDeployChangeRequestService =
    new CommitAndDeployChangeRequestServiceImpl(
        uuidGen
      , roChangeRequestRepository
      , woChangeRequestRepository
      , roDirectiveRepository
      , woDirectiveRepository
      , roNodeGroupRepository
      , woNodeGroupRepository
      , roRuleRepository
      , woRuleRepository
      , roLDAPParameterRepository
      , woLDAPParameterRepository
      , asyncDeploymentAgent
      , dependencyAndDeletionService
      , configService.rudder_workflow_enabled
      , xmlSerializer
      , xmlUnserializer
      , sectionSpecParser
    )
  val asyncWorkflowInfo = new AsyncWorkflowInfo
  val workflowService: WorkflowService = {
    new EitherWorkflowService(
        configService.rudder_workflow_enabled
      , new TwoValidationStepsWorkflowServiceImpl(
            workflowEventLogService
          , commitAndDeployChangeRequest
          , roWorkflowRepository
          , woWorkflowRepository
          , asyncWorkflowInfo
          , configService.rudder_workflow_self_validation
          , configService.rudder_workflow_self_deployment
        )
      , new NoWorkflowServiceImpl(
            commitAndDeployChangeRequest
          , inMemoryChangeRequestRepository
        )
    )
  }

  val changeRequestService: ChangeRequestService = new ChangeRequestServiceImpl (
      roChangeRequestRepository
    , woChangeRequestRepository
    , changeRequestEventLogService
    , uuidGen
    , configService.rudder_workflow_enabled
  )

  val roParameterService : RoParameterService = roParameterServiceImpl
  val woParameterService : WoParameterService = woParameterServiceImpl

  //////////////////////////////////////////////////////////////////////////////////////////
  ///////////////////////////////////////// REST ///////////////////////////////////////////
  //////////////////////////////////////////////////////////////////////////////////////////

  val restExtractorService =
    RestExtractorService (
        roRuleRepository
      , roDirectiveRepository
      , roNodeGroupRepository
      , techniqueRepository
      , queryParser
      , userPropertyService
      , workflowService
    )

  val tokenGenerator = new TokenGeneratorImpl(32)

  val restDeploy = new RestDeploy(asyncDeploymentAgentImpl, uuidGen)
  val restDyngroupReload = new RestDyngroupReload(dyngroupUpdaterBatch)
  val restTechniqueReload = new RestTechniqueReload(techniqueRepositoryImpl, uuidGen)
  val restArchiving = new RestArchiving(itemArchiveManagerImpl,personIdentServiceImpl, uuidGen)
  val restGetGitCommitAsZip = new RestGetGitCommitAsZip(gitRepo)
  val restApiAccounts = new RestApiAccounts(roApiAccountRepository,woApiAccountRepository,restExtractorService,tokenGenerator, uuidGen)
  val restDataSerializer = RestDataSerializerImpl(techniqueRepository,diffService, configService.api_compatibility_mode)
  val restQuicksearch = new RestQuicksearch(new FullQuickSearchService()(roLDAPConnectionProvider, nodeDit, acceptedNodesDit, rudderDit, roDirectiveRepository))

  val ruleApiService2 =
    new RuleApiService2(
        roRuleRepository
      , woRuleRepository
      , uuidGen
      , asyncDeploymentAgent
      , changeRequestService
      , workflowService
      , restExtractorService
      , configService.rudder_workflow_enabled
      , restDataSerializer
    )

  val ruleApi2 =
    new RuleAPI2 (
        roRuleRepository
      , restExtractorService
      , ruleApiService2
    )

    val ruleApiService6 =
    new RuleApiService6 (
        roRuleCategoryRepository
      , roRuleRepository
      , woRuleCategoryRepository
      , ruleCategoryService
      , restDataSerializer
    )

  val ruleApi6 =
    new RuleAPI6 (
        ruleApiService6
      , ruleApi2
      , restExtractorService
      , uuidGen
    )

   val directiveApiService2 =
    new DirectiveAPIService2 (
        roDirectiveRepository
      , woDirectiveRepository
      , uuidGen
      , asyncDeploymentAgent
      , changeRequestService
      , workflowService
      , restExtractorService
      , configService.rudder_workflow_enabled
      , directiveEditorService
      , restDataSerializer
      , techniqueRepositoryImpl
    )

  val directiveApi2 =
    new DirectiveAPI2 (
        roDirectiveRepository
      , restExtractorService
      , directiveApiService2
      , stringUuidGenerator
    )

  val TechniqueApiService6 =
    new TechniqueAPIService6 (
        roDirectiveRepository
      , restDataSerializer
      , techniqueRepositoryImpl
    )

  val techniqueApi6 =
    new TechniqueAPI6 (
        restExtractorService
      , TechniqueApiService6
    )

  val groupApiService2 =
    new GroupApiService2 (
        roNodeGroupRepository
      , woNodeGroupRepository
      , uuidGen
      , asyncDeploymentAgent
      , changeRequestService
      , workflowService
      , restExtractorService
      , queryProcessor
      , configService.rudder_workflow_enabled
      , restDataSerializer
    )

  val groupApiService5 = new GroupApiService5 (groupApiService2)

  val groupApi2 =
    new GroupAPI2 (
        roNodeGroupRepository
      , restExtractorService
      , groupApiService2
    )

  val groupApi5 =
    new GroupAPI5 (
        restExtractorService
      , groupApi2
      , groupApiService5
    )

    val groupApiService6 =
    new GroupApiService6 (
        roNodeGroupRepository
      , woNodeGroupRepository
      , restDataSerializer
    )

  val groupApi6 =
    new GroupAPI6 (
        groupApiService6
      , groupApi5
      , restExtractorService
      , uuidGen
    )

    val nodeApiService2 =
      NodeApiService2 (
        newNodeManager
      , nodeInfoService
      , removeNodeService
      , uuidGen
      , restExtractorService
      , restDataSerializer
      , false
    )

  val nodeApi2 =
    NodeAPI2 (
        nodeApiService2
      , restExtractorService
    )

  val nodeApi4 = {
    val fixedApiService2 = nodeApiService2.copy(fixedTag = true)
    val fixedApi2 = nodeApi2.copy(apiV2 = fixedApiService2)
    new NodeAPI4 (
        fixedApi2
      , new NodeApiService4 (
            fullInventoryRepository
          , nodeInfoService
          , softwareInventoryDAO
          , uuidGen
          , restExtractorService
          , restDataSerializer
        )
      , restExtractorService
    )
  }

  val nodeApi5 = {
    new NodeAPI5 (
        nodeApi4
      , new NodeApiService5(
            woNodeRepository
          , nodeInfoService
          , uuidGen
          , restExtractorService
          , asyncDeploymentAgent
        )
      , restExtractorService
    )
  }

  val nodeApi6 = {
    new NodeAPI6 (
        nodeApi5
      , new NodeApiService6(
            nodeInfoService
          , fullInventoryRepository
          , softwareInventoryDAO
          , restExtractorService
          , restDataSerializer
          , queryProcessor
        )
      , restExtractorService
    )
  }

  val nodeApi8 = {
    new NodeAPI8 (
        nodeApi6
      , new NodeApiService8(
            woNodeRepository
          , nodeInfoService
          , uuidGen
          , asyncDeploymentAgent
        )
      , restExtractorService
      , restDataSerializer
    )
  }

  val parameterApiService2 =
    new ParameterApiService2 (
        roLDAPParameterRepository
      , woLDAPParameterRepository
      , uuidGen
      , changeRequestService
      , workflowService
      , restExtractorService
      , configService.rudder_workflow_enabled
      , restDataSerializer
    )

  val parameterApi2 =
    new ParameterAPI2 (
        restExtractorService
      , parameterApiService2
    )

  val changeRequestApiService3 =
    new ChangeRequestAPIService3 (
        roChangeRequestRepository
      , woChangeRequestRepository
      , roWorkflowRepository
      , woWorkflowRepository
      , techniqueRepository
      , changeRequestService
      , workflowService
      , commitAndDeployChangeRequest
      , restExtractorService
      , restDataSerializer
      , configService.rudder_workflow_enabled
    )

  val changeRequestApi3 =
    new ChangeRequestAPI3 (
        restExtractorService
      , changeRequestApiService3
    )

  private[this] val complianceAPIService = new ComplianceAPIService(
          roRuleRepository
        , nodeInfoService
        , roNodeGroupRepository
        , reportingService
        , roDirectiveRepository
        , globalComplianceModeService.getGlobalComplianceMode _
      )

  val complianceApi6 = new ComplianceAPI7(restExtractorService, complianceAPIService, v6compatibility = true)
  val complianceApi7 = new ComplianceAPI7(restExtractorService, complianceAPIService)

  val settingsApi8 = new SettingsAPI8(restExtractorService, configService)

  // First working version with support for rules, directives, nodes and global parameters
  val apiV2 : List[RestAPI] = ruleApi2 :: directiveApi2 :: groupApi2 :: nodeApi2 :: parameterApi2 :: Nil
  // Add change request support
  val apiV3 : List[RestAPI] = changeRequestApi3 :: apiV2
  // Add inventory support on nodes
  val apiV4 : List[RestAPI] = nodeApi4 :: apiV3.filter( _ != nodeApi2)
  // Allow empty query for groups, add key-values support on nodes
  val apiV5 : List[RestAPI] = nodeApi5 :: groupApi5 :: apiV4.filter( _ != nodeApi4).filter( _ != groupApi2)
  // Add compliance and technique endpoint and filtering off node/rule/group results
  val apiV6 : List[RestAPI] = techniqueApi6 ::complianceApi6 :: nodeApi6 :: ruleApi6 :: groupApi6 :: apiV5.filter( _ != nodeApi5).filter( _ != ruleApi2).filter( _ != groupApi5)
  // apiv7 just add compatible changes on compliances, adding "level" option and "compliance mode" attribute in response
  val apiV7 = complianceApi7 :: apiV6.filter( _ != complianceApi6)
  // apiv8 add policy mode in node API and settings API
  val apiV8 = nodeApi8 :: settingsApi8 :: apiV7.filter( _ != nodeApi6)

  val apis = {
    Map (
        //Rudder 2.7
        ( ApiVersion(2,true) -> apiV2 )
        //Rudder 2.8
      , ( ApiVersion(3,true) -> apiV3 )
        //Rudder 2.10
      , ( ApiVersion(4,true) -> apiV4 )
        //Rudder 3.0
      , ( ApiVersion(5,false) -> apiV5 )
        //Rudder 3.1
      , ( ApiVersion(6,false) -> apiV6 )
        //Rudder 3.2
      , ( ApiVersion(7,false) -> apiV7 )
        //Rudder 4.0
      , ( ApiVersion(8,false) -> apiV8 )
    )
  }

  val apiDispatcher = APIDispatcher(apis, restExtractorService)

  lazy val configService: ReadConfigService with UpdateConfigService =
    new LDAPBasedConfigService(
        config
      , new LdapConfigRepository(rudderDit, rwLdap, ldapEntityMapper, eventLogRepository, stringUuidGenerator)
      , asyncWorkflowInfo
  )

  lazy val recentChangesService = new CachedNodeChangesServiceImpl(new NodeChangesServiceImpl(reportsRepository))

  //////////////////////////////////////////////////////////////////////////////////////////
  //////////////////////////////////////////////////////////////////////////////////////////

  /**
   * A method to call to force initialisation of all object and services.
   * This is a good place to check boottime things, and throws
   * "application broken - can not start" exception
   *
   * Important: if that method is not called, RudderConfig will be
   * lazy and will only be initialised on the first call to one
   * of its (public) methods.
   */
  def init() : Unit = {
    import scala.collection.JavaConverters._
    val config = RudderProperties.config
    if(ApplicationLogger.isInfoEnabled) {
      //sort properties by key name
      val properties = config.entrySet.asScala.toSeq.sortBy( _.getKey ).map{ x =>
        //the log line: registered property: property_name=property_value
        s"registered property: ${x.getKey}=${if(filteredPasswords.contains(x.getKey)) "**********" else x.getValue.render}"
      }
      ApplicationLogger.info("List of registered properties:")
      properties.foreach { p =>
        ApplicationLogger.info(p)
      }
    }
  }

  //
  // Concrete implementation.
  // They are private to that object, and they can refer to other
  // private implementation as long as they conform to interface.
  //

  private[this] lazy val roLDAPApiAccountRepository = new RoLDAPApiAccountRepository(
      rudderDitImpl
    , roLdap
    , ldapEntityMapper
  )

  private[this] lazy val woLDAPApiAccountRepository = new WoLDAPApiAccountRepository(
      rudderDitImpl
    , rwLdap
    , ldapEntityMapper
    , ldapDiffMapper
    , logRepository
    , personIdentServiceImpl
  )

  private[this] lazy val ruleApplicationStatusImpl: RuleApplicationStatusService = new RuleApplicationStatusServiceImpl()
  private[this] lazy val acceptedNodesDitImpl: InventoryDit = new InventoryDit(LDAP_INVENTORIES_ACCEPTED_BASEDN, LDAP_INVENTORIES_SOFTWARE_BASEDN, "Accepted inventories")
  private[this] lazy val pendingNodesDitImpl: InventoryDit = new InventoryDit(LDAP_INVENTORIES_PENDING_BASEDN, LDAP_INVENTORIES_SOFTWARE_BASEDN, "Pending inventories")
  private[this] lazy val removedNodesDitImpl = new InventoryDit(LDAP_INVENTORIES_REMOVED_BASEDN,LDAP_INVENTORIES_SOFTWARE_BASEDN,"Removed Servers")
  private[this] lazy val rudderDitImpl: RudderDit = new RudderDit(LDAP_RUDDER_BASE)
  private[this] lazy val nodeDitImpl: NodeDit = new NodeDit(LDAP_NODE_BASE)
  private[this] lazy val inventoryDitService: InventoryDitService = new InventoryDitServiceImpl(pendingNodesDitImpl, acceptedNodesDitImpl,removedNodesDitImpl)
  private[this] lazy val uuidGen: StringUuidGenerator = new StringUuidGeneratorImpl
  private[this] lazy val systemVariableSpecService = new SystemVariableSpecServiceImpl()
  private[this] lazy val variableBuilderService: VariableBuilderService = new VariableBuilderServiceImpl()
  private[this] lazy val ldapEntityMapper = new LDAPEntityMapper(rudderDitImpl, nodeDitImpl, acceptedNodesDitImpl, queryParser, inventoryMapper)

  ///// items serializer - service that transforms items to XML /////
  private[this] lazy val ruleSerialisation: RuleSerialisation = new RuleSerialisationImpl(Constants.XML_CURRENT_FILE_FORMAT.toString)
  private[this] lazy val ruleCategorySerialisation: RuleCategorySerialisation = new RuleCategorySerialisationImpl(Constants.XML_CURRENT_FILE_FORMAT.toString)
  private[this] lazy val rootSectionSerialisation : SectionSpecWriter = new SectionSpecWriterImpl()
  private[this] lazy val activeTechniqueCategorySerialisation: ActiveTechniqueCategorySerialisation =
    new ActiveTechniqueCategorySerialisationImpl(Constants.XML_CURRENT_FILE_FORMAT.toString)
  private[this] lazy val activeTechniqueSerialisation: ActiveTechniqueSerialisation =
    new ActiveTechniqueSerialisationImpl(Constants.XML_CURRENT_FILE_FORMAT.toString)
  private[this] lazy val directiveSerialisation: DirectiveSerialisation =
    new DirectiveSerialisationImpl(Constants.XML_CURRENT_FILE_FORMAT.toString)
  private[this] lazy val nodeGroupCategorySerialisation: NodeGroupCategorySerialisation =
    new NodeGroupCategorySerialisationImpl(Constants.XML_CURRENT_FILE_FORMAT.toString)
  private[this] lazy val nodeGroupSerialisation: NodeGroupSerialisation =
    new NodeGroupSerialisationImpl(Constants.XML_CURRENT_FILE_FORMAT.toString)
  private[this] lazy val deploymentStatusSerialisation : DeploymentStatusSerialisation =
    new DeploymentStatusSerialisationImpl(Constants.XML_CURRENT_FILE_FORMAT.toString)
  private[this] lazy val globalParameterSerialisation: GlobalParameterSerialisation =
    new GlobalParameterSerialisationImpl(Constants.XML_CURRENT_FILE_FORMAT.toString)
  private[this] lazy val apiAccountSerialisation: APIAccountSerialisation =
    new APIAccountSerialisationImpl(Constants.XML_CURRENT_FILE_FORMAT.toString)
  private[this] lazy val propertySerialization: GlobalPropertySerialisation =
    new GlobalPropertySerialisationImpl(Constants.XML_CURRENT_FILE_FORMAT.toString)
  private[this] lazy val changeRequestChangesSerialisation : ChangeRequestChangesSerialisation =
    new ChangeRequestChangesSerialisationImpl(
        Constants.XML_CURRENT_FILE_FORMAT.toString
      , nodeGroupSerialisation
      , directiveSerialisation
      , ruleSerialisation
      , globalParameterSerialisation
      , techniqueRepositoryImpl
      , rootSectionSerialisation
    )
  private[this] lazy val eventLogFactory = new EventLogFactoryImpl(
      ruleSerialisation
    , directiveSerialisation
    , nodeGroupSerialisation
    , activeTechniqueSerialisation
    , globalParameterSerialisation
    , apiAccountSerialisation
    , propertySerialization
  )
  private[this] lazy val pathComputer = new PathComputerImpl(
      Constants.NODE_PROMISES_PARENT_DIR_BASE
    , Constants.NODE_PROMISES_PARENT_DIR
    , RUDDER_DIR_BACKUP
    , Constants.CFENGINE_COMMUNITY_PROMISES_PATH
    , Constants.CFENGINE_NOVA_PROMISES_PATH
  )
  private[this] lazy val baseUrlService: GetBaseUrlService = new DefaultBaseUrlService(BASE_URL)

  /*
   * For now, we don't want to query server other
   * than the accepted ones.
   */
  private[this] lazy val ditQueryDataImpl = new DitQueryData(acceptedNodesDitImpl, nodeDit)
  private[this] lazy val queryParser = new CmdbQueryParser with DefaultStringQueryParser with JsonQueryLexer {
    override val criterionObjects = Map[String, ObjectCriterion]() ++ ditQueryDataImpl.criteriaMap
  }
  private[this] lazy val inventoryMapper: InventoryMapper = new InventoryMapper(inventoryDitService, pendingNodesDitImpl, acceptedNodesDitImpl, removedNodesDitImpl)
  private[this] lazy val fullInventoryFromLdapEntries: FullInventoryFromLdapEntries = new FullInventoryFromLdapEntriesImpl(inventoryDitService, inventoryMapper)
  private[this] lazy val ldapDiffMapper = new LDAPDiffMapper(ldapEntityMapper, queryParser)

  private[this] lazy val activeTechniqueCategoryUnserialisation = new ActiveTechniqueCategoryUnserialisationImpl
  private[this] lazy val activeTechniqueUnserialisation = new ActiveTechniqueUnserialisationImpl
  private[this] lazy val directiveUnserialisation = new DirectiveUnserialisationImpl
  private[this] lazy val nodeGroupCategoryUnserialisation = new NodeGroupCategoryUnserialisationImpl
  private[this] lazy val nodeGroupUnserialisation = new NodeGroupUnserialisationImpl(queryParser)
  private[this] lazy val ruleUnserialisation = new RuleUnserialisationImpl
  private[this] lazy val ruleCategoryUnserialisation = new RuleCategoryUnserialisationImpl
  private[this] lazy val globalParameterUnserialisation = new GlobalParameterUnserialisationImpl
  private[this] lazy val changeRequestChangesUnserialisation = new ChangeRequestChangesUnserialisationImpl(
      nodeGroupUnserialisation
    , directiveUnserialisation
    , ruleUnserialisation
    , globalParameterUnserialisation
    , techniqueRepository
    , sectionSpecParser
  )

  private[this] lazy val deploymentStatusUnserialisation = new DeploymentStatusUnserialisationImpl

  private[this] lazy val entityMigration = DefaultXmlEventLogMigration

  private[this] lazy val eventLogDetailsServiceImpl = new EventLogDetailsServiceImpl(
      queryParser
    , new DirectiveUnserialisationImpl
    , new NodeGroupUnserialisationImpl(queryParser)
    , new RuleUnserialisationImpl
    , new ActiveTechniqueUnserialisationImpl
    , new DeploymentStatusUnserialisationImpl
    , new GlobalParameterUnserialisationImpl
    , new ApiAccountUnserialisationImpl
  )

  //////////////////////////////////////////////////////////
  //  non pure services that could perhaps be
  //////////////////////////////////////////////////////////

  // => rwLdap is only used to repair an error, that could be repaired elsewhere.

  // => because of systemVariableSpecService
  // metadata.xml parser
  private[this] lazy val variableSpecParser = new VariableSpecParser
  private[this] lazy val sectionSpecParser = new SectionSpecParser(variableSpecParser)
  private[this] lazy val techniqueParser = {
    new TechniqueParser(variableSpecParser,sectionSpecParser,systemVariableSpecService)
  }

  private[this] lazy val userPropertyServiceImpl = new StatelessUserPropertyService(
      configService.rudder_ui_changeMessage_enabled
    , configService.rudder_ui_changeMessage_mandatory
    , configService.rudder_ui_changeMessage_explanation
  )

  ////////////////////////////////////
  //  non pure services
  ////////////////////////////////////

  ///// end /////

  private[this] lazy val logRepository = new EventLogJdbcRepository(doobie, eventLogFactory)
  private[this] lazy val inventoryLogEventServiceImpl = new InventoryEventLogServiceImpl(logRepository)
  private[this] lazy val licenseRepository = new LicenseRepositoryXML(RUDDER_DIR_LICENSESFOLDER + "/" + licensesConfiguration)
  private[this] lazy val gitRepo = new GitRepositoryProviderImpl(RUDDER_DIR_GITROOT)
  private[this] lazy val gitRevisionProviderImpl = new LDAPGitRevisionProvider(rwLdap, rudderDitImpl, gitRepo, RUDDER_TECHNIQUELIBRARY_GIT_REFS_PATH)
  private[this] lazy val techniqueReader: TechniqueReader = {
    //find the relative path from gitRepo to the ptlib root
    val gitSlash = new File(RUDDER_DIR_GITROOT).getPath + "/"
    if(!RUDDER_DIR_TECHNIQUES.startsWith(gitSlash)) {
      ApplicationLogger.error("The Technique library root directory must be a sub-directory of '%s', but it is configured to be: '%s'".format(RUDDER_DIR_GITROOT, RUDDER_DIR_TECHNIQUES))
      throw new RuntimeException("The Technique library root directory must be a sub-directory of '%s', but it is configured to be: '%s'".format(RUDDER_DIR_GITROOT, RUDDER_DIR_TECHNIQUES))
    }

    //create a demo default-directive-names.conf if none exists
    val defaultDirectiveNames = new File(RUDDER_DIR_TECHNIQUES, "default-directive-names.conf")
    if(!defaultDirectiveNames.exists) {
      FileUtils.writeStringToFile(defaultDirectiveNames, """
        |#
        |# This file contains the default name that a directive gets in Rudder UI creation pop-up.
        |# The file format is a simple key=value file, with key being the techniqueName
        |# or techniqueName/version and the value being the name to use.
        |# An empty value will lead to an empty default name.
        |# For a new Directive, we will try to lookup "TechniqueName/version" and if not
        |# available "TechniqueName" from this file. If neither key is available, the
        |# pop-up will use the actual Technique name as default.
        |# Don't forget to commit the file to have modifications seen by Rudder.
        |#
        |
        |# Default pattern for new directive from "userManagement" technique:
        |userManagement=User: <name> Login: <login>
        |# For userManagement version 2.0, prefer that pattern in new Directives:
        |userManagement/2.0: User 2.0 [LOGIN]
        |""".stripMargin)
    }

    val relativePath = RUDDER_DIR_TECHNIQUES.substring(gitSlash.size, RUDDER_DIR_TECHNIQUES.size)
    new GitTechniqueReader(
        techniqueParser
      , gitRevisionProviderImpl
      , gitRepo
      , "metadata.xml", "category.xml", "expected_reports.csv"
      , Some(relativePath)
      , "default-directive-names.conf"
    )
  }
  private[this] lazy val historizationJdbcRepository = new HistorizationJdbcRepository(doobie)
  private[this] lazy val startStopOrchestratorImpl: StartStopOrchestrator = {
    if (!(new File(BIN_EMERGENCY_STOP)).exists)
      ApplicationLogger.error("The 'red button' program is not present at: '%s'. You will experience error when trying to use that functionnality".format(BIN_EMERGENCY_STOP))
    new SystemStartStopOrchestrator(BIN_EMERGENCY_STOP)
  }

  private[this] lazy val roLdap =
    new ROPooledSimpleAuthConnectionProvider(
      host = LDAP_HOST,
      port = LDAP_PORT,
      authDn = LDAP_AUTHDN,
      authPw = LDAP_AUTHPW,
      poolSize = 2)
  private[this] lazy val rwLdap =
    new RWPooledSimpleAuthConnectionProvider(
      host = LDAP_HOST,
      port = LDAP_PORT,
      authDn = LDAP_AUTHDN,
      authPw = LDAP_AUTHPW,
      poolSize = 2)

  //query processor for accepted nodes
  private[this] lazy val queryProcessor = new AccepetedNodesLDAPQueryProcessor(
    nodeDitImpl,
    acceptedNodesDitImpl,
    new InternalLDAPQueryProcessor(roLdap, acceptedNodesDitImpl, ditQueryDataImpl, ldapEntityMapper),
    nodeInfoServiceImpl
  )

  //we need a roLdap query checker for nodes in pending
  private[this] lazy val inventoryQueryChecker = new PendingNodesLDAPQueryChecker(new InternalLDAPQueryProcessor(roLdap, pendingNodesDitImpl, new DitQueryData(pendingNodesDitImpl, nodeDit), ldapEntityMapper))
  private[this] lazy val dynGroupServiceImpl = new DynGroupServiceImpl(rudderDitImpl, roLdap, ldapEntityMapper, inventoryQueryChecker)

  private[this] lazy val ldapFullInventoryRepository = new FullInventoryRepositoryImpl(inventoryDitService, inventoryMapper, rwLdap)
  private[this] lazy val unitRefuseGroup: UnitRefuseInventory = new RefuseGroups(
    "refuse_node:delete_id_in_groups",
    roLdapNodeGroupRepository, woLdapNodeGroupRepository)
  private[this] lazy val acceptInventory: UnitAcceptInventory with UnitRefuseInventory = new AcceptInventory(
    "accept_new_server:inventory",
    pendingNodesDitImpl,
    acceptedNodesDitImpl,
    ldapFullInventoryRepository)
  private[this] lazy val acceptNodeAndMachineInNodeOu: UnitAcceptInventory with UnitRefuseInventory = new AcceptFullInventoryInNodeOu(
    "accept_new_server:ou=node",
    nodeDitImpl,
    rwLdap,
    ldapEntityMapper,
    PendingInventory)

  private[this] lazy val acceptHostnameAndIp: UnitAcceptInventory = new AcceptHostnameAndIp(
      "accept_new_server:check_hostname_unicity"
    , AcceptedInventory
    , queryProcessor
    , ditQueryDataImpl
    , psMngtService
  )

  private[this] lazy val historizeNodeStateOnChoice: UnitAcceptInventory with UnitRefuseInventory = new HistorizeNodeStateOnChoice(
      "accept_or_refuse_new_node:historize_inventory"
    , ldapFullInventoryRepository
    , diffRepos
    , PendingInventory
  )
  private[this] lazy val nodeGridImpl = new NodeGrid(ldapFullInventoryRepository, nodeInfoServiceImpl, configService)

  private[this] lazy val modificationService = new ModificationService(logRepository,gitModificationRepository,itemArchiveManagerImpl,uuidGen)
  private[this] lazy val eventListDisplayerImpl = new EventListDisplayer(
      eventLogDetailsServiceImpl
    , logRepository
    , roLdapNodeGroupRepository
    , roLdapDirectiveRepository
    , nodeInfoServiceImpl
    , roLDAPRuleCategoryRepository
    , modificationService
    , personIdentServiceImpl
  )
  private[this] lazy val fileManagerImpl = new FileManager(UPLOAD_ROOT_DIRECTORY)
  private[this] lazy val databaseManagerImpl = new DatabaseManagerImpl(reportsRepositoryImpl, updateExpectedRepo)
  private[this] lazy val softwareInventoryDAO: ReadOnlySoftwareDAO = new ReadOnlySoftwareDAOImpl(inventoryDitService, roLdap, inventoryMapper)
  private[this] lazy val nodeSummaryServiceImpl = new NodeSummaryServiceImpl(inventoryDitService, inventoryMapper, roLdap)
  private[this] lazy val diffRepos: InventoryHistoryLogRepository =
    new InventoryHistoryLogRepository(HISTORY_INVENTORIES_ROOTDIR, new FullInventoryFileMarshalling(fullInventoryFromLdapEntries, inventoryMapper))
//  private[this] lazy val serverPolicyDiffService = new NodeConfigurationDiffService

  private[this] lazy val personIdentServiceImpl = new TrivialPersonIdentService
//  private[this] lazy val ldapNodeConfigurationMapper = new LDAPNodeConfigurationMapper(rudderDitImpl, acceptedNodesDitImpl, systemVariableSpecService, techniqueRepositoryImpl, variableBuilderService, rwLdap)
//  private[this] lazy val ldapNodeConfigurationRepository = new LDAPNodeConfigurationRepository(rwLdap, rudderDitImpl, ldapNodeConfigurationMapper)

  private[this] lazy val roParameterServiceImpl = new RoParameterServiceImpl(roLDAPParameterRepository)
  private[this] lazy val woParameterServiceImpl = new WoParameterServiceImpl(roParameterServiceImpl, woLDAPParameterRepository, asyncDeploymentAgentImpl)

  ///// items archivers - services that allows to transform items to XML and save then on a Git FS /////
  private[this] lazy val gitModificationRepository = new GitModificationRepositoryImpl(doobie)
  private[this] lazy val gitRuleArchiver: GitRuleArchiver = new GitRuleArchiverImpl(
      gitRepo
    , new File(RUDDER_DIR_GITROOT)
    , ruleSerialisation
    , rulesDirectoryName
    , prettyPrinter
    , gitModificationRepository
  )
  private[this] lazy val gitRuleCategoryArchiver: GitRuleCategoryArchiver = new GitRuleCategoryArchiverImpl(
      gitRepo
    , new File(RUDDER_DIR_GITROOT)
    , ruleCategorySerialisation
    , ruleCategoriesDirectoryName
    , prettyPrinter
    , gitModificationRepository
  )
  private[this] lazy val gitActiveTechniqueCategoryArchiver: GitActiveTechniqueCategoryArchiver = new GitActiveTechniqueCategoryArchiverImpl(
      gitRepo
    , new File(RUDDER_DIR_GITROOT)
    , activeTechniqueCategorySerialisation
    , userLibraryDirectoryName
    , prettyPrinter
    , gitModificationRepository
  )
  private[this] lazy val gitActiveTechniqueArchiver: GitActiveTechniqueArchiverImpl = new GitActiveTechniqueArchiverImpl(
      gitRepo
    , new File(RUDDER_DIR_GITROOT)
    , activeTechniqueSerialisation
    , userLibraryDirectoryName
    , prettyPrinter
    , gitModificationRepository
  )
  private[this] lazy val gitDirectiveArchiver: GitDirectiveArchiver = new GitDirectiveArchiverImpl(
      gitRepo
    , new File(RUDDER_DIR_GITROOT)
    , directiveSerialisation
    , userLibraryDirectoryName
    , prettyPrinter
    , gitModificationRepository
  )
  private[this] lazy val gitNodeGroupArchiver: GitNodeGroupArchiver = new GitNodeGroupArchiverImpl(
      gitRepo
    , new File(RUDDER_DIR_GITROOT)
    , nodeGroupSerialisation
    , nodeGroupCategorySerialisation
    , groupLibraryDirectoryName
    , prettyPrinter
    , gitModificationRepository
  )
  private[this] lazy val gitParameterArchiver: GitParameterArchiver = new GitParameterArchiverImpl(
      gitRepo
    , new File(RUDDER_DIR_GITROOT)
    , globalParameterSerialisation
    , parametersDirectoryName
    , prettyPrinter
    , gitModificationRepository
  )
  ////////////// MUTEX FOR rwLdap REPOS //////////////

  private[this] lazy val uptLibReadWriteMutex = ScalaLock.java2ScalaRWLock(new java.util.concurrent.locks.ReentrantReadWriteLock(true))
  private[this] lazy val groupLibReadWriteMutex = ScalaLock.java2ScalaRWLock(new java.util.concurrent.locks.ReentrantReadWriteLock(true))
  private[this] lazy val nodeReadWriteMutex = ScalaLock.java2ScalaRWLock(new java.util.concurrent.locks.ReentrantReadWriteLock(true))
  private[this] lazy val parameterReadWriteMutex = ScalaLock.java2ScalaRWLock(new java.util.concurrent.locks.ReentrantReadWriteLock(true))

  private[this] lazy val roLdapDirectiveRepository = new RoLDAPDirectiveRepository(
        rudderDitImpl, roLdap, ldapEntityMapper, techniqueRepositoryImpl, uptLibReadWriteMutex)
  private[this] lazy val woLdapDirectiveRepository = {{
      val repo = new WoLDAPDirectiveRepository(
          roLdapDirectiveRepository,
        rwLdap,
        ldapDiffMapper,
        logRepository,
        uuidGen,
        gitDirectiveArchiver,
        gitActiveTechniqueArchiver,
        gitActiveTechniqueCategoryArchiver,
        personIdentServiceImpl,
        RUDDER_AUTOARCHIVEITEMS
      )

      gitActiveTechniqueArchiver.uptModificationCallback += new UpdatePiOnActiveTechniqueEvent(
          gitDirectiveArchiver,
        techniqueRepositoryImpl,
        roLdapDirectiveRepository
      )

      techniqueRepositoryImpl.registerCallback(new SaveDirectivesOnTechniqueCallback("SaveDirectivesOnTechniqueCallback", 100, directiveEditorServiceImpl, roLdapDirectiveRepository, repo))

      repo
    }
  }
  private[this] lazy val roLdapRuleRepository = new RoLDAPRuleRepository(rudderDitImpl, roLdap, ldapEntityMapper)

  private[this] lazy val woLdapRuleRepository: WoRuleRepository = new WoLDAPRuleRepository(
      roLdapRuleRepository
    , rwLdap
    , ldapDiffMapper
    , roLdapNodeGroupRepository
    , logRepository
    , gitRuleArchiver
    , personIdentServiceImpl
    , RUDDER_AUTOARCHIVEITEMS
  )

  private[this] lazy val woLdapNodeRepository: WoNodeRepository = new WoLDAPNodeRepository(
      nodeDitImpl
    , ldapEntityMapper
    , rwLdap
    , logRepository
  )

  private[this] lazy val roLdapNodeGroupRepository = new RoLDAPNodeGroupRepository(
      rudderDitImpl, roLdap, ldapEntityMapper, groupLibReadWriteMutex
  )
  private[this] lazy val woLdapNodeGroupRepository = new WoLDAPNodeGroupRepository(
      roLdapNodeGroupRepository
    , rwLdap
    , ldapDiffMapper
    , uuidGen
    , logRepository
    , gitNodeGroupArchiver
    , personIdentServiceImpl
    , RUDDER_AUTOARCHIVEITEMS
  )

  private[this] lazy val roLDAPRuleCategoryRepository = {
    new RoLDAPRuleCategoryRepository(
        rudderDitImpl
      , roLdap
      , ldapEntityMapper
      , groupLibReadWriteMutex
    )
  }
  private[this] lazy val woLDAPRuleCategoryRepository = {
    new WoLDAPRuleCategoryRepository(
        roLDAPRuleCategoryRepository
      , rwLdap
      , uuidGen
      , gitRuleCategoryArchiver
      , personIdentServiceImpl
      , RUDDER_AUTOARCHIVEITEMS
    )
  }

  private[this] lazy val roLDAPParameterRepository = new RoLDAPParameterRepository(
      rudderDitImpl, roLdap, ldapEntityMapper, parameterReadWriteMutex
  )
  private[this] lazy val woLDAPParameterRepository = new WoLDAPParameterRepository(
      roLDAPParameterRepository
    , rwLdap
    , ldapDiffMapper
    , logRepository
    , gitParameterArchiver
    , personIdentServiceImpl
    , RUDDER_AUTOARCHIVEITEMS
  )

  private[this] lazy val itemArchiveManagerImpl = new ItemArchiveManagerImpl(
      roLdapRuleRepository
    , woLdapRuleRepository
    , roLDAPRuleCategoryRepository
    , roLdapDirectiveRepository
    , roLdapNodeGroupRepository
    , roLDAPParameterRepository
    , woLDAPParameterRepository
    , gitRepo
    , gitRevisionProvider
    , gitRuleArchiver
    , gitRuleCategoryArchiver
    , gitActiveTechniqueCategoryArchiver
    , gitActiveTechniqueArchiver
    , gitNodeGroupArchiver
    , gitParameterArchiver
    , parseRules
    , ParseActiveTechniqueLibrary
    , parseGlobalParameter
    , parseRuleCategories
    , importTechniqueLibrary
    , parseGroupLibrary
    , importGroupLibrary
    , importRuleCategoryLibrary
    , logRepository
    , asyncDeploymentAgentImpl
    , gitModificationRepository
  )

  private[this] lazy val globalComplianceModeService : ComplianceModeService =
    new ComplianceModeServiceImpl(
        configService.rudder_compliance_mode_name _
      , configService.rudder_compliance_heartbeatPeriod
    )
  private[this] lazy val globalAgentRunService : AgentRunIntervalService =
    new AgentRunIntervalServiceImpl(
        nodeInfoServiceImpl
      , () => Full(configService.agent_run_interval)
      , configService.agent_run_start_hour
      , configService.agent_run_start_minute
      , configService.agent_run_splaytime
      , configService.rudder_compliance_heartbeatPeriod
    )

  private[this] lazy val systemVariableService: SystemVariableService = new SystemVariableServiceImpl(
      systemVariableSpecService
    , psMngtService
    , RUDDER_DIR_DEPENDENCIES
    , RUDDER_ENDPOINT_CMDB
    , RUDDER_COMMUNITY_PORT
    , RUDDER_DIR_SHARED_FILES_FOLDER
    , RUDDER_WEBDAV_USER
    , RUDDER_WEBDAV_PASSWORD
    , RUDDER_JDBC_URL
    , RUDDER_JDBC_USERNAME
    , RUDDER_SYSLOG_PORT
    , RUDDER_DIR_GITROOT
    , RUDDER_SERVER_ROLES
    , configService.cfengine_server_denybadclocks _
    , configService.cfengine_server_skipidentify _
    , configService.cfengine_modified_files_ttl _
    , configService.cfengine_outputs_ttl _
    , configService.rudder_store_all_centralized_logs_in_file _
    , configService.send_server_metrics _
    , configService.rudder_syslog_protocol _
  )
  private[this] lazy val rudderCf3PromisesFileWriterService = new Cf3PromisesFileWriterServiceImpl(
      techniqueRepositoryImpl
    , pathComputer
    , new NodeConfigurationLoggerImpl(RUDDER_DEBUG_NODE_CONFIGURATION_PATH)
    , new PrepareTemplateVariablesImpl(techniqueRepositoryImpl, systemVariableSpecService)
    , new FillTemplatesService()
    , RUDDER_COMMUNITY_CHECKPROMISES_COMMAND
    , RUDDER_NOVA_CHECKPROMISES_COMMAND
    , RUDDER_CFENGINE_RELOAD_SERVER_COMMAND
  )

  //must be here because of circular dependency if in techniqueRepository
  techniqueRepositoryImpl.registerCallback(new TechniqueAcceptationUpdater(
      "UpdatePTAcceptationDatetime"
    , 50
    , roLdapDirectiveRepository
    , woLdapDirectiveRepository
    , techniqueRepository
    , uuidGen
  ))

  private[this] lazy val techniqueRepositoryImpl = {
    val service = new TechniqueRepositoryImpl(
        techniqueReader,
      Seq(),
      uuidGen
    )
    service
  }
  private[this] lazy val interpolationCompiler = new InterpolatedValueCompilerImpl()
  private[this] lazy val ruleValService: RuleValService = new RuleValServiceImpl(interpolationCompiler)

  private[this] lazy val psMngtService: PolicyServerManagementService = new PolicyServerManagementServiceImpl(
    roLdapDirectiveRepository, woLdapDirectiveRepository)
  private[this] lazy val historizationService = new HistorizationServiceImpl(historizationJdbcRepository)

  private[this] lazy val asyncDeploymentAgentImpl: AsyncDeploymentAgent = {
    val deploymentService = {
      new PromiseGenerationServiceImpl(
          roLdapRuleRepository
        , woLdapRuleRepository
        , ruleValService
        , systemVariableService
        , nodeConfigurationServiceImpl
        , nodeInfoServiceImpl
        , licenseRepository
        , updateExpectedReports
        , historizationService
        , roNodeGroupRepository
        , roDirectiveRepository
        , ruleApplicationStatusImpl
        , roParameterServiceImpl
        , interpolationCompiler
        , ldapFullInventoryRepository
        , globalComplianceModeService
        , globalAgentRunService
        , reportingServiceImpl
        , rudderCf3PromisesFileWriterService
        , configService.agent_run_interval
        , configService.agent_run_splaytime
        , configService.agent_run_start_hour
        , configService.agent_run_start_minute
        , configService.rudder_featureSwitch_directiveScriptEngine
        , configService.rudder_global_policy_mode
    )}
    val agent = new AsyncDeploymentAgent(
        deploymentService
      , eventLogDeploymentServiceImpl
      , deploymentStatusSerialisation)
    techniqueRepositoryImpl.registerCallback(
        new DeployOnTechniqueCallback("DeployOnPTLibUpdate", 1000, agent)
    )
    agent
  }

  private[this] lazy val newNodeManagerImpl = {
    //the sequence of unit process to accept a new inventory
    val unitAcceptors =
      historizeNodeStateOnChoice ::
      acceptNodeAndMachineInNodeOu ::
      acceptInventory ::
      acceptHostnameAndIp ::
      Nil

    //the sequence of unit process to refuse a new inventory
    val unitRefusors =
      historizeNodeStateOnChoice ::
      unitRefuseGroup ::
      acceptNodeAndMachineInNodeOu ::
      acceptInventory ::
      Nil

    new NewNodeManagerImpl(
        roLdap
      , pendingNodesDitImpl
      , acceptedNodesDitImpl
      , nodeSummaryServiceImpl
      , ldapFullInventoryRepository
      , unitAcceptors
      , unitRefusors
      , inventoryHistoryLogRepository
      , eventLogRepository
      , dyngroupUpdaterBatch
      , List(nodeInfoServiceImpl)
    )
  }

  private[this] lazy val nodeConfigurationServiceImpl: NodeConfigurationService = new NodeConfigurationServiceImpl(
      rudderCf3PromisesFileWriterService
    , new LdapNodeConfigurationCacheRepository(rudderDit, rwLdap)
  )
//  private[this] lazy val licenseService: NovaLicenseService = new NovaLicenseServiceImpl(licenseRepository, ldapNodeConfigurationRepository, RUDDER_DIR_LICENSESFOLDER)
  private[this] lazy val reportingServiceImpl = new CachedReportingServiceImpl(
      new ReportingServiceImpl(
          findExpectedRepo
        , reportsRepositoryImpl
        , roAgentRunsRepository
        , findExpectedRepo
        , globalAgentRunService
        , globalComplianceModeService.getGlobalComplianceMode _
      )
    , nodeInfoServiceImpl
  )

  private[this] lazy val updateExpectedReports = new ExpectedReportsUpdateImpl(
      updateExpectedRepo
    , updateExpectedRepo
  )

  private[this] lazy val pgIn = new PostgresqlInClause(70)
  private[this] lazy val findExpectedRepo = new FindExpectedReportsJdbcRepository(doobie, pgIn)
  private[this] lazy val updateExpectedRepo = new UpdateExpectedReportsJdbcRepository(doobie, findExpectedRepo)
  private[this] lazy val reportsRepositoryImpl = new ReportsJdbcRepository(doobie)
  private[this] lazy val dataSourceProvider = new RudderDatasourceProvider(RUDDER_JDBC_DRIVER, RUDDER_JDBC_URL, RUDDER_JDBC_USERNAME, RUDDER_JDBC_PASSWORD, RUDDER_JDBC_MAX_POOL_SIZE)
  private[this] lazy val doobie = new Doobie(dataSourceProvider.datasource)
  private[this] lazy val jdbcTemplate = {
    val template = new org.springframework.jdbc.core.JdbcTemplate(dataSourceProvider.datasource)
    template
  }

  private[this] lazy val transactionManager = new org.springframework.jdbc.datasource.DataSourceTransactionManager(dataSourceProvider.datasource)

  private[this] lazy val parseRules : ParseRules = new GitParseRules(
      ruleUnserialisation
    , gitRepo
    , entityMigration
    , rulesDirectoryName
  )
  private[this] lazy val ParseActiveTechniqueLibrary : ParseActiveTechniqueLibrary = new GitParseActiveTechniqueLibrary(
      activeTechniqueCategoryUnserialisation
    , activeTechniqueUnserialisation
    , directiveUnserialisation
    , gitRepo
    , entityMigration
    , userLibraryDirectoryName
  )
  private[this] lazy val importTechniqueLibrary : ImportTechniqueLibrary = new ImportTechniqueLibraryImpl(
     rudderDitImpl
   , rwLdap
   , ldapEntityMapper
   , uptLibReadWriteMutex
  )
  private[this] lazy val parseGroupLibrary : ParseGroupLibrary = new GitParseGroupLibrary(
      nodeGroupCategoryUnserialisation
    , nodeGroupUnserialisation
    , gitRepo
    , entityMigration
    , groupLibraryDirectoryName
  )
  private[this] lazy val parseGlobalParameter : ParseGlobalParameters = new GitParseGlobalParameters(
      globalParameterUnserialisation
    , gitRepo
    , entityMigration
    , parametersDirectoryName
  )
  private[this] lazy val parseRuleCategories : ParseRuleCategories = new GitParseRuleCategories(
      ruleCategoryUnserialisation
    , gitRepo
    , entityMigration
    , ruleCategoriesDirectoryName
  )
  private[this] lazy val importGroupLibrary : ImportGroupLibrary = new ImportGroupLibraryImpl(
     rudderDitImpl
   , rwLdap
   , ldapEntityMapper
   , groupLibReadWriteMutex
  )
  private[this] lazy val importRuleCategoryLibrary : ImportRuleCategoryLibrary = new ImportRuleCategoryLibraryImpl(
     rudderDitImpl
   , rwLdap
   , ldapEntityMapper
   , groupLibReadWriteMutex
  )
  private[this] lazy val eventLogDeploymentServiceImpl = new EventLogDeploymentService(logRepository, eventLogDetailsServiceImpl)
  private[this] lazy val nodeInfoServiceImpl = new NodeInfoServiceCachedImpl(
      roLdap
    , nodeDitImpl
    , acceptedNodesDitImpl
    , removedNodesDitImpl
    , pendingNodesDitImpl
    , ldapEntityMapper
    , inventoryMapper
  )
  private[this] lazy val dependencyAndDeletionServiceImpl: DependencyAndDeletionService = new DependencyAndDeletionServiceImpl(
        roLdap
      , rudderDitImpl
      , roLdapDirectiveRepository
      , woLdapDirectiveRepository
      , woLdapRuleRepository
      , woLdapNodeGroupRepository
      , ldapEntityMapper
  )

  private[this] lazy val logDisplayerImpl: LogDisplayer = new LogDisplayer(reportsRepositoryImpl, roLdapDirectiveRepository, roLdapRuleRepository)
  private[this] lazy val categoryHierarchyDisplayerImpl: CategoryHierarchyDisplayer = new CategoryHierarchyDisplayer()
  private[this] lazy val dyngroupUpdaterBatch: UpdateDynamicGroups = new UpdateDynamicGroups(
      dynGroupServiceImpl
    , new DynGroupUpdaterServiceImpl(roLdapNodeGroupRepository, woLdapNodeGroupRepository, queryProcessor)
    , asyncDeploymentAgentImpl
    , uuidGen
    , RUDDER_BATCH_DYNGROUP_UPDATEINTERVAL
  )

  private[this] lazy val dbCleaner: AutomaticReportsCleaning = {
    val cleanFrequency = AutomaticReportsCleaning.buildFrequency(
        RUDDER_BATCH_REPORTSCLEANER_FREQUENCY
      , RUDDER_BATCH_DATABASECLEANER_RUNTIME_MINUTE
      , RUDDER_BATCH_DATABASECLEANER_RUNTIME_HOUR
      , RUDDER_BATCH_DATABASECLEANER_RUNTIME_DAY) match {
      case Full(freq) => freq
      case eb:EmptyBox => val fail = eb ?~! "automatic reports cleaner is not correct"
        val exceptionMsg = "configuration file (/opt/rudder/etc/rudder-webapp.conf) is not correctly set, cause is %s".format(fail.msg)
        throw new RuntimeException(exceptionMsg)
    }

    new AutomaticReportsCleaning(
      databaseManagerImpl
    , RUDDER_BATCH_REPORTSCLEANER_DELETE_TTL
    , RUDDER_BATCH_REPORTSCLEANER_ARCHIVE_TTL
    , cleanFrequency
  )}

  private[this] lazy val techniqueLibraryUpdater = new CheckTechniqueLibrary(
      techniqueRepositoryImpl
    , asyncDeploymentAgent
    , uuidGen
    , RUDDER_BATCH_TECHNIQUELIBRARY_UPDATEINTERVAL
  )

  private[this] lazy val jsTreeUtilServiceImpl = new JsTreeUtilService(roLdapDirectiveRepository, techniqueRepositoryImpl)
  private[this] lazy val removeNodeServiceImpl = new RemoveNodeServiceImpl(
        nodeDitImpl
      , rudderDitImpl
      , rwLdap
      , ldapEntityMapper
      , roLdapNodeGroupRepository
      , woLdapNodeGroupRepository
      , nodeInfoServiceImpl
      , ldapFullInventoryRepository
      , logRepository
      , nodeReadWriteMutex
      , nodeInfoServiceImpl
  )

  /**
   * Event log migration
   */

  private[this] lazy val migrationRepository = new MigrationEventLogRepository(doobie)

  private[this] lazy val controlXmlFileFormatMigration_5_6 = new ControlXmlFileFormatMigration_5_6(
      migrationEventLogRepository = migrationRepository
    , doobie
    , previousMigrationController = None
  )

  /**
   * *************************************************
   * Bootstrap check actions
   * **************************************************
   */

  private[this] lazy val ruleCategoriesDirectory = new File(new File(RUDDER_DIR_GITROOT),ruleCategoriesDirectoryName)

  private[this] lazy val allChecks = new SequentialImmediateBootStrapChecks(
      new CheckDIT(pendingNodesDitImpl, acceptedNodesDitImpl, removedNodesDitImpl, rudderDitImpl, rwLdap)
    , new CheckInitUserTemplateLibrary(
        rudderDitImpl, rwLdap, techniqueRepositoryImpl,
        roLdapDirectiveRepository, woLdapDirectiveRepository, uuidGen, asyncDeploymentAgentImpl) //new CheckDirectiveBusinessRules()
    , new CheckMigrationXmlFileFormat5_6(controlXmlFileFormatMigration_5_6)
    , new CheckInitXmlExport(itemArchiveManagerImpl, personIdentServiceImpl, uuidGen)
    , new CheckRootRuleCategoryExport (itemArchiveManager, ruleCategoriesDirectory,  personIdentServiceImpl, uuidGen)
    , new CheckMigrationDirectiveInterpolatedVariablesHaveRudderNamespace(roLdapDirectiveRepository, woLdapDirectiveRepository, uuidGen)
    // Check technique library reload needs to be achieved after modification in configuration (like migration of CFEngine variables)
    , new CheckTechniqueLibraryReload(
          techniqueRepositoryImpl
        , asyncDeploymentAgent
        , uuidGen
      )
    , new CheckSystemGroups (
          rudderDitImpl
        , roLdap
        , ldapEntityMapper
        , groupLibReadWriteMutex
        , woNodeGroupRepository
        , uuidGen
      )
    , new ResumePolicyUpdateRunning(
          asyncDeploymentAgent
        , uuidGen
      )
  )

  //////////////////////////////////////////////////////////////////////////////////////////
  ////////////////////////////// Directive Editor and web fields //////////////////////////////
  //////////////////////////////////////////////////////////////////////////////////////////

  import com.normation.rudder.web.model._
  import org.joda.time.format.DateTimeFormat
  import java.util.Locale
  import com.normation.cfclerk.domain._

  val frenchDateFormatter = DateTimeFormat.forPattern("dd/MM/yyyy").withLocale(Locale.FRANCE)
  val frenchTimeFormatter = DateTimeFormat.forPattern("kk:mm:ss").withLocale(Locale.FRANCE)

  object FieldFactoryImpl extends DirectiveFieldFactory {
    //only one field

    override def forType(v: VariableSpec, id: String): DirectiveField = {
      val prefixSize = "size-"
      v match {
        case selectOne: SelectOneVariableSpec => new SelectOneField(id, selectOne.valueslabels)
        case select: SelectVariableSpec => new SelectField(id, select.valueslabels)
        case input: InputVariableSpec => v.constraint.typeName match {
          case str: SizeVType => new InputSizeField(id, configService.rudder_featureSwitch_directiveScriptEngine, str.name.substring(prefixSize.size))
          case UploadedFileVType => new UploadedFileField(UPLOAD_ROOT_DIRECTORY)(id)
          case DestinationPathVType => default(id)
          case DateVType(r) => new DateField(frenchDateFormatter)(id)
          case TimeVType(r) => new TimeField(frenchTimeFormatter)(id)
          case PermVType => new FilePermsField(id)
          case BooleanVType => new CheckboxField(id)
          case TextareaVType(r) => new TextareaField(id,configService.rudder_featureSwitch_directiveScriptEngine)
          // Same field type for password and MasterPassword, difference is that master will have slave/used derived passwords, and password will not have any slave/used field
          case PasswordVType(algos) => new PasswordField(id, algos, input.constraint.mayBeEmpty , configService.rudder_featureSwitch_directiveScriptEngine)
          case MasterPasswordVType(algos) => new PasswordField(id, algos, input.constraint.mayBeEmpty, configService.rudder_featureSwitch_directiveScriptEngine)
          case AixDerivedPasswordVType => new DerivedPasswordField(id, HashAlgoConstraint.DerivedPasswordType.AIX)
          case LinuxDerivedPasswordVType => new DerivedPasswordField(id, HashAlgoConstraint.DerivedPasswordType.Linux)
          case _ => default(id)
        }
        case predefinedField: PredefinedValuesVariableSpec => new ReadOnlyTextField(id)

        case _ =>
          logger.error("Unexpected case : variable %s should not be displayed. Only select1, select or input can be displayed.".format(v.name))
          default(id)
      }
    }

    override def default(id: String) = new TextField(id,configService.rudder_featureSwitch_directiveScriptEngine)
  }

  private[this] lazy val section2FieldService: Section2FieldService = {
      def translators = {
        val t = new Translators()
        t.add(StringTranslator)
        t.add(new DateTimeTranslator(frenchDateFormatter, frenchTimeFormatter)) //TODO: how that can be session dependent ?
        t.add(FilePermsTranslator)
        t.add(FileTranslator)
        t.add(DestinationFileTranslator)
        t.add(SelectFieldTranslator)
        t
      }
    new Section2FieldService(FieldFactoryImpl, translators)
  }
  private[this] lazy val directiveEditorServiceImpl: DirectiveEditorService =
    new DirectiveEditorServiceImpl(techniqueRepositoryImpl, section2FieldService)
  private[this] lazy val reportDisplayerImpl = new ReportDisplayer(
      roLdapRuleRepository
    , roLdapDirectiveRepository
    , reportingServiceImpl
<<<<<<< HEAD
    , techniqueRepositoryImpl)
  private[this] lazy val propertyRepository = new RudderPropertiesRepositoryImpl(doobie)
=======
    , techniqueRepositoryImpl
    , configService
  )
  private[this] lazy val propertyRepository = new RudderPropertiesSquerylRepository(
      squerylDatasourceProvider
    , reportsRepository )
>>>>>>> 8c702c47
  private[this] lazy val autoReportLogger = new AutomaticReportLogger(
      propertyRepository
    , reportsRepositoryImpl
    , roLdapRuleRepository
    , roLdapDirectiveRepository
    , nodeInfoServiceImpl
    , RUDDER_BATCH_REPORTS_LOGINTERVAL )

//  ////////////////////// Snippet plugins & extension register //////////////////////
//  import com.normation.plugins.{ SnippetExtensionRegister, SnippetExtensionRegisterImpl }
//  private[this] lazy val snippetExtensionRegister: SnippetExtensionRegister = new SnippetExtensionRegisterImpl()

  /*
   * Agent runs: we use a cache for them.
   */
  private[this] lazy val cachedAgentRunRepository = {
    val roRepo = new RoReportsExecutionRepositoryImpl(doobie, pgIn)
    new CachedReportsExecutionRepository(
        roRepo
      , new WoReportsExecutionRepositoryImpl(doobie, roRepo )
    )
  }

  val updatesEntryJdbcRepository = new LastProcessedReportRepositoryImpl(doobie)

  val executionService = {
    val max   = if (RUDDER_REPORTS_EXECUTION_MAX_DAYS > 0) {
                  RUDDER_REPORTS_EXECUTION_MAX_DAYS
                } else {
                  logger.error("'rudder.aggregateReports.maxDays' property is not correctly set using 5 as default value, please check /opt/rudder/etc/rudder-web.properties")
                  5
                }

    new ReportsExecutionService(
      reportsRepository
    , woAgentRunsRepository
    , updatesEntryJdbcRepository
    , recentChangesService
    , reportingServiceImpl
    , max
    )
  }

 val aggregateReportScheduler = new FindNewReportsExecution(executionService,RUDDER_REPORTS_EXECUTION_INTERVAL)
}

/**
 * Spring configuration for services
 */
@Configuration
@Import(Array(classOf[AppConfigAuth]))
class AppConfig extends Loggable {

  ////////////////////// Snippet plugins & extension register //////////////////////
  import com.normation.plugins.{ SnippetExtensionRegister, SnippetExtensionRegisterImpl }
  @Bean
  def snippetExtensionRegister: SnippetExtensionRegister = new SnippetExtensionRegisterImpl()

}<|MERGE_RESOLUTION|>--- conflicted
+++ resolved
@@ -1748,17 +1748,10 @@
       roLdapRuleRepository
     , roLdapDirectiveRepository
     , reportingServiceImpl
-<<<<<<< HEAD
-    , techniqueRepositoryImpl)
-  private[this] lazy val propertyRepository = new RudderPropertiesRepositoryImpl(doobie)
-=======
     , techniqueRepositoryImpl
     , configService
   )
-  private[this] lazy val propertyRepository = new RudderPropertiesSquerylRepository(
-      squerylDatasourceProvider
-    , reportsRepository )
->>>>>>> 8c702c47
+  private[this] lazy val propertyRepository = new RudderPropertiesRepositoryImpl(doobie)
   private[this] lazy val autoReportLogger = new AutomaticReportLogger(
       propertyRepository
     , reportsRepositoryImpl
