--- conflicted
+++ resolved
@@ -982,19 +982,12 @@
     , RUDDER_BATCH__REPORTSCLEANER_DELETE_TTL
     , reportCleanerArchiveTTL
     , cleanFrequency
-<<<<<<< HEAD
   )}
 
-  private[this] lazy val ptLibCron = new CheckTechniqueLibrary(
-      techniqueRepositoryImpl
-    , asyncDeploymentAgentImpl
-=======
-  )
   @Bean
   def techniqueLibraryUpdater = new CheckTechniqueLibrary(
-      techniqueRepository
+      techniqueRepositoryImpl
     , asyncDeploymentAgent
->>>>>>> 730846d9
     , uuidGen
     , RUDDER_BATCH_TECHNIQUELIBRARY_UPDATEINTERVAL
   )
