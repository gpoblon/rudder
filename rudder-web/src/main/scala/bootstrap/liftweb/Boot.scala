/*
*************************************************************************************
* Copyright 2011 Normation SAS
*************************************************************************************
*
* This file is part of Rudder.
*
* Rudder is free software: you can redistribute it and/or modify
* it under the terms of the GNU General Public License as published by
* the Free Software Foundation, either version 3 of the License, or
* (at your option) any later version.
*
* In accordance with the terms of section 7 (7. Additional Terms.) of
* the GNU General Public License version 3, the copyright holders add
* the following Additional permissions:
* Notwithstanding to the terms of section 5 (5. Conveying Modified Source
* Versions) and 6 (6. Conveying Non-Source Forms.) of the GNU General
* Public License version 3, when you create a Related Module, this
* Related Module is not considered as a part of the work and may be
* distributed under the license agreement of your choice.
* A "Related Module" means a set of sources files including their
* documentation that, without modification of the Source Code, enables
* supplementary functions or services in addition to those offered by
* the Software.
*
* Rudder is distributed in the hope that it will be useful,
* but WITHOUT ANY WARRANTY; without even the implied warranty of
* MERCHANTABILITY or FITNESS FOR A PARTICULAR PURPOSE.  See the
* GNU General Public License for more details.
*
* You should have received a copy of the GNU General Public License
* along with Rudder.  If not, see <http://www.gnu.org/licenses/>.

*
*************************************************************************************
*/

package bootstrap.liftweb

import scala.xml._
import net.liftweb.util._
import net.liftweb.http._
import net.liftweb.common._
import net.liftweb.sitemap._
import net.liftweb.sitemap.Loc._
import Helpers._
import net.liftweb.http.js.jquery.JQuery14Artifacts
import net.liftmodules.widgets.autocomplete.AutoComplete
import javax.servlet.UnavailableException
import LiftSpringApplicationContext.inject
import com.normation.plugins.RudderPluginDef
import com.normation.rudder.repository.EventLogRepository
import com.normation.rudder.domain.eventlog.ApplicationStarted
import com.normation.rudder.web.rest._
import com.normation.eventlog.EventLogDetails
import com.normation.eventlog.EventLog
import com.normation.rudder.web.model.CurrentUser
import com.normation.rudder.authorization._
import com.normation.authorization.AuthorizationType
import com.normation.rudder.domain.logger.ApplicationLogger
import com.normation.utils.StringUuidGenerator
import com.normation.eventlog.ModificationId
import java.util.Locale
/**
 * A class that's instantiated early and run.  It allows the application
 * to modify lift's environment
 */
class Boot extends Loggable {

  val redirection = RedirectState(() => (), "You are not authorized to access that page, please contact your administrator." -> NoticeType.Error )

  def boot {

<<<<<<< HEAD
=======
    //
    // In Rudder 3.1, keep the same XHTML parser / output than we add in
    // Lift 2.5. The work to switch to HTML 5 is done in Rudder 3.2
    // Note that we could also use XHtmlInHtml5OutProperties to
    // keep the XML templates but have an HTML 5 output
    //
    LiftRules.htmlProperties.default.set((r: Req) => new OldHtmlProperties(r.userAgent))

>>>>>>> 28b636c8
    // Set locale to English to prevent having localized message in some exception message (like SAXParserException in AppConfigAuth).
    // For now we don't manage locale in Rudder so setting it to English is harmless.
    // If one day we handle it in Rudder we should start from here by modifying code here..
    Locale.setDefault(Locale.ENGLISH)

    ////////// bootstraps checks //////////
    val checks = RudderConfig.allBootstrapChecks
    checks.checks()

    LiftRules.early.append( {req: provider.HTTPRequest => req.setCharacterEncoding("UTF-8")})
    LiftRules.ajaxStart = Full(() => LiftRules.jsArtifacts.show("ajax-loader").cmd)
    LiftRules.ajaxEnd = Full(() => LiftRules.jsArtifacts.hide("ajax-loader").cmd)
    LiftRules.ajaxPostTimeout = 30000

    // We don't want to reload the page
    LiftRules.redirectAsyncOnSessionLoss = false;
    //we don't want to retry on ajax timeout, as it may have big consequence
    //when it's (for example) a deploy
    LiftRules.ajaxRetryCount = Full(1)

    // where to search snippet
    LiftRules.addToPackages("com.normation.rudder.web")

    //exclude Rudder doc from context-path rewriting
    LiftRules.excludePathFromContextPathRewriting.default.set(() => (path:String) => {
      val noRedirectPaths= "/rudder-doc" :: "/ncf" :: "/ncf-builder" :: Nil
      noRedirectPaths.exists(path.startsWith)
    })

    // REST API
    LiftRules.statelessDispatch.append(RestStatus)
    LiftRules.statelessDispatch.append(RestAuthentication)
    LiftRules.statelessDispatch.append(RudderConfig.restDeploy)
    LiftRules.statelessDispatch.append(RudderConfig.restDyngroupReload)
    LiftRules.statelessDispatch.append(RudderConfig.restTechniqueReload)
    LiftRules.statelessDispatch.append(RudderConfig.restArchiving)
    LiftRules.statelessDispatch.append(RudderConfig.restGetGitCommitAsZip)
    LiftRules.statelessDispatch.append(RudderConfig.restApiAccounts)
    // Rule APIs
    LiftRules.statelessDispatch.append(RudderConfig.apiDispatcher)

    // URL rewrites
    LiftRules.statefulRewrite.append {
      case RewriteRequest(ParsePath("secure" :: "administration" :: "techniqueLibraryManagement" :: activeTechniqueId :: Nil, _, _, _), GetRequest, _) =>
        RewriteResponse("secure" :: "administration" :: "techniqueLibraryManagement" :: Nil, Map("techniqueId" -> activeTechniqueId))
      case RewriteRequest(ParsePath("secure"::"nodeManager"::"searchNodes"::nodeId::Nil, _, _, _), GetRequest, _) =>
        RewriteResponse("secure"::"nodeManager"::"searchNodes"::Nil, Map("nodeId" -> nodeId))
      case RewriteRequest(ParsePath("secure"::"utilities"::"changeRequests"::filter::Nil, _, _, _), GetRequest, _) =>
        RewriteResponse("secure"::"utilities"::"changeRequests"::Nil, Map("filter" -> filter))
      case RewriteRequest(ParsePath("secure"::"utilities"::"changeRequest"::crId::Nil, _, _, _), GetRequest, _) =>
        RewriteResponse("secure"::"utilities"::"changeRequest"::Nil, Map("crId" -> crId))
    }

    // Fix relative path to css resources
    LiftRules.fixCSS("style" :: "style" :: Nil, Empty)

    // i18n
    LiftRules.resourceNames = "default" :: "ldapObjectAndAttributes" :: "eventLogTypeNames" :: Nil

    // Content type things : use text/html in place of application/xhtml+xml
    LiftRules.useXhtmlMimeType = false

    /*
     * For development, we override the default local calculator
     * to allow explicit locale switch with just the addition
     * of &locale=en at the end of urls
     */
    import net.liftweb.http.provider.HTTPRequest
    import java.util.Locale
    val DefaultLocale = new Locale("")
    LiftRules.localeCalculator = {(request : Box[HTTPRequest]) => {
      request match {
        case Empty | Failure(_,_,_) => DefaultLocale
        case Full(r) => r.param("locale") match {
          case Nil => DefaultLocale
          case loc::tail => {
            logger.debug("Switch to locale: " + loc)
            loc.split("_").toList match {
              case Nil => DefaultLocale
              case lang::Nil => new Locale(lang)
              case lang::country::tail => new Locale(lang,country)
            }
          }
        }
      }
    }}

    //init autocomplete widget
    AutoComplete.init()

    // All the following is related to the sitemap
    val nodeManagerMenu =
      Menu("NodeManagerHome", <span>Node Management</span>) /
        "secure" / "nodeManager" / "index"  >> TestAccess( ()
            => userIsAllowed("/secure/index",Read("node")) ) submenus (

          Menu("List Nodes", <span>List nodes</span>) /
            "secure" / "nodeManager" / "nodes"
            >> LocGroup("nodeGroup")

        , Menu("SearchNodes", <span>Search nodes</span>) /
            "secure" / "nodeManager" / "searchNodes"
            >> LocGroup("nodeGroup")

        , Menu("ManageNewNode", <span>Accept new nodes</span>) /
            "secure" / "nodeManager" / "manageNewNode"
            >>  LocGroup("nodeGroup")

        , Menu("Groups", <span>Groups</span>) /
            "secure" / "nodeManager" / "groups"
            >> LocGroup("groupGroup")
            >> TestAccess( () => userIsAllowed("/secure/index",Read("group") ) )

        //Menu(Loc("PolicyServers", List("secure", "nodeManager","policyServers"), <span>Rudder server</span>,  LocGroup("nodeGroup"))) ::
        //Menu(Loc("UploadedFiles", List("secure", "nodeManager","uploadedFiles"), <span>Manage uploaded files</span>, LocGroup("filesGroup"))) ::
      )

    def buildManagerMenu(name:String) =
      Menu(name+"ManagerHome", <span>{name.capitalize} Policy</span>) /
        "secure" / (name+"Manager") / "index" >> TestAccess ( ()
            => userIsAllowed("/secure/index",Read("configuration")) ) submenus (

          Menu(name+"RuleManagement", <span>Rules</span>) /
            "secure" / (name+"Manager") / "ruleManagement"
            >> LocGroup(name+"Group")
            >> TestAccess( () => userIsAllowed("/secure/index",Read("rule") ) )

        , Menu(name+"DirectiveManagement", <span>Directives</span>) /
            "secure" / (name+"Manager") / "directiveManagement"
            >> LocGroup(name+"Group")
            >> TestAccess( () => userIsAllowed("/secure/index",Read("directive") ) )

        , Menu(name+"ParameterManagement", <span>Parameters</span>) /
            "secure" / (name+"Manager") / "parameterManagement"
            >> LocGroup(name+"Group")
            >> TestAccess( () => userIsAllowed("/secure/index",Read("directive") ) )
      )

    def administrationMenu =
      Menu("AdministrationHome", <span>Administration</span>) /
        "secure" / "administration" / "index" >> TestAccess ( ()
            => userIsAllowed("/secure/index",Read("administration"), Read("technique")) ) submenus (

          Menu("policyServerManagement", <span>Settings</span>) /
            "secure" / "administration" / "policyServerManagement"
            >> LocGroup("administrationGroup")
            >> TestAccess ( () => userIsAllowed("/secure/index",Read("administration")) )

        , Menu("pluginManagement", <span>Plugins</span>) /
            "secure" / "administration" / "pluginManagement"
            >> LocGroup("administrationGroup")
            >> TestAccess ( () => userIsAllowed("/secure/administration/policyServerManagement",Read("administration")) )

        , Menu("databaseManagement", <span>Reports Database</span>) /
            "secure" / "administration" / "databaseManagement"
            >> LocGroup("administrationGroup")
            >> TestAccess ( () => userIsAllowed("/secure/administration/policyServerManagement",Read("administration")) )

        , Menu("TechniqueLibraryManagement", <span>Techniques</span>) /
            "secure" / "administration" / "techniqueLibraryManagement"
            >> LocGroup("administrationGroup")
            >> TestAccess( () => userIsAllowed("/secure/index",Read("technique") ) )
        , Menu("apiManagement", <span>API Accounts</span>) /
            "secure" / "administration" / "apiManagement"
            >> LocGroup("administrationGroup")
            >> TestAccess ( () => userIsAllowed("/secure/administration/policyServerManagement",Read("administration")) )
      )

    def utilitiesMenu = {
      // if we can't get the workflow property, default to false
      // (don't give rights if you don't know)
      def workflowEnabled = RudderConfig.configService.rudder_workflow_enabled.getOrElse(false)

      Menu("UtilitiesHome", <span>Utilities</span>) /
        "secure" / "utilities" / "index" >>
        TestAccess ( () =>
          if (workflowEnabled || CurrentUser.checkRights(Read("administration")) || CurrentUser.checkRights(Read("technique")))
            Empty
          else
             Full(RedirectWithState("/secure/index", redirection))
        ) submenus (

          Menu("archivesManagement", <span>Archives</span>) /
            "secure" / "utilities" / "archiveManagement"
            >> LocGroup("utilitiesGroup")
            >> TestAccess ( () => userIsAllowed("/secure/utilities/eventLogs",Write("administration")) )

        , Menu("changeRequests", <span>Change requests</span>) /
            "secure" / "utilities" / "changeRequests"
            >> LocGroup("utilitiesGroup")
            >> TestAccess ( () =>
              if (workflowEnabled)
                Empty
              else
                Full(RedirectWithState("/secure/utilities/eventLogs", redirection ) )
              )

        , Menu("changeRequest", <span>Change request</span>) /
            "secure" / "utilities" / "changeRequest"
            >> Hidden
            >> TestAccess ( () =>
              if (workflowEnabled)
                Empty
              else
                Full(RedirectWithState("/secure/utilities/eventLogs", redirection) )
              )

        , Menu("eventLogViewer", <span>Event Logs</span>) /
            "secure" / "utilities" / "eventLogs"
            >> LocGroup("utilitiesGroup")
            >> TestAccess ( () => userIsAllowed("/secure/index",Read("administration")) )

        , Menu("techniqueEditor", <span>Technique Editor</span>) /
            "secure" / "utilities" / "techniqueEditor"
            >> LocGroup("utilitiesGroup")
            >> TestAccess ( () => userIsAllowed("/secure/index",Read("technique")) )
      )
    }

    val rootMenu = List(
        Menu("Home", <span>Home</span>) / "secure" / "index" >> Hidden
      , Menu("Login") / "index" >> Hidden
      , nodeManagerMenu
      , buildManagerMenu("configuration")
      , utilitiesMenu
      , administrationMenu
    ).map( _.toMenu )

    ////////// import and init modules //////////
    val newSiteMap = initPlugins(rootMenu.map( _.toMenu ))

    //not sur why we are using that ?
    //SiteMap.enforceUniqueLinks = false

    LiftRules.setSiteMapFunc(() => SiteMap(newSiteMap:_*))

    RudderConfig.eventLogRepository.saveEventLog(
        ModificationId(RudderConfig.stringUuidGenerator.newUuid)
      , ApplicationStarted(
            EventLogDetails(
                modificationId = None
              , principal = com.normation.rudder.domain.eventlog.RudderEventActor
              , details = EventLog.emptyDetails
              , reason = None
            )
        )
    ) match {
      case eb:EmptyBox =>
        val e = eb ?~! "Error when trying to save the EventLog for application start"
        ApplicationLogger.error(e.messageChain)
        e.rootExceptionCause.foreach { ex =>
          ApplicationLogger.error("Exception was:", ex)
        }
      case _ => ApplicationLogger.info("Application Rudder started")
    }
  }

  private[this] def initPlugins(menus:List[Menu]) : List[Menu] = {

    //LiftSpringApplicationContext.springContext.refresh
    import scala.collection.JavaConversions._
    val pluginDefs = LiftSpringApplicationContext.springContext.getBeansOfType(classOf[RudderPluginDef]).values

    pluginDefs.foreach { plugin =>
      initPlugin(plugin)
    }

    //return the updated siteMap
    (menus /: pluginDefs){ case (prev, mutator) => mutator.updateSiteMap(prev) }
  }

  private[this] def initPlugin[T <: RudderPluginDef](plugin:T) : Unit = {

    ApplicationLogger.debug("TODO: manage one time initialization for plugin: " + plugin.id)
    ApplicationLogger.info("Initializing plugin '%s' [%s]".format(plugin.name.value, plugin.id))
    plugin.init
    //add the plugin packages to Lift package to look for packages
    LiftRules.addToPackages(plugin.basePackage)
  }

  private[this] def userIsAllowed(redirectTo:String, requiredAuthz:AuthorizationType*) : Box[LiftResponse] =  {
    if (requiredAuthz.exists((CurrentUser.checkRights(_)))) {
      Empty
    } else {
      Full(RedirectWithState(redirectTo, redirection ) )
    }
  }
}<|MERGE_RESOLUTION|>--- conflicted
+++ resolved
@@ -71,17 +71,6 @@
 
   def boot {
 
-<<<<<<< HEAD
-=======
-    //
-    // In Rudder 3.1, keep the same XHTML parser / output than we add in
-    // Lift 2.5. The work to switch to HTML 5 is done in Rudder 3.2
-    // Note that we could also use XHtmlInHtml5OutProperties to
-    // keep the XML templates but have an HTML 5 output
-    //
-    LiftRules.htmlProperties.default.set((r: Req) => new OldHtmlProperties(r.userAgent))
-
->>>>>>> 28b636c8
     // Set locale to English to prevent having localized message in some exception message (like SAXParserException in AppConfigAuth).
     // For now we don't manage locale in Rudder so setting it to English is harmless.
     // If one day we handle it in Rudder we should start from here by modifying code here..
