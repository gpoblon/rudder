--- conflicted
+++ resolved
@@ -138,16 +138,14 @@
   def send_server_metrics(): Box[Option[Boolean]]
 
   /**
-<<<<<<< HEAD
    * Report protocol
    */
   def rudder_syslog_protocol(): Box[SyslogProtocol]
 
-=======
+  /**
    * Should we display recent changes graphs  ?
    */
   def display_changes_graph(): Box[Boolean]
->>>>>>> 0a530cbd
 }
 
 /**
@@ -217,15 +215,14 @@
   def set_rudder_compliance_heartbeatPeriod(frequency : Int, actor: EventActor, reason: Option[String]) : Box[Unit]
 
   /**
-<<<<<<< HEAD
    * Report protocol
    */
   def set_rudder_syslog_protocol(value : SyslogProtocol, actor : EventActor, reason: Option[String]): Box[Unit]
-=======
+
+  /**
    * Should we display recent changes graphs  ?
    */
   def set_display_changes_graph(displayGraph : Boolean): Box[Unit]
->>>>>>> 0a530cbd
 
 }
 
@@ -255,11 +252,8 @@
        send.server.metrics=none
        rudder.compliance.mode=${FullCompliance.name}
        rudder.compliance.heartbeatPeriod=1
-<<<<<<< HEAD
        rudder.syslog.protocol=UDP
-=======
        display.changes.graph=true
->>>>>>> 0a530cbd
     """
 
   val configWithFallback = configFile.withFallback(ConfigFactory.parseString(defaultConfig))
@@ -426,8 +420,6 @@
     save("send_server_metrics",newVal,Some(info))
   }
 
-<<<<<<< HEAD
-
   /**
    * Report protocol
    */
@@ -437,12 +429,10 @@
     save("rudder_syslog_protocol", protocol.value, Some(info))
   }
 
-=======
   /**
    * Should we display recent changes graphs  ?
    */
   def display_changes_graph(): Box[Boolean] =  get("display_changes_graph")
 
   def set_display_changes_graph(displayGraphs : Boolean): Box[Unit] = save("display_changes_graph", displayGraphs)
->>>>>>> 0a530cbd
 }