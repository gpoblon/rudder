--- conflicted
+++ resolved
@@ -115,7 +115,6 @@
   def rudder_store_all_centralized_logs_in_file(): Box[Boolean]
 
   /**
-<<<<<<< HEAD
    * Compliance mode:
    * - "compliance": full compliance mode, where "success" execution reports are sent
    *   back from node to server, and taken into account for compliance reports,
@@ -148,11 +147,11 @@
    * Should we display recent changes graphs  ?
    */
   def display_changes_graph(): Box[Boolean]
-=======
+
+  /**
    * Should we send backward compatible data from API
    */
   def api_compatibility_mode(): Box[Boolean]
->>>>>>> daa00c7d
 }
 
 /**
@@ -197,7 +196,6 @@
   def set_rudder_store_all_centralized_logs_in_file(value: Boolean): Box[Unit]
 
   /**
-<<<<<<< HEAD
    * Send Metrics
    */
   def set_send_server_metrics(value : Option[Boolean], actor : EventActor, reason: Option[String]): Box[Unit]
@@ -231,11 +229,11 @@
    * Should we display recent changes graphs  ?
    */
   def set_display_changes_graph(displayGraph : Boolean): Box[Unit]
-=======
+
+  /**
    * Should we send backward compatible data from API
    */
   def set_api_compatibility_mode(value: Boolean): Box[Unit]
->>>>>>> daa00c7d
 
 }
 
@@ -262,15 +260,12 @@
        cfengine.modified.files.ttl=30
        cfengine.outputs.ttl=7
        rudder.store.all.centralized.logs.in.file=true
-<<<<<<< HEAD
        send.server.metrics=none
        rudder.compliance.mode=${FullCompliance.name}
        rudder.compliance.heartbeatPeriod=1
        rudder.syslog.protocol=UDP
        display.changes.graph=true
-=======
        api.compatibility.mode=false
->>>>>>> daa00c7d
     """
 
   val configWithFallback = configFile.withFallback(ConfigFactory.parseString(defaultConfig))
@@ -409,7 +404,6 @@
   def set_rudder_store_all_centralized_logs_in_file(value: Boolean) = save("rudder_store_all_centralized_logs_in_file", value)
 
   /**
-<<<<<<< HEAD
    * Compliance mode
    */
   def rudder_compliance_mode_name(): Box[String] = get("rudder_compliance_mode")
@@ -453,11 +447,11 @@
   def display_changes_graph(): Box[Boolean] =  get("display_changes_graph")
 
   def set_display_changes_graph(displayGraphs : Boolean): Box[Unit] = save("display_changes_graph", displayGraphs)
-=======
+
+  /**
    * Should we send backward compatible data from API
    */
   def api_compatibility_mode(): Box[Boolean] = get("api_compatibility_mode")
   def set_api_compatibility_mode(value : Boolean): Box[Unit] = save("api_compatibility_mode", value)
 
->>>>>>> daa00c7d
 }