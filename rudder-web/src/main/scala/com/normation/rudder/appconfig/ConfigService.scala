/*
*************************************************************************************
* Copyright 2013 Normation SAS
*************************************************************************************
*
* This file is part of Rudder.
*
* Rudder is free software: you can redistribute it and/or modify
* it under the terms of the GNU General Public License as published by
* the Free Software Foundation, either version 3 of the License, or
* (at your option) any later version.
*
* In accordance with the terms of section 7 (7. Additional Terms.) of
* the GNU General Public License version 3, the copyright holders add
* the following Additional permissions:
* Notwithstanding to the terms of section 5 (5. Conveying Modified Source
* Versions) and 6 (6. Conveying Non-Source Forms.) of the GNU General
* Public License version 3, when you create a Related Module, this
* Related Module is not considered as a part of the work and may be
* distributed under the license agreement of your choice.
* A "Related Module" means a set of sources files including their
* documentation that, without modification of the Source Code, enables
* supplementary functions or services in addition to those offered by
* the Software.
*
* Rudder is distributed in the hope that it will be useful,
* but WITHOUT ANY WARRANTY; without even the implied warranty of
* MERCHANTABILITY or FITNESS FOR A PARTICULAR PURPOSE.  See the
* GNU General Public License for more details.
*
* You should have received a copy of the GNU General Public License
* along with Rudder.  If not, see <http://www.gnu.org/licenses/>.

*
*************************************************************************************
*/
package com.normation.rudder.appconfig

import net.liftweb.common.Full
import com.typesafe.config.Config
import net.liftweb.common.Box
import com.normation.rudder.batch.AsyncWorkflowInfo
import com.normation.rudder.services.workflows.WorkflowUpdate
import com.typesafe.config.ConfigFactory
import com.normation.rudder.domain.appconfig.RudderWebProperty
import com.normation.rudder.domain.appconfig.RudderWebPropertyName
import net.liftweb.common.Failure
import net.liftweb.common.Loggable
import net.liftweb.common.EmptyBox
import com.normation.rudder.reports.ComplianceMode
import com.normation.rudder.domain.appconfig.RudderWebProperty
import com.normation.rudder.reports.FullCompliance
import com.normation.rudder.reports.ChangesOnly
import com.normation.eventlog.EventActor
import com.normation.rudder.domain.eventlog.ModifySendServerMetricsEventType
import com.normation.rudder.domain.eventlog.ModifyComplianceModeEventType
import com.normation.rudder.domain.eventlog.ModifyHeartbeatPeriodEventType
import net.liftweb.common.EmptyBox
import com.normation.rudder.domain.eventlog.ModifyAgentRunIntervalEventType
import com.normation.rudder.domain.eventlog.ModifyAgentRunStartHourEventType
import com.normation.rudder.domain.eventlog.ModifyAgentRunStartMinuteEventType
import com.normation.rudder.domain.eventlog.ModifyAgentRunSplaytimeEventType
import com.normation.rudder.reports._
import com.normation.rudder.domain.eventlog.ModifyRudderSyslogProtocolEventType
import scala.language.implicitConversions
import ca.mrvisser.sealerate
import com.normation.rudder.web.components.popup.ModificationValidationPopup.Disable
import com.normation.rudder.domain.appconfig.FeatureSwitch
import com.normation.rudder.domain.policies.PolicyMode
import com.normation.rudder.domain.policies.PolicyMode._
import com.normation.rudder.domain.policies.GlobalPolicyMode
import com.normation.rudder.domain.policies.PolicyModeOverrides

/**
 * A service that Read mutable (runtime) configuration properties
 *
 * Configuration read by that service MUST NOT BE CACHED.
 * Else, of course, they loose their runtime/mutable property.
 *
 */
trait ReadConfigService {

  /**
   * Change message properties
   */
  def rudder_ui_changeMessage_enabled() : Box[Boolean]
  def rudder_ui_changeMessage_mandatory() : Box[Boolean]
  def rudder_ui_changeMessage_explanation() : Box[String]

  /**
   * Workflow
   */
  def rudder_workflow_enabled(): Box[Boolean]
  def rudder_workflow_self_validation(): Box[Boolean]
  def rudder_workflow_self_deployment(): Box[Boolean]

  /**
   * CFEngine server properties
   */
  def cfengine_server_denybadclocks(): Box[Boolean]
  def cfengine_server_skipidentify(): Box[Boolean]

  /**
   * Agent execution interval and start run
   * Note: Interval may NEVER fail, if the value is not in LDAP, then default value arise
   */
  def agent_run_interval(): Int

  def agent_run_splaytime(): Box[Int]
  def agent_run_start_hour(): Box[Int]
  def agent_run_start_minute(): Box[Int]

  /**
   * CFEngine global properties
   */
  def cfengine_modified_files_ttl(): Box[Int]
  def cfengine_outputs_ttl(): Box[Int]

  /**
   * Logging properties
   */
  def rudder_store_all_centralized_logs_in_file(): Box[Boolean]

  /**
   * Compliance mode: See ComplianceMode class for more details
   */
  def rudder_compliance_mode(): Box[GlobalComplianceMode] = {
    for {
        name <- rudder_compliance_mode_name
        modeName <- ComplianceModeName.parse(name)
        period <- rudder_compliance_heartbeatPeriod
    } yield {
      GlobalComplianceMode(modeName,period)
    }
  }

  def rudder_compliance_mode_name(): Box[String]

  def rudder_compliance_heartbeatPeriod(): Box[Int]

  /**
   * Policy mode: See PolicyMode class for more details
   */
  def rudder_global_policy_mode(): Box[GlobalPolicyMode] = {
    for {
        mode        <- rudder_policy_mode_name
        overridable <- rudder_policy_overridable
    } yield {
      GlobalPolicyMode(mode, if(overridable) PolicyModeOverrides.Always else PolicyModeOverrides.Unoverridable)
    }
  }
  def rudder_policy_mode_name(): Box[PolicyMode]
  def rudder_policy_overridable(): Box[Boolean]

  /**
   * Send Metrics
   */
  def send_server_metrics(): Box[Option[Boolean]]

  /**
   * Report protocol
   */
  def rudder_syslog_protocol(): Box[SyslogProtocol]

  /**
   * Should we display recent changes graphs  ?
   */
  def display_changes_graph(): Box[Boolean]

  /**
   * Should we send backward compatible data from API
   */
  def api_compatibility_mode(): Box[Boolean]

  /**
   * Should we activate the script engine bar ?
   */
  def rudder_featureSwitch_directiveScriptEngine(): Box[FeatureSwitch]

  /*
   * Should we display the new quicksearch everything bar ?
   */
  def rudder_featureSwitch_quicksearchEverything(): Box[FeatureSwitch]
  /*
   * Should we allow ${node.properties[key]} in directive
   */
  def rudder_featureSwitch_directiveNodeProperties(): Box[FeatureSwitch]
}

/**
 * A service that modify existing config parameters
 */
trait UpdateConfigService {

  def set_rudder_ui_changeMessage_enabled(value: Boolean): Box[Unit]
  def set_rudder_ui_changeMessage_mandatory(value: Boolean): Box[Unit]
  def set_rudder_ui_changeMessage_explanation(value: String): Box[Unit]

  /**
   * Workflows
   */
  def set_rudder_workflow_enabled(value: Boolean): Box[Unit]
  def set_rudder_workflow_self_validation(value: Boolean): Box[Unit]
  def set_rudder_workflow_self_deployment(value: Boolean): Box[Unit]

  /**
   * Set CFEngine server properties
   */
  def set_cfengine_server_denybadclocks(value: Boolean): Box[Unit]
  def set_cfengine_server_skipidentify(value: Boolean): Box[Unit]

  /**
   * Agent frequency and start run
   */
  def set_agent_run_interval(value: Int, actor : EventActor, reason: Option[String]): Box[Unit]
  def set_agent_run_splaytime(value: Int, actor : EventActor, reason: Option[String]): Box[Unit]
  def set_agent_run_start_hour(value: Int, actor : EventActor, reason: Option[String]): Box[Unit]
  def set_agent_run_start_minute(value: Int, actor : EventActor, reason: Option[String]): Box[Unit]

  /**
   * Set CFEngine global properties
   */
  def set_cfengine_modified_files_ttl(value: Int): Box[Unit]
  def set_cfengine_outputs_ttl(value: Int): Box[Unit]

  /**
   * Logging properties
   */
  def set_rudder_store_all_centralized_logs_in_file(value: Boolean): Box[Unit]

  /**
   * Send Metrics
   */
  def set_send_server_metrics(value : Option[Boolean], actor : EventActor, reason: Option[String]): Box[Unit]

  /**
   * Set the compliance mode
   */
  def set_rudder_compliance_mode(mode : ComplianceMode, actor: EventActor, reason: Option[String]): Box[Unit] = {
    for {
      _ <- set_rudder_compliance_mode_name(mode.name,actor, reason)
      u <- mode.name match {
             case ChangesOnly.name =>  set_rudder_compliance_heartbeatPeriod(mode.heartbeatPeriod, actor, reason)
             case _ => Full(())
           }
    } yield {
      u
    }

  }

  def set_rudder_compliance_mode_name(name : String, actor : EventActor, reason: Option[String]) : Box[Unit]

  def set_rudder_compliance_heartbeatPeriod(frequency : Int, actor: EventActor, reason: Option[String]) : Box[Unit]

  /**
   * Report protocol
   */
  def set_rudder_syslog_protocol(value : SyslogProtocol, actor : EventActor, reason: Option[String]): Box[Unit]

  /**
   * Should we display recent changes graphs  ?
   */
  def set_display_changes_graph(displayGraph : Boolean): Box[Unit]

  /**
   * Should we send backward compatible data from API
   */
  def set_api_compatibility_mode(value: Boolean): Box[Unit]

  /**
   * Should we evaluate scripts in variable values?
   */
  def set_rudder_featureSwitch_directiveScriptEngine(status: FeatureSwitch): Box[Unit]

/**
   * Set the compliance mode
   */
  def set_rudder_policy_mode(mode : GlobalPolicyMode, actor: EventActor, reason: Option[String]): Box[Unit] = {
    for {
      _ <- set_rudder_policy_mode_name(mode.mode, actor, reason)
      u <- set_rudder_policy_overridable(if(mode.overridable == PolicyModeOverrides.Always) true else false, actor, reason)
    } yield {
      u
    }

  }

  def set_rudder_policy_mode_name(name : PolicyMode, actor : EventActor, reason: Option[String]) : Box[Unit]

  def set_rudder_policy_overridable(overridable : Boolean, actor: EventActor, reason: Option[String]) : Box[Unit]

  def set_rudder_featureSwitch_quicksearchEverything(status: FeatureSwitch): Box[Unit]
  /**
   * Should we allow ${node.properties[key]} in directive
   */
  def set_rudder_featureSwitch_directiveNodeProperties(status: FeatureSwitch): Box[Unit]
}

class LDAPBasedConfigService(configFile: Config, repos: ConfigRepository, workflowUpdate: AsyncWorkflowInfo) extends ReadConfigService with UpdateConfigService with Loggable {

  /**
   * Create a cache for already values that should never fail
   */
  var cacheExecutionInterval: Option[Int] = None

  val defaultConfig =
    s"""rudder.ui.changeMessage.enabled=true
       rudder.ui.changeMessage.mandatory=false
       rudder.ui.changeMessage.explanation=Please enter a reason explaining this change.
       rudder.workflow.enabled=false
       rudder.workflow.self.validation=false
       rudder.workflow.self.deployment=true
       cfengine.server.denybadclocks=true
       cfengine.server.skipidentify=false
       agent.run.interval=5
       agent.run.splaytime=4
       agent.run.start.hour=0
       agent.run.start.minute=0
       cfengine.modified.files.ttl=30
       cfengine.outputs.ttl=7
       rudder.store.all.centralized.logs.in.file=true
       send.server.metrics=none
       rudder.compliance.mode=${FullCompliance.name}
       rudder.compliance.heartbeatPeriod=1
       rudder.syslog.protocol=UDP
       display.changes.graph=true
       api.compatibility.mode=false
<<<<<<< HEAD
       rudder.featureSwitch.directiveScriptEngine=disabled
<<<<<<< HEAD
       rudder.policy.mode.name=${Enforce.name}
       rudder.policy.mode.overridable=false
=======
       rudder.featureSwitch.quicksearchEverything=enabled
       rudder.featureSwitch.directiveNodeProperties=disabled
>>>>>>> branches/rudder/3.2
=======
       rudder.featureSwitch.directiveScriptEngine=enabled
       rudder.featureSwitch.quicksearchEverything=enabled
       rudder.featureSwitch.directiveNodeProperties=enabled
>>>>>>> 5f25c5f5
    """

  val configWithFallback = configFile.withFallback(ConfigFactory.parseString(defaultConfig))

  /*
   *  Correct implementation use a macro in place of all the
   *  redondant calls...
   *
   */

  private[this] def get[T](name: String)(implicit converter: RudderWebProperty => T) : Box[T] = {
    for {
      params <- repos.getConfigParameters
      param  <- params.find( _.name.value == name) match {
                  case None =>
                    val configName = name.replaceAll("_", ".")
                    val value = configWithFallback.getString(configName)
                    save(name, value)
                  case Some(p) => Full(p)
                }
    } yield {
      param
    }
  }

  private[this] def save[T](name: String, value: T, modifyGlobalPropertyInfo : Option[ModifyGlobalPropertyInfo] = None): Box[RudderWebProperty] = {
    val p = RudderWebProperty(RudderWebPropertyName(name), value.toString, "")
    repos.saveConfigParameter(p,modifyGlobalPropertyInfo)
  }

  private[this] implicit def toBoolean(p: RudderWebProperty): Boolean = p.value.toLowerCase match {
    case "true" | "1" => true
    case _ => false
  }

  private[this] implicit def toOptionBoolean(p: RudderWebProperty): Option[Boolean] = p.value.toLowerCase match {
    case "true" | "1" => Some(true)
    case "none" => None
    case _ => Some(false)
  }

  private[this] implicit def toSyslogProtocol(p: RudderWebProperty): SyslogProtocol = p.value match {
    case SyslogTCP.value => // value is TCP
      SyslogTCP
    case _ => SyslogUDP
  }
  private[this] implicit def toString(p: RudderWebProperty): String = p.value

  private[this] implicit def toUnit(p: Box[RudderWebProperty]) : Box[Unit] = p.map( _ => ())

  private[this] implicit def toInt(p: Box[RudderWebProperty]) : Box[Int] = {
    try {
      p.map(Integer.parseInt(_))
    } catch {
      case ex:NumberFormatException => Failure(ex.getMessage)
    }
  }

  /**
   * A feature switch is defaulted to Disabled is parsing fails.
   */
  private[this] implicit def toFeatureSwitch(p: RudderWebProperty): FeatureSwitch = FeatureSwitch.parse(p.value) match {
    case Full(status) => status
    case eb: EmptyBox =>
      val e = eb ?~! s"Error when trying to parse property '${p.name}' with value '${p.value}' into a feature switch status"
      logger.warn(e.messageChain)
      FeatureSwitch.Disabled
  }

  def rudder_ui_changeMessage_enabled() = get("rudder_ui_changeMessage_enabled")
  def rudder_ui_changeMessage_mandatory() = get("rudder_ui_changeMessage_mandatory")
  def rudder_ui_changeMessage_explanation() = get("rudder_ui_changeMessage_explanation")
  def set_rudder_ui_changeMessage_enabled(value: Boolean): Box[Unit] = save("rudder_ui_changeMessage_enabled", value)
  def set_rudder_ui_changeMessage_mandatory(value: Boolean): Box[Unit] = save("rudder_ui_changeMessage_mandatory", value)
  def set_rudder_ui_changeMessage_explanation(value: String): Box[Unit] = save("rudder_ui_changeMessage_explanation", value)

  ///// workflows /////
  def rudder_workflow_enabled() = get("rudder_workflow_enabled")
  def rudder_workflow_self_validation() = get("rudder_workflow_self_validation")
  def rudder_workflow_self_deployment() = get("rudder_workflow_self_deployment")
  def set_rudder_workflow_enabled(value: Boolean): Box[Unit] = {
    save("rudder_workflow_enabled", value)
    Full(workflowUpdate ! WorkflowUpdate)
  }
  def set_rudder_workflow_self_validation(value: Boolean): Box[Unit] = save("rudder_workflow_self_validation", value)
  def set_rudder_workflow_self_deployment(value: Boolean): Box[Unit] = save("rudder_workflow_self_deployment", value)

  ///// CFEngine server /////
  def cfengine_server_denybadclocks(): Box[Boolean] = get("cfengine_server_denybadclocks")
  def set_cfengine_server_denybadclocks(value: Boolean): Box[Unit] = save("cfengine_server_denybadclocks", value)
  def cfengine_server_skipidentify(): Box[Boolean] = get("cfengine_server_skipidentify")
  def set_cfengine_server_skipidentify(value: Boolean): Box[Unit] = save("cfengine_server_skipidentify", value)

  def agent_run_interval(): Int = {
    toInt(get("agent_run_interval")) match {
      case Full(interval) =>
        cacheExecutionInterval = Some(interval)
        interval
      case f: EmptyBox =>
        val e = f ?~! "Failure when fetching the agent run interval "
        logger.error(e.messageChain)
        cacheExecutionInterval match {
          case Some(interval) =>
            interval
          case None =>
            val errorMsg = "Error while fetch the agent run interval; the value is unavailable in the LDAP and in cache."
            logger.error(errorMsg)
            throw new RuntimeException(errorMsg)
        }
    }

  }
  def set_agent_run_interval(value: Int, actor: EventActor, reason: Option[String]): Box[Unit] = {
    cacheExecutionInterval = Some(value)
    val info = ModifyGlobalPropertyInfo(ModifyAgentRunIntervalEventType,actor,reason)
    save("agent_run_interval", value, Some(info))
  }

  def agent_run_splaytime(): Box[Int] = get("agent_run_splaytime")
  def set_agent_run_splaytime(value: Int, actor: EventActor, reason: Option[String]): Box[Unit] = {
    val info = ModifyGlobalPropertyInfo(ModifyAgentRunSplaytimeEventType,actor,reason)
    save("agent_run_splaytime", value, Some(info))
  }

  def agent_run_start_hour(): Box[Int] = get("agent_run_start_hour")
  def set_agent_run_start_hour(value: Int, actor: EventActor, reason: Option[String]): Box[Unit] = {
    val info = ModifyGlobalPropertyInfo(ModifyAgentRunStartHourEventType,actor,reason)
    save("agent_run_start_hour", value, Some(info))
  }

  def agent_run_start_minute(): Box[Int] = get("agent_run_start_minute")
  def set_agent_run_start_minute(value: Int, actor: EventActor, reason: Option[String]): Box[Unit] = {
    val info = ModifyGlobalPropertyInfo(ModifyAgentRunStartMinuteEventType,actor,reason)
    save("agent_run_start_minute", value, Some(info))
  }

  ///// CFEngine server /////
  def cfengine_modified_files_ttl(): Box[Int] = get("cfengine_modified_files_ttl")
  def set_cfengine_modified_files_ttl(value: Int): Box[Unit] = save("cfengine_modified_files_ttl", value)
  def cfengine_outputs_ttl(): Box[Int] = get("cfengine_outputs_ttl")
  def set_cfengine_outputs_ttl(value: Int): Box[Unit] = save("cfengine_outputs_ttl", value)

  /**
   * Logging properties
   */
  def rudder_store_all_centralized_logs_in_file(): Box[Boolean] = get("rudder_store_all_centralized_logs_in_file")
  def set_rudder_store_all_centralized_logs_in_file(value: Boolean) = save("rudder_store_all_centralized_logs_in_file", value)

  /**
   * Compliance mode
   */
  def rudder_compliance_mode_name(): Box[String] = get("rudder_compliance_mode")
  def set_rudder_compliance_mode_name(value: String, actor : EventActor, reason: Option[String]): Box[Unit] = {
    val info = ModifyGlobalPropertyInfo(ModifyComplianceModeEventType,actor,reason)
    save("rudder_compliance_mode", value, Some(info))
  }

  /**
   * Heartbeat frequency mode
   */
  def rudder_compliance_heartbeatPeriod(): Box[Int] = get("rudder_compliance_heartbeatPeriod")
  def set_rudder_compliance_heartbeatPeriod(value: Int, actor: EventActor, reason: Option[String]): Box[Unit] = {
    val info = ModifyGlobalPropertyInfo(ModifyHeartbeatPeriodEventType,actor,reason)
    save("rudder_compliance_heartbeatPeriod", value, Some(info))
  }

  def rudder_policy_mode_name(): Box[PolicyMode] = get("rudder_policy_mode_name").flatMap { PolicyMode.parse(_) }
  def set_rudder_policy_mode_name(name : PolicyMode, actor : EventActor, reason: Option[String]) : Box[Unit] = {
    val info = ModifyGlobalPropertyInfo(ModifyComplianceModeEventType,actor,reason)
    save("rudder_policy_mode_name", name, Some(info))
  }

  def rudder_policy_overridable(): Box[Boolean] = get("rudder_policy_mode_overridable")
  def set_rudder_policy_overridable(overridable : Boolean, actor: EventActor, reason: Option[String]) : Box[Unit] = {
    val info = ModifyGlobalPropertyInfo(ModifyComplianceModeEventType,actor,reason)
    save("rudder_policy_mode_overridable", overridable, Some(info))
  }

  /**
   * Send Metrics
   */
  def send_server_metrics(): Box[Option[Boolean]] = get("send_server_metrics")

  def set_send_server_metrics(value : Option[Boolean], actor : EventActor, reason: Option[String]): Box[Unit] = {
    val newVal = value.map(_.toString).getOrElse("none")
    val info = ModifyGlobalPropertyInfo(ModifySendServerMetricsEventType,actor,reason)
    save("send_server_metrics",newVal,Some(info))
  }

  /**
   * Report protocol
   */
  def rudder_syslog_protocol(): Box[SyslogProtocol] = get("rudder_syslog_protocol")
  def set_rudder_syslog_protocol(protocol : SyslogProtocol, actor : EventActor, reason: Option[String]): Box[Unit] =  {
    val info = ModifyGlobalPropertyInfo(ModifyRudderSyslogProtocolEventType,actor,reason)
    save("rudder_syslog_protocol", protocol.value, Some(info))
  }

  /**
   * Should we display recent changes graphs  ?
   */
  def display_changes_graph(): Box[Boolean] =  get("display_changes_graph")

  def set_display_changes_graph(displayGraphs : Boolean): Box[Unit] = save("display_changes_graph", displayGraphs)

  /**
   * Should we send backward compatible data from API
   */
  def api_compatibility_mode(): Box[Boolean] = get("api_compatibility_mode")
  def set_api_compatibility_mode(value : Boolean): Box[Unit] = save("api_compatibility_mode", value)

  /////
  ///// Feature switches /////
  /////

  /**
   * Should we evaluate scripts in the variables?
   */
  def rudder_featureSwitch_directiveScriptEngine(): Box[FeatureSwitch] = get("rudder_featureSwitch_directiveScriptEngine")
  def set_rudder_featureSwitch_directiveScriptEngine(status: FeatureSwitch): Box[Unit] = save("rudder_featureSwitch_directiveScriptEngine", status)

  /**
   * Should we display the new quicksearch everything bar ?
   */
  def rudder_featureSwitch_quicksearchEverything(): Box[FeatureSwitch] = get("rudder_featureSwitch_quicksearchEverything")
  def set_rudder_featureSwitch_quicksearchEverything(status: FeatureSwitch): Box[Unit] = save("rudder_featureSwitch_quicksearchEverything", status)
  /*
   * Should we allow ${node.properties[key]} in directive
   */
  def rudder_featureSwitch_directiveNodeProperties(): Box[FeatureSwitch] = get("rudder_featureSwitch_directiveNodeProperties")
  def set_rudder_featureSwitch_directiveNodeProperties(status: FeatureSwitch): Box[Unit] = save("rudder_featureSwitch_directiveNodeProperties", status)
}<|MERGE_RESOLUTION|>--- conflicted
+++ resolved
@@ -326,20 +326,10 @@
        rudder.syslog.protocol=UDP
        display.changes.graph=true
        api.compatibility.mode=false
-<<<<<<< HEAD
-       rudder.featureSwitch.directiveScriptEngine=disabled
-<<<<<<< HEAD
        rudder.policy.mode.name=${Enforce.name}
        rudder.policy.mode.overridable=false
-=======
-       rudder.featureSwitch.quicksearchEverything=enabled
-       rudder.featureSwitch.directiveNodeProperties=disabled
->>>>>>> branches/rudder/3.2
-=======
        rudder.featureSwitch.directiveScriptEngine=enabled
-       rudder.featureSwitch.quicksearchEverything=enabled
        rudder.featureSwitch.directiveNodeProperties=enabled
->>>>>>> 5f25c5f5
     """
 
   val configWithFallback = configFile.withFallback(ConfigFactory.parseString(defaultConfig))
