/*
*************************************************************************************
* Copyright 2015 Normation SAS
*************************************************************************************
*
* This file is part of Rudder.
*
* Rudder is free software: you can redistribute it and/or modify
* it under the terms of the GNU General Public License as published by
* the Free Software Foundation, either version 3 of the License, or
* (at your option) any later version.
*
* In accordance with the terms of section 7 (7. Additional Terms.) of
* the GNU General Public License version 3, the copyright holders add
* the following Additional permissions:
* Notwithstanding to the terms of section 5 (5. Conveying Modified Source
* Versions) and 6 (6. Conveying Non-Source Forms.) of the GNU General
* Public License version 3, when you create a Related Module, this
* Related Module is not considered as a part of the work and may be
* distributed under the license agreement of your choice.
* A "Related Module" means a set of sources files including their
* documentation that, without modification of the Source Code, enables
* supplementary functions or services in addition to those offered by
* the Software.
*
* Rudder is distributed in the hope that it will be useful,
* but WITHOUT ANY WARRANTY; without even the implied warranty of
* MERCHANTABILITY or FITNESS FOR A PARTICULAR PURPOSE.  See the
* GNU General Public License for more details.
*
* You should have received a copy of the GNU General Public License
* along with Rudder.  If not, see <http://www.gnu.org/licenses/>.

*
*************************************************************************************
*/

package com.normation.rudder.web.rest.group

import com.normation.rudder.web.rest.RestUtils.toJsonError
import com.normation.rudder.web.rest.RestExtractorService
import net.liftweb.common.Box
import net.liftweb.common.EmptyBox
import net.liftweb.common.Full
import net.liftweb.common.Loggable
import net.liftweb.http.LiftResponse
import net.liftweb.http.Req
import net.liftweb.http.rest.RestHelper
import net.liftweb.json.JString
import com.normation.utils.StringUuidGenerator
import com.normation.eventlog.ModificationId
import com.normation.rudder.web.rest.RestUtils
import com.normation.rudder.web.rest.RestUtils._
import net.liftweb.json._
import net.liftweb.json.JsonDSL._
import com.normation.eventlog.EventActor
import com.normation.rudder.domain.nodes.NodeGroupCategoryId
import com.normation.rudder.web.rest.ApiVersion

class GroupAPI6(
    serviceV6 : GroupApiService6
  , apiV5     : GroupAPI5
  , restExtractor : RestExtractorService
  , uuidGen   : StringUuidGenerator
) extends RestHelper with GroupAPI with Loggable{

  import RestUtils._
  val dataName = "groupCategories"

  def response ( function : Box[JValue], req : Req, errorMessage : String, id : Option[String])(implicit action : String) : LiftResponse = {
    RestUtils.response(restExtractor, dataName, id)(function, req, errorMessage)
  }

  def actionResponse ( function : Box[ActionType], req : Req, errorMessage : String, id : Option[String])(implicit action : String) : LiftResponse = {
    RestUtils.actionResponse(restExtractor, dataName, uuidGen, id)(function, req, errorMessage)
  }

  def v6Dispatch(apiVersion: ApiVersion): PartialFunction[Req, () => Box[LiftResponse]] = {

    case Get("tree" :: Nil, req) =>
      response(
          serviceV6.getCategoryTree(apiVersion)
        , req
        , s"Could not fetch Group category tree"
        , None
      ) ("GetGroupTree")

    case Get("categories"  :: id :: Nil, req) => {
      response (
          serviceV6.getCategoryDetails(NodeGroupCategoryId(id), apiVersion)
        , req
        , s"Could not fetch Group category '${id}' details"
        , Some(id)
     ) ("getGroupCategoryDetails")
    }

    case Delete("categories"  :: id :: Nil, req) => {
      actionResponse(
<<<<<<< HEAD
          serviceV6.deleteCategory(NodeGroupCategoryId(id), apiVersion)
=======
          Full(serviceV6.deleteCategory(NodeGroupCategoryId(id)))
>>>>>>> b05a48ba
        , req
        , s"Could not delete Group category '${id}'"
        , Some(id)
      ) ("deleteGroupCategory")
    }

    case "categories" :: id :: Nil JsonPost body -> req => {
      val action = for {
        json <- req.json ?~! "No JSON data sent"
        cat <- restExtractor.extractGroupCategory(json)
      } yield {
          serviceV6.updateCategory(NodeGroupCategoryId(id), cat) _
      }
      actionResponse(
<<<<<<< HEAD
          serviceV6.updateCategory(NodeGroupCategoryId(id), restCategory, apiVersion)
=======
          action
>>>>>>> b05a48ba
        , req
        , s"Could not update Group category '${id}'"
        , Some(id)
      ) ("updateGroupCategory")
    }

    case Post("categories" :: id :: Nil, req) => {
      val action = for {
        restCategory <- restExtractor.extractGroupCategory(req.params)
      } yield {
        serviceV6.updateCategory(NodeGroupCategoryId(id), restCategory) _
      }
      actionResponse(
<<<<<<< HEAD
          serviceV6.updateCategory(NodeGroupCategoryId(id), restCategory, apiVersion)
=======
          action
>>>>>>> b05a48ba
        , req
        , s"Could not update Group category '${id}'"
        , Some(id)
      ) ("updateGroupCategory")
    }

    case "categories" :: Nil JsonPut body -> req => {
      val id = NodeGroupCategoryId(uuidGen.newUuid)
      val action = for {
        cat <- restExtractor.extractGroupCategory(body)
      } yield {
        serviceV6.createCategory(id, cat) _
      }
      actionResponse(
<<<<<<< HEAD
          serviceV6.createCategory(id, restCategory,apiVersion)
=======
          action
>>>>>>> b05a48ba
        , req
        , s"Could not create Group category"
        , Some(id.value)
      ) ("createGroupCategory")
    }

    case Put("categories" :: Nil, req) => {
      val id = NodeGroupCategoryId(uuidGen.newUuid)
      val action = for {
        restCategory <- restExtractor.extractGroupCategory(req.params)
      } yield {
        serviceV6.createCategory(id, restCategory) _
      }
      actionResponse(
<<<<<<< HEAD
          serviceV6.createCategory(id, restCategory, apiVersion)
=======
          action
>>>>>>> b05a48ba
        , req
        , s"Could not update Group category '${id}' details"
        , Some(id.value)
      ) ("createGroupCategory")
    }

  }

  // Group API Version 6 fallback to Group API v5 if request is not handled in V6
  override def requestDispatch(apiVersion : ApiVersion): PartialFunction[Req, () => Box[LiftResponse]] = {
    v6Dispatch(apiVersion) orElse apiV5.requestDispatch(apiVersion)
  }
}<|MERGE_RESOLUTION|>--- conflicted
+++ resolved
@@ -96,11 +96,7 @@
 
     case Delete("categories"  :: id :: Nil, req) => {
       actionResponse(
-<<<<<<< HEAD
-          serviceV6.deleteCategory(NodeGroupCategoryId(id), apiVersion)
-=======
-          Full(serviceV6.deleteCategory(NodeGroupCategoryId(id)))
->>>>>>> b05a48ba
+          Full(serviceV6.deleteCategory(NodeGroupCategoryId(id), apiVersion))
         , req
         , s"Could not delete Group category '${id}'"
         , Some(id)
@@ -112,14 +108,10 @@
         json <- req.json ?~! "No JSON data sent"
         cat <- restExtractor.extractGroupCategory(json)
       } yield {
-          serviceV6.updateCategory(NodeGroupCategoryId(id), cat) _
+          serviceV6.updateCategory(NodeGroupCategoryId(id), cat, apiVersion) _
       }
       actionResponse(
-<<<<<<< HEAD
-          serviceV6.updateCategory(NodeGroupCategoryId(id), restCategory, apiVersion)
-=======
           action
->>>>>>> b05a48ba
         , req
         , s"Could not update Group category '${id}'"
         , Some(id)
@@ -130,14 +122,10 @@
       val action = for {
         restCategory <- restExtractor.extractGroupCategory(req.params)
       } yield {
-        serviceV6.updateCategory(NodeGroupCategoryId(id), restCategory) _
+        serviceV6.updateCategory(NodeGroupCategoryId(id), restCategory, apiVersion) _
       }
       actionResponse(
-<<<<<<< HEAD
-          serviceV6.updateCategory(NodeGroupCategoryId(id), restCategory, apiVersion)
-=======
           action
->>>>>>> b05a48ba
         , req
         , s"Could not update Group category '${id}'"
         , Some(id)
@@ -149,14 +137,10 @@
       val action = for {
         cat <- restExtractor.extractGroupCategory(body)
       } yield {
-        serviceV6.createCategory(id, cat) _
+        serviceV6.createCategory(id, cat, apiVersion) _
       }
       actionResponse(
-<<<<<<< HEAD
-          serviceV6.createCategory(id, restCategory,apiVersion)
-=======
           action
->>>>>>> b05a48ba
         , req
         , s"Could not create Group category"
         , Some(id.value)
@@ -168,14 +152,10 @@
       val action = for {
         restCategory <- restExtractor.extractGroupCategory(req.params)
       } yield {
-        serviceV6.createCategory(id, restCategory) _
+        serviceV6.createCategory(id, restCategory, apiVersion) _
       }
       actionResponse(
-<<<<<<< HEAD
-          serviceV6.createCategory(id, restCategory, apiVersion)
-=======
           action
->>>>>>> b05a48ba
         , req
         , s"Could not update Group category '${id}' details"
         , Some(id.value)
