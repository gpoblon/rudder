/*
*************************************************************************************
* Copyright 2011 Normation SAS
*************************************************************************************
*
* This file is part of Rudder.
*
* Rudder is free software: you can redistribute it and/or modify
* it under the terms of the GNU General Public License as published by
* the Free Software Foundation, either version 3 of the License, or
* (at your option) any later version.
*
* In accordance with the terms of section 7 (7. Additional Terms.) of
* the GNU General Public License version 3, the copyright holders add
* the following Additional permissions:
* Notwithstanding to the terms of section 5 (5. Conveying Modified Source
* Versions) and 6 (6. Conveying Non-Source Forms.) of the GNU General
* Public License version 3, when you create a Related Module, this
* Related Module is not considered as a part of the work and may be
* distributed under the license agreement of your choice.
* A "Related Module" means a set of sources files including their
* documentation that, without modification of the Source Code, enables
* supplementary functions or services in addition to those offered by
* the Software.
*
* Rudder is distributed in the hope that it will be useful,
* but WITHOUT ANY WARRANTY; without even the implied warranty of
* MERCHANTABILITY or FITNESS FOR A PARTICULAR PURPOSE.  See the
* GNU General Public License for more details.
*
* You should have received a copy of the GNU General Public License
* along with Rudder.  If not, see <http://www.gnu.org/licenses/>.

*
*************************************************************************************
*/

package com.normation.rudder.web.services

import scala.xml.NodeSeq
import scala.xml.NodeSeq.seqToNodeSeq
import com.normation.inventory.domain.NodeId
import com.normation.rudder.domain.policies.FullGroupTarget
import com.normation.rudder.domain.policies.FullOtherTarget
import com.normation.rudder.domain.policies.FullRuleTargetInfo
import com.normation.rudder.repository.FullActiveTechniqueCategory
import com.normation.rudder.web.model.JsTreeNode
import net.liftweb.common.Loggable
import net.liftweb.http.SHtml
import net.liftweb.http.js.JsCmds._
import net.liftweb.http.js.JE._
import net.liftweb.http.js.JsCmd
import net.liftweb.util.Helpers
import com.normation.rudder.repository.FullActiveTechniqueCategory
import com.normation.rudder.repository.FullActiveTechnique
import com.normation.rudder.domain.policies.Directive
import scala.xml.Text
import com.normation.rudder.repository.FullActiveTechnique
import com.normation.rudder.repository.FullActiveTechnique
import com.normation.rudder.repository.FullActiveTechniqueCategory
import com.normation.rudder.repository.FullActiveTechnique
import com.normation.rudder.domain.policies.Rule
import com.normation.rudder.domain.policies.DirectiveId
import net.liftweb.http.js.JE.JsRaw
import net.liftweb.http.S
import com.normation.cfclerk.domain.Technique
import com.normation.rudder.web.model.JsInitContextLinkUtil._
import bootstrap.liftweb.RudderConfig
import net.liftweb.common.Full
import net.liftweb.common.EmptyBox
import com.normation.rudder.domain.policies.GlobalPolicyMode
import com.normation.rudder.domain.policies.PolicyMode._
import com.normation.rudder.domain.policies.PolicyModeOverrides._
import net.liftweb.http.js.JsObj

/**
 *
 * A service that is able to render the node group tree.
 *
 */
object DisplayDirectiveTree extends Loggable {

  /**
   * Display the directive tree, optionaly filtering out
   * some category or group by defining which one to
   * keep. By default, display everything.
   */
  def displayTree(
      directiveLib    : FullActiveTechniqueCategory
    , globalMode      : GlobalPolicyMode
      //set of all directives at least used by one rule
      //the int is the number of rule which used it
    , usedDirectiveIds: Seq[(DirectiveId, Int)]
    , onClickCategory : Option[FullActiveTechniqueCategory => JsCmd]
    , onClickTechnique: Option[(FullActiveTechniqueCategory, FullActiveTechnique) => JsCmd]
    , onClickDirective: Option[(FullActiveTechniqueCategory, FullActiveTechnique, Directive) => JsCmd]
    , addEditLink     : Boolean
    , included        : Set[DirectiveId] = Set()
    , keepCategory    : FullActiveTechniqueCategory => Boolean = _ => true
    , keepTechnique   : FullActiveTechnique => Boolean = _ => true
    , keepDirective   : Directive => Boolean = _ => true
  ) : NodeSeq =  {

    def displayCategory(
        category: FullActiveTechniqueCategory
      , nodeId  : String
    ) : JsTreeNode = new JsTreeNode {

      private[this] val localOnClickTechnique = onClickTechnique.map( _.curried(category) )

      private[this] val localOnClickDirective = onClickDirective.map( _.curried(category) )

      private[this] val tooltipContent = s"""
        <h4>${category.name}</h4>
        <div class="tooltip-content">
          <p>${category.description}</p>
        </div>
      """
      private[this] val xml = (
        <span class="treeActiveTechniqueCategoryName bsTooltip" data-toggle="tooltip" data-placement="top" data-container="#editRuleZonePortlet" data-html="true" title={tooltipContent}>
          {Text(category.name)}
        </span>
      )

      override def body = onClickCategory match {
        case None    => <a href="#">{xml}</a>
        case Some(f) => SHtml.a({() => f(category)}, xml)
      }

      // We don't want to display system Categories nor Directives
      override def children = (
        category.subCategories
          .filterNot(_.isSystem)
          .sortBy( _.name )
          .zipWithIndex
          .collect{ case (node, i) if(keepCategory(node)) =>
              displayCategory(node, nodeId + "_" + i)
          }
        ++
        category.activeTechniques
          // We only want to keep technique that satifies keepTechnque, that are not systems
          // and that have at least one version not deprecated (deprecationInfo empty)
          .filter( at => keepTechnique(at) && !at.isSystem && ( at.directives.length > 0 ||  at.techniques.values.exists { _.deprecrationInfo.isEmpty }))
          // We want our technique sorty by human name, default to bundle name in case we don't have any version but that should not happen
          .sortBy( at => at.newestAvailableTechnique.map(_.name).getOrElse(at.techniqueName.value ))
          .map   ( at => displayActiveTechnique(at, localOnClickTechnique, localOnClickDirective) )
      )

      override val attrs =
        ("data-jstree" -> """{ "type" : "category" }""") :: ( "id" -> nodeId) :: Nil
    }

   /////////////////////////////////////////////////////////////////////////////////////////////

    def displayActiveTechnique(
        activeTechnique: FullActiveTechnique
      , onClickTechnique: Option[FullActiveTechnique => JsCmd]
      , onClickDirective: Option[FullActiveTechnique => Directive => JsCmd]
    ) : JsTreeNode = new JsTreeNode {

      private[this] val localOnClickDirective = onClickDirective.map( f => f(activeTechnique) )

      def isDeprecated   = {
        activeTechnique.techniques.values.forall { t => t.deprecrationInfo.isDefined }
      }

      override val attrs = (
        ("data-jstree" -> s"""{ "type" : "template" , "state" : { "disabled" : ${ !activeTechnique.isEnabled} } }""") :: ("class" -> "techniqueNode" ) :: Nil
      )

      override def children = {
        activeTechnique.directives
          .sortBy( _.name )
          .collect {
            case x if( keepDirective(x) ) =>
              displayDirective(
                  x
                , activeTechnique.techniques.get(x.techniqueVersion)
                , localOnClickDirective
                , activeTechnique
              )
          }
      }

      override def body = {
        //display information (name, etc) relative to last technique version
        val xml = activeTechnique.newestAvailableTechnique match {
          case Some(technique) =>
            val tooltipContent = s"""
              <h4>${technique.name}</h4>
              <div class="tooltip-content">
                <p>${technique.description}</p>
              </div>
            """
            <span class={if(isDeprecated){"treeActiveTechniqueName isDeprecated bsTooltip"}else{"treeActiveTechniqueName bsTooltip"}} data-toggle="tooltip" data-placement="top" data-html="true" title={tooltipContent}>{technique.name}</span>

          case None =>
            <span class="error">The technique with id ''{activeTechnique.techniqueName}'' is missing from repository</span>
        }

        onClickTechnique match {
          case None                           => <a style="cursor:default">{xml}</a>
          case _ if(activeTechnique.isSystem) => <a style="cursor:default">{xml}</a>
          case Some(f)                        => SHtml.a(() => f(activeTechnique), xml)
        }
      }
    }

    def displayDirective(
        directive        : Directive
      , technique        : Option[Technique]
      , onClickDirective : Option[Directive => JsCmd]
      , activeTechnique  : FullActiveTechnique
    ) : JsTreeNode = new JsTreeNode {

      private[this] val configService  = RudderConfig.configService

      val isAssignedTo = usedDirectiveIds.find{ case(id,_) => id == directive.id }.map(_._2).getOrElse(0)

      override def children = Nil

      val classes = {
        val includedClass = if (included.contains(directive.id)) {"included"} else ""
        val disabled = if(directive.isEnabled) "" else "disableTreeNode"
        s"${disabled} ${includedClass} directiveNode"
      }
      val htmlId = s"jsTree-${directive.id.value}"
      val directiveTags = JsObj(directive.tags.map(tag => (tag.name.value, Str(tag.value.value))).toList:_*)
      override val attrs = (
                  ("data-jstree" -> s"""{"type":"directive", "tags":${directiveTags}}""") ::
                  ( "id" -> htmlId) ::
                  ("class" -> classes ) ::
                  Nil
      )

      override def body = {
        val editButton = {
          if (addEditLink && ! directive.isSystem) {
            val tooltipContent = s"""
              <h4>${scala.xml.Utility.escape(directive.name)}</h4>
              <div class="tooltip-content">
                <p>Configure this Directive.</p>
              </div>
            """
            <span class="treeActions">
<<<<<<< HEAD
              <span class="treeAction noRight directiveDetails fa fa-pencil bsTooltip"  data-toggle="tooltip" data-placement="top" data-html="true" title={tooltipContent} onclick={redirectToDirectiveLink(directive.id).toJsCmd}> </span>
            </span>
=======
              <span  class="tooltipable treeAction noRight directiveDetails fa fa-pencil" tooltipid={tooltipId} title="" onclick={redirectToDirectiveLink(directive.id).toJsCmd}> </span>
        <div class="tooltipContent" id={tooltipId}><div>Configure this Directive.</div></div>
      </span>
>>>>>>> 2069a397
          } else {
            NodeSeq.Empty
          }
        }

        val (isDeprecated,deprecationInfo,deprecatedIcon) =

        if (activeTechnique.techniques.values.forall { t => t.deprecrationInfo.isDefined }) {
          val message = <p><b>↳ Deprecated: </b>{technique.flatMap(_.deprecrationInfo).map(_.message).getOrElse("this technique is deprecated.")}</p>
          (true, message,{<i class="fa fa-times deprecation-icon"></i>})

        } else {
          technique.flatMap(_.deprecrationInfo) match {
            case Some(info) =>
              val message = <p><b>↳ Deprecated: </b>{info.message}</p>
              (true, message,{<i class="ion ion-arrow-up-a deprecation-icon"></i>})

            case None =>
              val newestVersion = activeTechnique.newestAvailableTechnique.get.id.version
              if(newestVersion != directive.techniqueVersion){
                val message = <p><b>↳ New version available: </b>This Directive can be updated to version <b>{newestVersion}</b></p>
                (false, message,{<i class="ion ion-arrow-up-a deprecation-icon migration"></i>})

              }else{
                (false, "", {NodeSeq.Empty})
              }
          }
        }

        val xml  = {
          val (policyMode,explanation) =
            (globalMode.overridable,directive.policyMode) match {
              case (Always,Some(mode)) =>
                (mode,"<p>This mode is an override applied to this directive. You can change it in the <i><b>directive's settings</b></i>.</p>")
              case (Always,None) =>
                val expl = """<p>This mode is the globally defined default. You can change it in <i><b>settings</b></i>.</p><p>You can also override it on this directive in the <i><b>directive's settings</b></i>.</p>"""
                (globalMode.mode, expl)
              case (Unoverridable,_) =>
                (globalMode.mode, "<p>This mode is the globally defined default. You can change it in <i><b>Settings</b></i>.</p>")
            }

          val tooltipId = Helpers.nextFuncName

<<<<<<< HEAD
          val tooltipContent = s"""
            <h4>${scala.xml.Utility.escape(directive.name)}</h4>
            <div class="tooltip-content directive">
              <p>${scala.xml.Utility.escape(directive.shortDescription)}</p>
              <div>
                <b>Technique version:</b>
                ${directive.techniqueVersion.toString}${deprecatedIcon}
                ${deprecationInfo}
              </div>
              ${if(!directive.isEnabled){ <div>Disable</div>} else{NodeSeq.Empty}}
              ${if(isAssignedTo==0){<span class="fa fa-warning text-warning-rudder min-size-icon"></span>}else{NodeSeq.Empty}}<span>Used in <b>${isAssignedTo}</b> rule${if(isAssignedTo!=1){"s"}else{""}}</span>
=======
              if(isAssignedTo <= 0) {
                <span style="padding-left:5px" class="fa fa-warning text-warning-rudder"></span>
              } else {
                NodeSeq.Empty
              }
          }
          </span>  ++
          Script(JsRaw(s"""
            $$('#badge-apm-${tooltipId}').replaceWith(createBadgeAgentPolicyMode('directive',"${policyMode}", "${explanation.toString()}"));
            $$('.directiveTree').on('scroll',function(){$$('.ui-tooltip').hide();});
          """)) ++
          deprecated ++
          editButton ++
          <div class="tooltipContent" id={tooltipId}>
            <h3>{directive.name}</h3>
            <div>{directive.shortDescription}</div>
            <div>Technique version: {directive.techniqueVersion.toString}</div>
            <div>{s"Used in ${isAssignedTo} rules" }</div>
              { if(!directive.isEnabled) <div>Disable</div> }
>>>>>>> 2069a397
            </div>
          """
          <span id={"badge-apm-"+tooltipId}>[BADGE]</span> ++
          <span class="treeDirective bsTooltip" data-toggle="tooltip" data-placement="top" data-html="true" title={tooltipContent}>
            <span class="techversion">
              {directive.techniqueVersion.toString}
              {deprecatedIcon}
            </span>
            {directive.name}
            {if(isAssignedTo <= 0) {
              <span class="fa fa-warning text-warning-rudder min-size-icon"></span>
            } else {
              NodeSeq.Empty
            }}
          </span> ++
          editButton ++
          Script(JsRaw(s"""
            $$('#badge-apm-${tooltipId}').replaceWith(createBadgeAgentPolicyMode('directive',"${policyMode}", "${explanation.toString()}", "#boxDirectiveTree"))""")
          )
        }

        onClickDirective match {
          case None                     => <a style="cursor:default">{xml}</a>
          case _ if(directive.isSystem) => <a style="cursor:default">{xml}</a>
          case Some(f)                  => SHtml.a(() => f(directive), xml)
        }
      }
    }

    S.appendJs(JsRaw(s"""
      var scopeElmnt = '#directiveFilter';
      if(!angular.element(scopeElmnt).scope()){
        angular.bootstrap(scopeElmnt, ['filters']);
      }
      adjustHeight('#activeTechniquesTree');
      $$(".bsTooltip").bsTooltip({container: "${if(addEditLink){"#editRuleZonePortlet"}else{"#boxDirectiveTree"}}"})
    """))
    directiveLib.subCategories.filterNot(_.isSystem).sortBy( _.name ).flatMap { cat => displayCategory(cat, cat.id.value).toXml }
  }

}<|MERGE_RESOLUTION|>--- conflicted
+++ resolved
@@ -243,14 +243,8 @@
               </div>
             """
             <span class="treeActions">
-<<<<<<< HEAD
               <span class="treeAction noRight directiveDetails fa fa-pencil bsTooltip"  data-toggle="tooltip" data-placement="top" data-html="true" title={tooltipContent} onclick={redirectToDirectiveLink(directive.id).toJsCmd}> </span>
             </span>
-=======
-              <span  class="tooltipable treeAction noRight directiveDetails fa fa-pencil" tooltipid={tooltipId} title="" onclick={redirectToDirectiveLink(directive.id).toJsCmd}> </span>
-        <div class="tooltipContent" id={tooltipId}><div>Configure this Directive.</div></div>
-      </span>
->>>>>>> 2069a397
           } else {
             NodeSeq.Empty
           }
@@ -294,7 +288,6 @@
 
           val tooltipId = Helpers.nextFuncName
 
-<<<<<<< HEAD
           val tooltipContent = s"""
             <h4>${scala.xml.Utility.escape(directive.name)}</h4>
             <div class="tooltip-content directive">
@@ -306,27 +299,6 @@
               </div>
               ${if(!directive.isEnabled){ <div>Disable</div>} else{NodeSeq.Empty}}
               ${if(isAssignedTo==0){<span class="fa fa-warning text-warning-rudder min-size-icon"></span>}else{NodeSeq.Empty}}<span>Used in <b>${isAssignedTo}</b> rule${if(isAssignedTo!=1){"s"}else{""}}</span>
-=======
-              if(isAssignedTo <= 0) {
-                <span style="padding-left:5px" class="fa fa-warning text-warning-rudder"></span>
-              } else {
-                NodeSeq.Empty
-              }
-          }
-          </span>  ++
-          Script(JsRaw(s"""
-            $$('#badge-apm-${tooltipId}').replaceWith(createBadgeAgentPolicyMode('directive',"${policyMode}", "${explanation.toString()}"));
-            $$('.directiveTree').on('scroll',function(){$$('.ui-tooltip').hide();});
-          """)) ++
-          deprecated ++
-          editButton ++
-          <div class="tooltipContent" id={tooltipId}>
-            <h3>{directive.name}</h3>
-            <div>{directive.shortDescription}</div>
-            <div>Technique version: {directive.techniqueVersion.toString}</div>
-            <div>{s"Used in ${isAssignedTo} rules" }</div>
-              { if(!directive.isEnabled) <div>Disable</div> }
->>>>>>> 2069a397
             </div>
           """
           <span id={"badge-apm-"+tooltipId}>[BADGE]</span> ++
@@ -343,8 +315,7 @@
             }}
           </span> ++
           editButton ++
-          Script(JsRaw(s"""
-            $$('#badge-apm-${tooltipId}').replaceWith(createBadgeAgentPolicyMode('directive',"${policyMode}", "${explanation.toString()}", "#boxDirectiveTree"))""")
+          Script(JsRaw(s"""$$('#badge-apm-${tooltipId}').replaceWith(createBadgeAgentPolicyMode('directive',"${policyMode}", "${explanation.toString()}", "#boxDirectiveTree"));""")
           )
         }
 
@@ -362,6 +333,7 @@
         angular.bootstrap(scopeElmnt, ['filters']);
       }
       adjustHeight('#activeTechniquesTree');
+      $$('#activeTechniquesTree').on('scroll',function(){$$('.tooltip').hide();});
       $$(".bsTooltip").bsTooltip({container: "${if(addEditLink){"#editRuleZonePortlet"}else{"#boxDirectiveTree"}}"})
     """))
     directiveLib.subCategories.filterNot(_.isSystem).sortBy( _.name ).flatMap { cat => displayCategory(cat, cat.id.value).toXml }
