--- conflicted
+++ resolved
@@ -183,40 +183,24 @@
       }
 
       override def body = {
-<<<<<<< HEAD
-=======
-        val className = {
-          val defaultClass  = "treeActiveTechniqueName tooltipable"
-          val disabledClass = if(!activeTechnique.isEnabled){"is-disabled"}else{""}
-          s"${defaultClass} ${disabledClass}"
-        }
-
         val tooltipId = Helpers.nextFuncName
->>>>>>> 5cc91896
         //display information (name, etc) relative to last technique version
         val xml = activeTechnique.newestAvailableTechnique match {
           case Some(technique) =>
-<<<<<<< HEAD
             val tooltipContent = s"""
               <h4>${technique.name}</h4>
               <div class="tooltip-content">
                 <p>${technique.description}</p>
+                ${if(!activeTechnique.isEnabled){<div>This Technique is currently disabled.</div>}else{NodeSeq.Empty}}
               </div>
             """
-            <span class={if(isDeprecated){"treeActiveTechniqueName isDeprecated bsTooltip"}else{"treeActiveTechniqueName bsTooltip"}} data-toggle="tooltip" data-placement="top" data-html="true" title={tooltipContent}>{technique.name}</span>
-
-=======
-            <span class={className} tooltipid={tooltipId} title="">{technique.name}
-            </span>
-            <div class="tooltipContent" id={tooltipId}>
-              <h3>{technique.name}</h3>
-              <div>{technique.description}</div>
-              {if(!activeTechnique.isEnabled){
-                <div>This Technique is currently disabled.</div>
-              }
-              }
-            </div>
->>>>>>> 5cc91896
+            val className = {
+              val defaultClass  = "treeActiveTechniqueName bsTooltip"
+              val disabledClass = if(!activeTechnique.isEnabled){"is-disabled"}else{""}
+              val deprecatedClass = if(isDeprecated){"isDeprecated"}else{""}
+              s"${defaultClass} ${disabledClass} ${deprecatedClass}"
+            }
+            <span class={className} data-toggle="tooltip" data-placement="top" data-html="true" title={tooltipContent}>{technique.name}</span>
           case None =>
             <span class="error">The technique with id ''{activeTechnique.techniqueName}'' is missing from repository</span>
         }
@@ -244,13 +228,9 @@
 
       val classes = {
         val includedClass = if (included.contains(directive.id)) {"included"} else ""
-<<<<<<< HEAD
-        val disabled = if(directive.isEnabled) "" else "disableTreeNode"
+        val disabled = if(directive.isEnabled) "" else "is-disabled"
         s"${disabled} ${includedClass} directiveNode"
-=======
-        val disabled = if(directive.isEnabled) "" else "is-disabled"
-        s"${includedClass} ${disabled}"
->>>>>>> 5cc91896
+
       }
       val htmlId = s"jsTree-${directive.id.value}"
       val directiveTags = JsObj(directive.tags.map(tag => (tag.name.value, Str(tag.value.value))).toList:_*)
@@ -316,7 +296,6 @@
 
           val tooltipId = Helpers.nextFuncName
 
-<<<<<<< HEAD
           val tooltipContent = s"""
             <h4>${scala.xml.Utility.escape(directive.name)}</h4>
             <div class="tooltip-content directive">
@@ -326,8 +305,8 @@
                 ${directive.techniqueVersion.toString}${deprecatedIcon}
                 ${deprecationInfo}
               </div>
-              ${if(!directive.isEnabled){ <div>Disable</div>} else{NodeSeq.Empty}}
               ${if(isAssignedTo==0){<span class="fa fa-warning text-warning-rudder min-size-icon"></span>}else{NodeSeq.Empty}}<span>Used in <b>${isAssignedTo}</b> rule${if(isAssignedTo!=1){"s"}else{""}}</span>
+              ${ if(!directive.isEnabled) <div>This Directive is currently disabled.</div> else NodeSeq.Empty }
             </div>
           """
           <span id={"badge-apm-"+tooltipId}>[BADGE]</span> ++
@@ -346,28 +325,6 @@
           editButton ++
           Script(JsRaw(s"""$$('#badge-apm-${tooltipId}').replaceWith(createBadgeAgentPolicyMode('directive',"${policyMode}", "${explanation.toString()}", "#boxDirectiveTree"));""")
           )
-=======
-              if(isAssignedTo <= 0) {
-                <span style="padding-left:5px" class="fa fa-warning text-warning-rudder"></span>
-              } else {
-                NodeSeq.Empty
-              }
-          }
-          </span>  ++
-          Script(JsRaw(s"""
-            $$('#badge-apm-${tooltipId}').replaceWith(createBadgeAgentPolicyMode('directive',"${policyMode}", "${explanation.toString()}"));
-            $$('.directiveTree').on('scroll',function(){$$('.ui-tooltip').hide();});
-          """)) ++
-          deprecated ++
-          editButton ++
-          <div class="tooltipContent" id={tooltipId}>
-            <h3>{directive.name}</h3>
-            <div>{directive.shortDescription}</div>
-            <div>Technique version: {directive.techniqueVersion.toString}</div>
-            <div>{s"Used in ${isAssignedTo} rules" }</div>
-              { if(!directive.isEnabled) <div>This Directive is currently disabled.</div> }
-            </div>
->>>>>>> 5cc91896
         }
 
         onClickDirective match {
