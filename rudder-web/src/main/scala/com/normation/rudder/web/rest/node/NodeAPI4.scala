/*
*************************************************************************************
* Copyright 2013 Normation SAS
*************************************************************************************
*
* This program is free software: you can redistribute it and/or modify
* it under the terms of the GNU Affero General Public License as
* published by the Free Software Foundation, either version 3 of the
* License, or (at your option) any later version.
*
* In accordance with the terms of section 7 (7. Additional Terms.) of
* the GNU Affero GPL v3, the copyright holders add the following
* Additional permissions:
* Notwithstanding to the terms of section 5 (5. Conveying Modified Source
* Versions) and 6 (6. Conveying Non-Source Forms.) of the GNU Affero GPL v3
* licence, when you create a Related Module, this Related Module is
* not considered as a part of the work and may be distributed under the
* license agreement of your choice.
* A "Related Module" means a set of sources files including their
* documentation that, without modification of the Source Code, enables
* supplementary functions or services in addition to those offered by
* the Software.
*
* This program is distributed in the hope that it will be useful,
* but WITHOUT ANY WARRANTY; without even the implied warranty of
* MERCHANTABILITY or FITNESS FOR A PARTICULAR PURPOSE. See the
* GNU Affero General Public License for more details.
*
* You should have received a copy of the GNU Affero General Public License
* along with this program. If not, see <http://www.gnu.org/licenses/agpl.html>.
*
*************************************************************************************
*/

package com.normation.rudder.web.rest.node

import com.normation.inventory.domain.NodeId
import net.liftweb.common.Box
import net.liftweb.common.Loggable
import net.liftweb.http.LiftResponse
import net.liftweb.http.Req
import net.liftweb.http.rest.RestHelper
import com.normation.rudder.web.rest.RestExtractorService
import com.normation.rudder.web.rest.RestUtils._
import net.liftweb.common._
import net.liftweb.json.JsonDSL._


class NodeAPI4 (
    apiV2         : NodeAPI2
  , apiV4         : NodeApiService4
  , restExtractor : RestExtractorService
) extends RestHelper with NodeAPI with Loggable{


  val v4Dispatch : PartialFunction[Req, () => Box[LiftResponse]] = {

   case Get(id :: Nil, req) if id != "pending" => {
      restExtractor.extractNodeDetailLevel(req.params) match {
        case Full(level) =>
          apiV4.nodeDetailsGeneric(NodeId(id),level,req)
        case eb:EmptyBox =>
          val failMsg = eb ?~ "node detail level not correctly sent"
          toJsonError(None, failMsg.msg)("nodeDetail",restExtractor.extractPrettify(req.params))
      }
    }
  }

<<<<<<< HEAD
=======
  // Node API Version 4 fallback to Node api2 if request is not handled in V4
  val requestDispatch : PartialFunction[Req, () => Box[LiftResponse]] = v4Dispatch orElse apiV2.requestDispatch

  serve( "api" / "4" / "nodes" prefix (requestDispatch orElse apiV2.requestDispatch))

>>>>>>> 962afd32
}<|MERGE_RESOLUTION|>--- conflicted
+++ resolved
@@ -66,12 +66,7 @@
     }
   }
 
-<<<<<<< HEAD
-=======
   // Node API Version 4 fallback to Node api2 if request is not handled in V4
   val requestDispatch : PartialFunction[Req, () => Box[LiftResponse]] = v4Dispatch orElse apiV2.requestDispatch
 
-  serve( "api" / "4" / "nodes" prefix (requestDispatch orElse apiV2.requestDispatch))
-
->>>>>>> 962afd32
 }