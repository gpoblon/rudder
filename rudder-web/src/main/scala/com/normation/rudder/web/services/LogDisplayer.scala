--- conflicted
+++ resolved
@@ -89,9 +89,7 @@
   def display(nodeId : NodeId) : NodeSeq = {
     val PIMap = mutable.Map[DirectiveId, String]()
     val CRMap = mutable.Map[RuleId, String]()
-  
-<<<<<<< HEAD
-    
+
     def getPIName(directiveId : DirectiveId) : String = {
       PIMap.get(directiveId).getOrElse({val result = directiveRepository.getDirective(directiveId).map(_.name).openOr(directiveId.value); PIMap += ( directiveId -> result); result } )
     }
@@ -107,15 +105,6 @@
             <td>{severity}</td>
             <td>{getPIName(directiveId)}</td>
             <td>{getCRName(ruleId)}</td>
-=======
-    val lines = reportRepository.findReportsByServer(nodeId, None, None, None, None).flatMap {
-          case Reports(executionDate, configurationRuleId, policyInstanceId, nodeId, serial, component, keyValue, executionTimestamp, severity, message) =>
-           <tr>
-            <td>{DateFormaterService.getFormatedDate(executionDate)}</td>
-            <td>{severity}</td>
-            <td>{getPIName(policyInstanceId)}</td>
-            <td>{getCRName(configurationRuleId)}</td>
->>>>>>> c2f956e0
             <td>{component}</td>
             <td>{if("None" == keyValue) "-" else keyValue}</td>
             <td>{message}</td>
