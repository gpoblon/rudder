/*
*************************************************************************************
* Copyright 2011 Normation SAS
*************************************************************************************
*
* This program is free software: you can redistribute it and/or modify
* it under the terms of the GNU Affero General Public License as
* published by the Free Software Foundation, either version 3 of the
* License, or (at your option) any later version.
*
* In accordance with the terms of section 7 (7. Additional Terms.) of
* the GNU Affero GPL v3, the copyright holders add the following
* Additional permissions:
* Notwithstanding to the terms of section 5 (5. Conveying Modified Source
* Versions) and 6 (6. Conveying Non-Source Forms.) of the GNU Affero GPL v3
* licence, when you create a Related Module, this Related Module is
* not considered as a part of the work and may be distributed under the
* license agreement of your choice.
* A "Related Module" means a set of sources files including their
* documentation that, without modification of the Source Code, enables
* supplementary functions or services in addition to those offered by
* the Software.
*
* This program is distributed in the hope that it will be useful,
* but WITHOUT ANY WARRANTY; without even the implied warranty of
* MERCHANTABILITY or FITNESS FOR A PARTICULAR PURPOSE. See the
* GNU Affero General Public License for more details.
*
* You should have received a copy of the GNU Affero General Public License
* along with this program. If not, see <http://www.gnu.org/licenses/agpl.html>.
*
*************************************************************************************
*/

package com.normation.rudder.web.components

import com.normation.rudder.domain.policies._
import com.normation.rudder.web.services.DirectiveEditorService
import com.normation.cfclerk.domain.Technique
import net.liftweb.http.js._
import JsCmds._
import net.liftweb.util._
import Helpers._
import net.liftweb.http._
import com.normation.rudder.services.policies._
import com.normation.rudder.batch.{ AsyncDeploymentAgent, AutomaticStartDeployment }
import com.normation.rudder.domain.eventlog.RudderEventActor
import JE._
import net.liftweb.common._
import scala.xml._
import net.liftweb.util.Helpers._
import com.normation.rudder.web.model._
import com.normation.rudder.repository._
import com.normation.rudder.domain.RudderLDAPConstants
import com.normation.rudder.web.model.CurrentUser
import com.normation.rudder.domain.eventlog._
import com.normation.eventlog.EventActor
import com.normation.rudder.web.services.UserPropertyService
import com.normation.rudder.web.components.popup.CreateCloneDirectivePopup
import com.normation.rudder.web.components.popup.CreateDirectivePopup
import com.normation.rudder.web.snippet.configuration.DirectiveManagement
import com.normation.eventlog.ModificationId
import com.normation.utils.StringUuidGenerator
import bootstrap.liftweb.RudderConfig

object DirectiveEditForm {

  /**
   * This is part of component static initialization.
   * Any page which contains (or may contains after an ajax request)
   * that component have to add the result of that method in it.
   */
  def staticInit: NodeSeq =
    (for {
      xml <- Templates("templates-hidden" :: "components" :: "ComponentDirectiveEditForm" :: Nil)
    } yield {
      chooseTemplate("component", "staticInit", xml) ++
        RuleGrid.staticInit
    }) openOr Nil

  private def body =
    (for {
      xml <- Templates("templates-hidden" :: "components" :: "ComponentDirectiveEditForm" :: Nil)
    } yield {
      chooseTemplate("component", "body", xml)
    }) openOr Nil

  private def itemDependencies =
    (for {
      xml <- Templates("templates-hidden" :: "components" :: "ComponentDirectiveEditForm" :: Nil)
    } yield {
      chooseTemplate("component", "itemDependencies", xml)
    }) openOr Nil

  private def popupDependentUpdateForm =
    (for {
      xml <- Templates("templates-hidden" :: "components" :: "ComponentDirectiveEditForm" :: Nil)
    } yield {
      chooseTemplate("component", "popupDependentUpdateForm", xml)
    }) openOr Nil

  private def popupRemoveForm =
    (for {
      xml <- Templates("templates-hidden" :: "components" :: "ComponentDirectiveEditForm" :: Nil)
    } yield {
      chooseTemplate("component", "popupRemoveForm", xml)
    }) openOr Nil

  private def popupDisactivateForm =
    (for {
      xml <- Templates("templates-hidden" :: "components" :: "ComponentDirectiveEditForm" :: Nil)
    } yield {
      chooseTemplate("component", "popupDisactivateForm", xml)
    }) openOr Nil

  private def crForm =
    (for {
      xml <- Templates("templates-hidden" :: "components" :: "ComponentDirectiveEditForm" :: Nil)
    } yield {
      chooseTemplate("component", "form", xml)
    }) openOr Nil
}

/**
 * The form that handles Directive edition (not creation)
 * - update name, description, parameters
 *
 * Parameters can not be null.
 */
class DirectiveEditForm(
  htmlId_policyConf: String,
  technique: Technique,
  activeTechnique: ActiveTechnique,
  val directive: Directive,
  onSuccessCallback: (Directive) => JsCmd = { (Directive) => Noop },
  onRemoveSuccessCallback: () => JsCmd = { () => Noop },
  onFailureCallback: () => JsCmd = { () => Noop },
  isADirectiveCreation: Boolean = false
) extends DispatchSnippet with Loggable {

  import DirectiveEditForm._

  val currentDirectiveSettingForm = new LocalSnippet[DirectiveEditForm]

  private[this] val directiveRepository    = RudderConfig.woDirectiveRepository
  private[this] val dependencyService      = RudderConfig.dependencyAndDeletionService
  private[this] val directiveEditorService = RudderConfig.directiveEditorService
  private[this] val asyncDeploymentAgent   = RudderConfig.asyncDeploymentAgent
  private[this] val userPropertyService    = RudderConfig.userPropertyService
  private[this] val uuidGen                = RudderConfig.stringUuidGenerator


  private[this] val htmlId_save = htmlId_policyConf + "Save"
  private[this] val parameterEditor = {
    directiveEditorService.get(technique.id, directive.id, directive.parameters) match {
      case Full(pe) => pe
      case Empty => {
        val errMsg = "Can not initialize the parameter editor for Directive %s " +
        		"(template %s). No error returned"
        throw new IllegalArgumentException(errMsg.format(directive.id, technique.id))
      }
      case Failure(m, _, _) => {
        val errMsg = "Can not initialize the parameter editor for Directive %s " +
        		"(template %s). Error message: %s"
        throw new IllegalArgumentException(errMsg.format(directive.id, technique.id, m))
      }
    }
  }
  private[this] var piCurrentStatusIsActivated = directive.isEnabled
  private[this] var directiveCurrentStatusCreationStatus = isADirectiveCreation

  lazy val dependentRules =  dependencyService.directiveDependencies(directive.id).map(_.rules)

  // pop-up: their content should be retrieve lazily
  lazy val removePopupGridXml = {
    if (directiveCurrentStatusCreationStatus) {
      NodeSeq.Empty
    } else {
      dependentRules match {
        case e: EmptyBox =>
          <div class="error">An error occurred while trying to find dependent item</div>
        case Full(rules) => {
          val cmp = new RuleGrid("remove_popup_grid", rules, None, false)
          cmp.rulesGrid(popup = true,linkCompliancePopup = false)
        }
      }
    }
  }

  // popup for the list of dependent rules when updating the directives
  lazy val updatePopupGridXml = {
    if (directiveCurrentStatusCreationStatus) {
      NodeSeq.Empty
    } else {
      dependentRules match {
        case e: EmptyBox =>
          <div class="error">An error occurred while trying to find dependent item</div>
        case Full(rules) => {
          val cmp = new RuleGrid("dependent_popup_grid", rules, None, false)
          cmp.rulesGrid(popup = true,linkCompliancePopup = false)
        }
      }
    }
  }

  // if directive current inherited status is "activated", the two pop-up (disable and
  // remove) show the same content. Else, we have to build two different pop-up
  val switchStatusFilter = if (directive.isEnabled) OnlyDisableable else OnlyEnableable

  lazy val disablePopupGridXml = {
    if (directiveCurrentStatusCreationStatus) {
      NodeSeq.Empty
    } else {
      dependencyService
        .directiveDependencies(directive.id, switchStatusFilter)
        .map(_.rules) match {
          case e: EmptyBox =>
            <div class="error">An error occurred while trying to find dependent item</div>
          case Full(rules) => {
            val cmp = new RuleGrid("disable_popup_grid", rules, None, false)
            cmp.rulesGrid(popup = true,linkCompliancePopup = false)
          }
        }
    }
  }

  def dispatch = {
    case "showForm" => { _ => showForm }
  }

  def showForm(): NodeSeq = {
    (
      "#container [id]" #> htmlId_policyConf &
      "#editForm" #> showDirectiveForm() &
      "#removeActionDialog" #> showRemovePopupForm() &
      "#disableActionDialog" #> showDisactivatePopupForm()
    )(body)
  }

  def showRemovePopupForm() : NodeSeq = {
    (
       "#removeActionDialog *" #> { (n:NodeSeq) => SHtml.ajaxForm(n) } andThen
       "#dialogRemoveButton" #> { removeButton % ("id", "removeButton") } &
       "#removeItemDependencies" #> {
        (ClearClearable & "#itemDependenciesGrid" #> removePopupGridXml)(itemDependencies)
      } &
       ".reasonsFieldsetPopup" #> { crReasonsRemovePopup.map { f =>
         "#explanationMessage" #> <div>{userPropertyService.reasonsFieldExplanation}</div> &
         "#reasonsField" #> f.toForm_!
       } } &
        "#errorDisplay *" #> { updateAndDisplayNotifications(formTrackerRemovePopup) }
    )(popupRemoveForm)
  }

  def showDisactivatePopupForm() : NodeSeq = {
    (
      "#disableActionDialog *" #> { (n:NodeSeq) => SHtml.ajaxForm(n) } andThen
      "#dialogDisableTitle" #> { dialogDisableTitle } &
      "#dialogDisableLabel" #> { dialogDisableTitle.toLowerCase } &
      "#dialogDisableButton" #> { disableButton % ("id", "disactivateButton") } &
      "#dialogDisableWarning *" #> dialogDisableWarning &
      "#disableItemDependencies" #> {
        (ClearClearable & "#itemDependenciesGrid" #> disablePopupGridXml)(itemDependencies)
      } &
      ".reasonsFieldsetPopup" #> {
        crReasonsDisactivatePopup.map { f =>
          "#explanationMessage" #> <div>{userPropertyService.reasonsFieldExplanation}</div> &
          "#reasonsField" #> f.toForm_!
        }
      } &
      "#errorDisplay *" #> { updateAndDisplayNotifications(formTrackerDisactivatePopup) }
    )(popupDisactivateForm)
  }

  def showUpdatePopupForm( onConfirmCallback:  => JsCmd) : NodeSeq = {
    (
       "#dialogSaveButton" #> SHtml.ajaxButton("Save", () => JsRaw("$.modal.close();") & onConfirmCallback ) &
       "#directiveDisabled [class]" #> ( if (piCurrentStatusIsActivated) "nodisplay" else "" ) &
       "#updateItemDependencies" #> {
        (ClearClearable & "#itemDependenciesGrid" #> updatePopupGridXml)(itemDependencies)
      }
    )(popupDependentUpdateForm)
  }

  def showDirectiveForm(): NodeSeq = {
    (
      "#editForm *" #> { (n: NodeSeq) => SHtml.ajaxForm(n) } andThen
      // don't show the action button when we are creating a popup
      ".topLevelAction" #> ( (xml:NodeSeq) =>
        if (directiveCurrentStatusCreationStatus) NodeSeq.Empty
        else xml ) andThen
      ClearClearable &
      //activation button: show disactivate if activated
      "#disactivateButtonLabel" #> {
        if (piCurrentStatusIsActivated) "Disable" else "Enable"
       } &
       "#removeAction *" #> {
         SHtml.ajaxSubmit("Delete", () => createPopup("removeActionDialog",140,850))
       } &
       "#desactivateAction *" #> {
         val status = piCurrentStatusIsActivated ? "Disable" | "Enable"
         SHtml.ajaxSubmit(   status, () => createPopup("disableActionDialog",100,850))
       } &
       "#clone" #> SHtml.ajaxButton(
            { Text("Clone") },
            { () =>  clone() },
            ("class", "autoWidthButton twoColumns twoColumnsRight"),("type", "button")
       ) &
       //form and form fields
      "#techniqueName" #>
        <a href={ "/secure/configurationManager/techniqueLibraryManagement/" +
          technique.id.name.value }>
          { technique.name }
        </a> &
      "#techniqueDescription" #> technique.description &
      "#nameField" #> {piName.toForm_!} &
      "#rudderID" #> {directive.id.value.toUpperCase} &
      "#shortDescriptionField" #> piShortDescription.toForm_! &
      "#longDescriptionField" #> piLongDescription.toForm_! &
      "#priority" #> piPriority.toForm_! &
      ".reasonsFieldset" #> { crReasons.map { f =>
        "#explanationMessage" #> <div>{userPropertyService.reasonsFieldExplanation}</div> &
        "#reasonsField" #> f.toForm_!
      } } &
      "#parameters" #> parameterEditor.toFormNodeSeq &
      "#save" #> { SHtml.ajaxSubmit("Save", onSubmit _) % ("id" -> htmlId_save) } &
      "#notifications *" #> updateAndDisplayNotifications(formTracker) &
      "#isSingle *" #> showIsSingle// &
      //"#editForm [id]" #> htmlId_policyConf
    )(crForm) ++
    Script(OnLoad(
      JsRaw("""activateButtonOnFormChange("%s", "%s");  """
        .format(htmlId_policyConf, htmlId_save)) &
      JsRaw("""
        correctButtons();
      """) &
      JsVar("""
          $("input").not("#treeSearch").keydown( function(event) {
            processKey(event , '%s')
          } );
          """.format(htmlId_save)))
    )
  }

  private[this] def clone(): JsCmd = {
    SetHtml(CreateCloneDirectivePopup.htmlId_popup,
        newCreationPopup(technique, activeTechnique)) &
    JsRaw(""" createPopup("%s",300,400) """
        .format(CreateCloneDirectivePopup.htmlId_popup))
  }

  ////////////// Callbacks //////////////

  private[this] def onSuccess(directive: Directive): JsCmd = {
    directiveCurrentStatusCreationStatus = false
    onSuccessCallback(directive) & successPopup
  }

  private[this] def onFailure(): JsCmd = {
    formTracker.addFormError(error("The form contains some errors, please correct them."))
<<<<<<< HEAD
    onFailureCallback() & SetHtml(htmlId_policyConf, showDirectiveForm) &
=======
    onFailureCallback() & Replace("editForm", showDirectiveForm) &
>>>>>>> c42a7343
    JsRaw("""scrollToElement("notifications");""")
  }

  private[this] def onFailureRemovePopup() : JsCmd = {
    val elemError = error("The form contains some errors, please correct them")
    formTrackerRemovePopup.addFormError(elemError)
    updateRemoveFormClientSide() &
    onFailureCallback()
  }

  private[this] def onFailureDisablePopup() : JsCmd = {
    val elemError = error("The form contains some errors, please correct them")
    formTrackerDisactivatePopup.addFormError(elemError)
    onFailureCallback() &
    updateDisableFormClientSide()
  }

  private[this] def updateRemoveFormClientSide() : JsCmd = {
    val jsDisplayRemoveDiv = JsRaw("""$("#removeActionDialog").removeClass('nodisplay')""")
    Replace("removeActionDialog", this.showRemovePopupForm()) &
    jsDisplayRemoveDiv &
    initJs
  }

  private[this] def updateDisableFormClientSide() : JsCmd = {
    val jsDisplayDisableDiv = JsRaw("""$("#disableActionDialog").removeClass('nodisplay')""")
    Replace("disableActionDialog", this.showDisactivatePopupForm()) &
    jsDisplayDisableDiv &
    initJs
  }

  def createPopup(name:String,height:Int,width:Int) :JsCmd = {
    JsRaw("""createPopup("%s",%s,%s);""".format(name,height,width))
  }

  def initJs : JsCmd = {
    JsRaw("correctButtons();")
  }

  ///////////// Remove /////////////

  private[this] def removeButton: Elem = {
    def removeCr(): JsCmd = {
      if(formTrackerRemovePopup.hasErrors) {
        onFailureRemovePopup
      } else {
        JsRaw("$.modal.close();") &
        {
          if (directiveCurrentStatusCreationStatus) {
            val nSeq = <div id={ htmlId_policyConf }>Directive successfully deleted</div>
            onRemoveSuccessCallback() & SetHtml(htmlId_policyConf, nSeq) &
            successPopup
          } else {
            val modId = ModificationId(uuidGen.newUuid)
            dependencyService.cascadeDeleteDirective(directive.id, modId, CurrentUser.getActor, crReasons.map(_.is)) match {
              case Full(x) =>
                asyncDeploymentAgent ! AutomaticStartDeployment(modId, RudderEventActor)
                Full("Deployment request sent")
                val nSeq = <div id={ htmlId_policyConf }>Directive successfully deleted</div>
                onRemoveSuccessCallback() & SetHtml(htmlId_policyConf, nSeq) & successPopup
              case Empty => //arg.
                val errMsg = "An error occurred while deleting the Directive (no more information)"
                formTracker.addFormError(error(errMsg))
                onFailure
              case f@Failure(m, _, _) =>
                val msg = (f ?~! "An error occurred while deleting the Directive: ").messageChain
                logger.debug(msg, f)
                formTracker.addFormError(error(msg + m))
                onFailure
            }
          }
        }
      }
    }

    SHtml.ajaxSubmit("Delete", removeCr _)
  }

  ///////////// Enable / disable /////////////

  private[this] def disableButton: Elem = {
    def switchActivation(status: Boolean)(): JsCmd = {
      if(formTrackerDisactivatePopup.hasErrors) {
        onFailureDisablePopup
      } else {
        piCurrentStatusIsActivated = status
        JsRaw("$.modal.close();") & {
          if (directiveCurrentStatusCreationStatus == true) {
            onSuccess(directive)
          } else {
            val changeStatus= if(status) "enabled" else "disabled"
            val defaultReason = Some("Directive %s by user".format(changeStatus))
            val reason = crReasonsDisactivatePopup.map( _.is).orElse(defaultReason)
            saveAndDeployDirective(directive.copy(isEnabled = status), reason)
          }
        }
      }
    }

    if (piCurrentStatusIsActivated) {
      SHtml.ajaxSubmit("Disable", switchActivation(false) _)
    } else {
      SHtml.ajaxSubmit("Enable", switchActivation(true) _)
    }
  }

  private[this] def dialogDisableTitle : String = {
    if (piCurrentStatusIsActivated) {
      "Disable"
    } else {
      "Enable"
    }
  }

  private[this] def dialogDisableWarning: String = {
    if (piCurrentStatusIsActivated) {
      "Disabling this directive will affect the following Rules."
    } else {
      "Enabling this directive will affect the following Rules"
    }
  }

  private[this] def showIsSingle(): NodeSeq = {
    <span>
      {
        if (technique.isMultiInstance) {
          { <b>Multi instance</b> } ++
          Text(": several Directives derived from that template can be deployed on a given node")
        } else {
          { <b>Unique</b> } ++
          Text(": an unique Directive derived from that template can be deployed on a given node")
        }
      }
    </span>
  }

  ///////////// fields for Directive settings ///////////////////

  private[this] val piName = new WBTextField("Name", directive.name) {
    override def setFilter = notNull _ :: trim _ :: Nil
    override def className = "twoCol"
    override def validations =
      valMinLen(3, "The name must have at least 3 characters") _ :: Nil
  }

  private[this] val piShortDescription = {
    new WBTextField("Short description", directive.shortDescription) {
      override def className = "twoCol"
      override def setFilter = notNull _ :: trim _ :: Nil
      override val maxLen = 255
      override def validations = Nil
    }
  }

  private[this] val piLongDescription = {
    new WBTextAreaField("Description", directive.longDescription.toString) {
      override def setFilter = notNull _ :: trim _ :: Nil
      override def inputField = super.inputField % ("style" -> "height:15em")
    }
  }

  private[this] val piPriority = new WBSelectObjField("Priority:",
    (0 to 10).map(i => (i, i.toString)),
    defaultValue = directive.priority) {
    override val displayHtml =
      <span class="tooltipable greytooltip" title="" tooltipid="priorityId">
        <b>Priority:</b>
        <div class="tooltipContent" id="priorityId">
          If a node is configured with several Directive derived from that template,
          the one with the higher priority will be applied first. If several Directives
          have the same priority, the application order between these two will be random.
          If the template is unique, only one Directive derived from it may be used at
          a given time onone given node. The one with the highest priority is chosen.
          If several Directives have the same priority, one of them will be applied at
          random. You should always try to avoid that last case.<br/>
          The highest priority is 0.
        </div>
      </span>

    override def className = "twoCol"

  }

  private[this] val crReasons = {
    import com.normation.rudder.web.services.ReasonBehavior._
    userPropertyService.reasonsFieldBehavior match {
      case Disabled => None
      case Mandatory => Some(buildReasonField(true, "subContainerReasonField"))
      case Optionnal => Some(buildReasonField(false, "subContainerReasonField"))
    }
  }

  private[this] val crReasonsRemovePopup = {
    import com.normation.rudder.web.services.ReasonBehavior._
    userPropertyService.reasonsFieldBehavior match {
      case Disabled => None
      case Mandatory => Some(buildReasonField(true, "subContainerReasonField"))
      case Optionnal => Some(buildReasonField(false, "subContainerReasonField"))
    }
  }

  private[this] val crReasonsDisactivatePopup = {
    import com.normation.rudder.web.services.ReasonBehavior._
    userPropertyService.reasonsFieldBehavior match {
      case Disabled => None
      case Mandatory => Some(buildReasonField(true, "subContainerReasonField"))
      case Optionnal => Some(buildReasonField(false, "subContainerReasonField"))
    }
  }

  def buildReasonField(mandatory:Boolean, containerClass:String = "twoCol") = {
    new WBTextAreaField("Message", "") {
      override def setFilter = notNull _ :: trim _ :: Nil
      override def inputField = super.inputField  %
        ("style" -> "height:8em;")
      override def subContainerClassName = containerClass
      override def validations() = {
        if(mandatory){
          valMinLen(5, "The reason must have at least 5 characters.") _ :: Nil
        } else {
          Nil
        }
      }
    }
  }

  private[this] val formTracker = {
    val l = List(piName, piShortDescription, piLongDescription) ++ crReasons
    new FormTracker(l)
  }

  private[this] val formTrackerRemovePopup =
    new FormTracker(crReasonsRemovePopup.toList)

  private[this] val formTrackerDisactivatePopup =
    new FormTracker(crReasonsDisactivatePopup.toList)

  private[this] def error(msg: String) = <span class="error">{ msg }</span>

  private[this] def checkVariables(): Unit = {
    for (vars <- parameterEditor.mapValueSeq) {
      try {
        val s = Seq((parameterEditor.variableSpecs(vars._1).toVariable(vars._2)))
        RudderLDAPConstants.variableToSeq(s)
      }
      catch {
        case e: Exception => formTracker.addFormError(error(e.getMessage))
      }
    }
  }

  private[this] def onSubmit(): JsCmd = {
    parameterEditor.removeDuplicateSections

    checkVariables()

    if (formTracker.hasErrors) {
      onFailure
    } else {
      val newDirective = if (directiveCurrentStatusCreationStatus) {
        directive.copy(
          parameters = parameterEditor.mapValueSeq,
          name = piName.is,
          shortDescription = piShortDescription.is,
          priority = piPriority.is,
          longDescription = piLongDescription.is,
          isEnabled = piCurrentStatusIsActivated
        )
      } else {
        directive.copy(
          parameters = parameterEditor.mapValueSeq,
          name = piName.is,
          shortDescription = piShortDescription.is,
          priority = piPriority.is,
          longDescription = piLongDescription.is
        )
      }
      // here everything is good, I can display the popup if there are
      // dependent rules
      dependentRules match {
        case e: EmptyBox => saveAndDeployDirective(newDirective, crReasons.map(_.is))
        case Full(rules) if rules.size == 0 => saveAndDeployDirective(newDirective, crReasons.map(_.is))
        case _ => displayDependenciesPopup(newDirective, crReasons.map(_.is))
      }

    }
  }

  // Fill the content of the popup with the list of dependant rules (this list is computed
  // at the load of page), and wait for user confirmation
  private[this] def displayDependenciesPopup(directive: Directive, why:Option[String]): JsCmd = {
    SetHtml("confirmUpdateActionDialog", showUpdatePopupForm(saveAndDeployDirective(directive, why))) &
    createPopup("updateActionDialog",140,850)
  }

  private[this] def saveAndDeployDirective(directive: Directive, why:Option[String]): JsCmd = {
    val modId = ModificationId(uuidGen.newUuid)
     directiveRepository.saveDirective(activeTechnique.id, directive, modId, CurrentUser.getActor, why) match {
      case Full(optChanges) =>
        optChanges match {
          case Some(_) => // There is a modification diff, launch a deployment.
            asyncDeploymentAgent ! AutomaticStartDeployment(modId, RudderEventActor)
          case None => // No change, don't launch a deployment
        }
        onSuccess(directive)
      case Empty =>
        formTracker.addFormError(error("An error occurred while saving the Directive"))
        onFailure
      case Failure(m, _, _) =>
        formTracker.addFormError(error(m))
        onFailure
    }
  }

  private[this] def updateAndDisplayNotifications(formTracker : FormTracker) : NodeSeq = {

    val notifications = formTracker.formErrors
    formTracker.cleanErrors

    if(notifications.isEmpty) {
      NodeSeq.Empty
    }
    else {
      <div id="notifications" class="notify">
        <ul class="field_errors">{notifications.map( n => <li>{n}</li>) }</ul>
      </div>
    }
  }

  private[this] def newCreationPopup(
    technique:Technique, activeTechnique:ActiveTechnique) : NodeSeq = {

    val popup = new CreateCloneDirectivePopup(
      technique.name, technique.description,
      technique.id.version, directive,
      onSuccessCallback =  onSuccessCallback)

    popup.popupContent
  }

  private[this] def updateCf3PolicyDraftInstanceSettingFormComponent(
    technique:Technique, activeTechnique:ActiveTechnique, directive:Directive,
    isADirectiveCreation : Boolean = false) : Unit = {

    val dirEditForm = new DirectiveEditForm(
      DirectiveManagement.htmlId_policyConf, technique, activeTechnique,
      directive, onSuccessCallback = onSuccessCallback,
      onRemoveSuccessCallback = onRemoveSuccessCallback,
      isADirectiveCreation = isADirectiveCreation
    )

    currentDirectiveSettingForm.set(Full(dirEditForm))
  }

  private[this] def showDirectiveDetails() : NodeSeq = {
    currentDirectiveSettingForm.is match {
      case Failure(m, _, _) =>
        <div id={DirectiveManagement.htmlId_policyConf} class="error">
          An error happened when trying to load Directive configuration.
          Error message was: {m}
        </div>
      case Empty => <div id={DirectiveManagement.htmlId_policyConf}></div>
      case Full(formComponent) => formComponent.showForm()
    }
  }

  ///////////// success pop-up ///////////////

  private[this] def successPopup : JsCmd = {
    JsRaw(""" callPopupWithTimeout(200, "successConfirmationDialog", 100, 350) """)
  }

}
<|MERGE_RESOLUTION|>--- conflicted
+++ resolved
@@ -358,11 +358,7 @@
 
   private[this] def onFailure(): JsCmd = {
     formTracker.addFormError(error("The form contains some errors, please correct them."))
-<<<<<<< HEAD
-    onFailureCallback() & SetHtml(htmlId_policyConf, showDirectiveForm) &
-=======
     onFailureCallback() & Replace("editForm", showDirectiveForm) &
->>>>>>> c42a7343
     JsRaw("""scrollToElement("notifications");""")
   }
 
