/*
*************************************************************************************
* Copyright 2011 Normation SAS
*************************************************************************************
*
* This program is free software: you can redistribute it and/or modify
* it under the terms of the GNU Affero General Public License as
* published by the Free Software Foundation, either version 3 of the
* License, or (at your option) any later version.
*
* In accordance with the terms of section 7 (7. Additional Terms.) of
* the GNU Affero GPL v3, the copyright holders add the following
* Additional permissions:
* Notwithstanding to the terms of section 5 (5. Conveying Modified Source
* Versions) and 6 (6. Conveying Non-Source Forms.) of the GNU Affero GPL v3
* licence, when you create a Related Module, this Related Module is
* not considered as a part of the work and may be distributed under the
* license agreement of your choice.
* A "Related Module" means a set of sources files including their
* documentation that, without modification of the Source Code, enables
* supplementary functions or services in addition to those offered by
* the Software.
*
* This program is distributed in the hope that it will be useful,
* but WITHOUT ANY WARRANTY; without even the implied warranty of
* MERCHANTABILITY or FITNESS FOR A PARTICULAR PURPOSE. See the
* GNU Affero General Public License for more details.
*
* You should have received a copy of the GNU Affero General Public License
* along with this program. If not, see <http://www.gnu.org/licenses/agpl.html>.
*
*************************************************************************************
*/

package com.normation.rudder.web.components

import com.normation.rudder.domain.policies._
import com.normation.rudder.web.services.DirectiveEditorService
import com.normation.cfclerk.domain.Technique
import net.liftweb.http.js._
import JsCmds._
import net.liftweb.util._
import Helpers._
import net.liftweb.http._
import com.normation.rudder.services.policies._
import com.normation.rudder.batch.{ AsyncDeploymentAgent, AutomaticStartDeployment }
import com.normation.rudder.domain.eventlog.RudderEventActor
import JE._
import net.liftweb.common._
import scala.xml._
import net.liftweb.util.Helpers._
import com.normation.rudder.web.model._
import com.normation.rudder.repository._
import bootstrap.liftweb.LiftSpringApplicationContext.inject
import com.normation.rudder.domain.RudderLDAPConstants
import com.normation.rudder.web.model.CurrentUser
import com.normation.rudder.domain.eventlog._
import com.normation.eventlog.EventActor
import com.normation.rudder.web.services.UserPropertyService
import com.normation.rudder.web.components.popup.CreateCloneDirectivePopup
import com.normation.rudder.web.components.popup.CreateDirectivePopup
import com.normation.rudder.web.snippet.configuration.DirectiveManagement
import com.normation.eventlog.ModificationId
import com.normation.utils.StringUuidGenerator

object DirectiveEditForm {

  /**
   * This is part of component static initialization.
   * Any page which contains (or may contains after an ajax request)
   * that component have to add the result of that method in it.
   */
  def staticInit: NodeSeq =
    (for {
      xml <- Templates("templates-hidden" :: "components" :: "ComponentDirectiveEditForm" :: Nil)
    } yield {
      chooseTemplate("component", "staticInit", xml) ++
        RuleGrid.staticInit
    }) openOr Nil

  private def body =
    (for {
      xml <- Templates("templates-hidden" :: "components" :: "ComponentDirectiveEditForm" :: Nil)
    } yield {
      chooseTemplate("component", "body", xml)
    }) openOr Nil

  private def itemDependencies =
    (for {
      xml <- Templates("templates-hidden" :: "components" :: "ComponentDirectiveEditForm" :: Nil)
    } yield {
      chooseTemplate("component", "itemDependencies", xml)
    }) openOr Nil

  private def popupDependentUpdateForm =
    (for {
      xml <- Templates("templates-hidden" :: "components" :: "ComponentDirectiveEditForm" :: Nil)
    } yield {
      chooseTemplate("component", "popupDependentUpdateForm", xml)
    }) openOr Nil
    
  private def popupRemoveForm =
    (for {
      xml <- Templates("templates-hidden" :: "components" :: "ComponentDirectiveEditForm" :: Nil)
    } yield {
      chooseTemplate("component", "popupRemoveForm", xml)
    }) openOr Nil
    
  private def popupDisactivateForm = 
    (for {
      xml <- Templates("templates-hidden" :: "components" :: "ComponentDirectiveEditForm" :: Nil)
    } yield {
      chooseTemplate("component", "popupDisactivateForm", xml)
    }) openOr Nil
    
  private def crForm = 
    (for {
      xml <- Templates("templates-hidden" :: "components" :: "ComponentDirectiveEditForm" :: Nil)
    } yield {
      chooseTemplate("component", "form", xml)
    }) openOr Nil
}

/**
 * The form that handles Directive edition (not creation)
 * - update name, description, parameters
 * 
 * Parameters can not be null.
 */
class DirectiveEditForm(
  htmlId_policyConf: String,
  technique: Technique,
  activeTechnique: ActiveTechnique,
  val directive: Directive,
  onSuccessCallback: (Directive) => JsCmd = { (Directive) => Noop },
  onRemoveSuccessCallback: () => JsCmd = { () => Noop },
  onFailureCallback: () => JsCmd = { () => Noop },
  isADirectiveCreation: Boolean = false 
) extends DispatchSnippet with Loggable {
  
  import DirectiveEditForm._
  
  val currentDirectiveSettingForm = new LocalSnippet[DirectiveEditForm]

  private[this] val directiveRepository    = inject[DirectiveRepository]
  private[this] val dependencyService      = inject[DependencyAndDeletionService]
  private[this] val directiveEditorService = inject[DirectiveEditorService]
  private[this] val asyncDeploymentAgent   = inject[AsyncDeploymentAgent]  
  private[this] val userPropertyService    = inject[UserPropertyService]
  private[this] val uuidGen                = inject[StringUuidGenerator]
  
  
  private[this] val htmlId_save = htmlId_policyConf + "Save"
  private[this] val parameterEditor = {
    directiveEditorService.get(technique.id, directive.id, directive.parameters) match {
      case Full(pe) => pe
      case Empty => {
        val errMsg = "Can not initialize the parameter editor for Directive %s " +
        		"(template %s). No error returned"
        throw new IllegalArgumentException(errMsg.format(directive.id, technique.id))
      }
      case Failure(m, _, _) => {
        val errMsg = "Can not initialize the parameter editor for Directive %s " +
        		"(template %s). Error message: %s"
        throw new IllegalArgumentException(errMsg.format(directive.id, technique.id, m))
      }
    }
  }
  private[this] var piCurrentStatusIsActivated = directive.isEnabled
  private[this] var directiveCurrentStatusCreationStatus = isADirectiveCreation
  
  lazy val dependentRules =  dependencyService.directiveDependencies(directive.id).map(_.rules)

  // pop-up: their content should be retrieve lazily
  lazy val removePopupGridXml = {
    if (directiveCurrentStatusCreationStatus) {
      NodeSeq.Empty
    } else {
      dependentRules match {
        case e: EmptyBox => 
          <div class="error">An error occurred while trying to find dependent item</div>
        case Full(rules) => {
          val cmp = new RuleGrid("remove_popup_grid", rules, None, false)
          cmp.rulesGrid(popup = true,linkCompliancePopup = false)
        }
      }
    }
  }
  
  // popup for the list of dependent rules when updating the directives
  lazy val updatePopupGridXml = {
    if (directiveCurrentStatusCreationStatus) {
      NodeSeq.Empty
    } else {
      dependentRules match {
        case e: EmptyBox =>
          <div class="error">An error occurred while trying to find dependent item</div>
        case Full(rules) => {
          val cmp = new RuleGrid("dependent_popup_grid", rules, None, false)
          cmp.rulesGrid(popup = true,linkCompliancePopup = false)
        }
      }
    }
  }

  // if directive current inherited status is "activated", the two pop-up (disable and 
  // remove) show the same content. Else, we have to build two different pop-up
  val switchStatusFilter = if (directive.isEnabled) OnlyDisableable else OnlyEnableable
  
  lazy val disablePopupGridXml = {
    if (directiveCurrentStatusCreationStatus) {
      NodeSeq.Empty
    } else {
      dependencyService
        .directiveDependencies(directive.id, switchStatusFilter)
        .map(_.rules) match {
          case e: EmptyBox => 
            <div class="error">An error occurred while trying to find dependent item</div>
          case Full(rules) => {
            val cmp = new RuleGrid("disable_popup_grid", rules, None, false)
            cmp.rulesGrid(popup = true,linkCompliancePopup = false)
          }
        }
    }
  }
  
  def dispatch = {
    case "showForm" => { _ => showForm }
  }
  
  def showForm(): NodeSeq = {
    ( 
      "#container [id]" #> htmlId_policyConf &
      "#editForm" #> showDirectiveForm() &
      "#removeActionDialog" #> showRemovePopupForm() &
      "#disableActionDialog" #> showDisactivatePopupForm()
    )(body)
  }
  
  def showRemovePopupForm() : NodeSeq = {
    (
       "#removeActionDialog *" #> { (n:NodeSeq) => SHtml.ajaxForm(n) } andThen
       "#dialogRemoveButton" #> { removeButton % ("id", "removeButton") } &
       "#removeItemDependencies" #> {
        (ClearClearable & "#itemDependenciesGrid" #> removePopupGridXml)(itemDependencies)
      } &
       ".reasonsFieldsetPopup" #> { crReasonsRemovePopup.map { f =>
         "#explanationMessage" #> <div>{userPropertyService.reasonsFieldExplanation}</div> &
         "#reasonsField" #> f.toForm_!
       } } &
        "#errorDisplay *" #> { updateAndDisplayNotifications(formTrackerRemovePopup) }
    )(popupRemoveForm) 
  }
  
  def showDisactivatePopupForm() : NodeSeq = {    
    (
      "#disableActionDialog *" #> { (n:NodeSeq) => SHtml.ajaxForm(n) } andThen
      "#dialogDisableTitle" #> { dialogDisableTitle } &
      "#dialogDisableLabel" #> { dialogDisableTitle.toLowerCase } &
      "#dialogDisableButton" #> { disableButton % ("id", "disactivateButton") } &
      "#dialogDisableWarning *" #> dialogDisableWarning &
      "#disableItemDependencies" #> {
        (ClearClearable & "#itemDependenciesGrid" #> disablePopupGridXml)(itemDependencies)
      } &
      ".reasonsFieldsetPopup" #> { 
        crReasonsDisactivatePopup.map { f =>
          "#explanationMessage" #> <div>{userPropertyService.reasonsFieldExplanation}</div> &
          "#reasonsField" #> f.toForm_!
        } 
      } &
      "#errorDisplay *" #> { updateAndDisplayNotifications(formTrackerDisactivatePopup) }
    )(popupDisactivateForm)
  }

  def showUpdatePopupForm( onConfirmCallback:  => JsCmd) : NodeSeq = {
    (
       "#dialogSaveButton" #> SHtml.ajaxButton("Save", () => JsRaw("$.modal.close();") & onConfirmCallback ) &
       "#directiveDisabled [class]" #> ( if (piCurrentStatusIsActivated) "nodisplay" else "" ) &
       "#updateItemDependencies" #> {
        (ClearClearable & "#itemDependenciesGrid" #> updatePopupGridXml)(itemDependencies)
      }
    )(popupDependentUpdateForm)
  }

  def showDirectiveForm(): NodeSeq = {
    (
      "#editForm *" #> { (n: NodeSeq) => SHtml.ajaxForm(n) } andThen
      // don't show the action button when we are creating a popup
      ".topLevelAction" #> ( xml =>  
        if (directiveCurrentStatusCreationStatus) NodeSeq.Empty 
        else xml ) andThen
      ClearClearable &
      //activation button: show disactivate if activated
      "#disactivateButtonLabel" #> { 
        if (piCurrentStatusIsActivated) "Disable" else "Enable" 
       } &
       "#removeAction *" #> {
         SHtml.ajaxSubmit("Delete", () => createPopup("removeActionDialog",140,850))
       } &
       "#desactivateAction *" #> {
         val status = piCurrentStatusIsActivated ? "Disable" | "Enable"
         SHtml.ajaxSubmit(   status, () => createPopup("disableActionDialog",100,850))
       } &
       "#clone" #> SHtml.ajaxButton(
            { Text("Clone") },
            { () =>  clone() },
            ("class", "autoWidthButton twoColumns twoColumnsRight"),("type", "button")
       ) &
       //form and form fields
      "#techniqueName" #> 
        <a href={ "/secure/configurationManager/techniqueLibraryManagement/" + 
          technique.id.name.value }>
          { technique.name }
        </a> &
      "#techniqueDescription" #> technique.description &
      "#nameField" #> {piName.toForm_!} &
      "#rudderID" #> {directive.id.value.toUpperCase} &
      "#shortDescriptionField" #> piShortDescription.toForm_! &
      "#longDescriptionField" #> piLongDescription.toForm_! &
      "#priority" #> piPriority.toForm_! &
      ".reasonsFieldset" #> { crReasons.map { f =>
        "#explanationMessage" #> <div>{userPropertyService.reasonsFieldExplanation}</div> &
        "#reasonsField" #> f.toForm_!
      } } &
      "#parameters" #> parameterEditor.toFormNodeSeq &
      "#save" #> { SHtml.ajaxSubmit("Save", onSubmit _) % ("id" -> htmlId_save) } &
      "#notifications *" #> updateAndDisplayNotifications(formTracker) &
      "#isSingle *" #> showIsSingle// &
      //"#editForm [id]" #> htmlId_policyConf
    )(crForm) ++ 
    Script(OnLoad(
      JsRaw("""activateButtonOnFormChange("%s", "%s");  """
        .format(htmlId_policyConf, htmlId_save)) &
      JsRaw("""
        correctButtons();
      """) &
      JsVar("""
          $("input").not("#treeSearch").keydown( function(event) {
            processKey(event , '%s')
          } );
          """.format(htmlId_save)))
    )
  }
  
  private[this] def clone(): JsCmd = {
    SetHtml(CreateCloneDirectivePopup.htmlId_popup, 
        newCreationPopup(technique, activeTechnique)) &
    JsRaw(""" createPopup("%s",300,400) """
        .format(CreateCloneDirectivePopup.htmlId_popup))
  }
  
  ////////////// Callbacks //////////////

  private[this] def onSuccess(directive: Directive): JsCmd = {
    directiveCurrentStatusCreationStatus = false
    onSuccessCallback(directive) & successPopup
  }

  private[this] def onFailure(): JsCmd = {
    formTracker.addFormError(error("The form contains some errors, please correct them."))
    onFailureCallback() & SetHtml(htmlId_policyConf, showDirectiveForm) & 
    JsRaw("""scrollToElement("notifications");""")
  }
  
  private[this] def onFailureRemovePopup() : JsCmd = {
    val elemError = error("The form contains some errors, please correct them")
    formTrackerRemovePopup.addFormError(elemError)
    updateRemoveFormClientSide() & 
    onFailureCallback()
  }
  
  private[this] def onFailureDisablePopup() : JsCmd = {
    val elemError = error("The form contains some errors, please correct them")
    formTrackerDisactivatePopup.addFormError(elemError)
    onFailureCallback() & 
    updateDisableFormClientSide()
  }
  
  private[this] def updateRemoveFormClientSide() : JsCmd = {
    val jsDisplayRemoveDiv = JsRaw("""$("#removeActionDialog").removeClass('nodisplay')""")
    Replace("removeActionDialog", this.showRemovePopupForm()) & 
    jsDisplayRemoveDiv &
    initJs
  }
  
  private[this] def updateDisableFormClientSide() : JsCmd = {
    val jsDisplayDisableDiv = JsRaw("""$("#disableActionDialog").removeClass('nodisplay')""")
    Replace("disableActionDialog", this.showDisactivatePopupForm()) & 
    jsDisplayDisableDiv &
    initJs
  }
  
  def createPopup(name:String,height:Int,width:Int) :JsCmd = {
    JsRaw("""createPopup("%s",%s,%s);""".format(name,height,width))
  }
  
  def initJs : JsCmd = {
    JsRaw("correctButtons();")
  }
  
  ///////////// Remove /////////////

  private[this] def removeButton: Elem = {
    def removeCr(): JsCmd = {
      if(formTrackerRemovePopup.hasErrors) {
        onFailureRemovePopup
      } else {
        JsRaw("$.modal.close();") &
        {
          if (directiveCurrentStatusCreationStatus) {
            val nSeq = <div id={ htmlId_policyConf }>Directive successfully deleted</div>
            onRemoveSuccessCallback() & SetHtml(htmlId_policyConf, nSeq) &
            successPopup
          } else {
<<<<<<< HEAD
            val modId = ModificationId(uuidGen.newUuid)
            (for {
              deleted <- dependencyService.cascadeDeleteDirective(
                             directive.id
                           , modId
                           , CurrentUser.getActor
                           , crReasons.map(_.is)
                         )
              deploy  <- {
                           asyncDeploymentAgent ! AutomaticStartDeployment(modId, RudderEventActor)
                           Full("Deployment request sent")
                         }
            } yield {
              deploy
            }) match {
              case Full(x) =>
=======
            dependencyService.cascadeDeleteDirective(directive.id, CurrentUser.getActor, crReasons.map(_.is)) match {
              case Full(x) =>
                asyncDeploymentAgent ! AutomaticStartDeployment(RudderEventActor)
                Full("Deployment request sent")
>>>>>>> 06210d90
                val nSeq = <div id={ htmlId_policyConf }>Directive successfully deleted</div>
                onRemoveSuccessCallback() & SetHtml(htmlId_policyConf, nSeq) & successPopup
              case Empty => //arg.
                val errMsg = "An error occurred while deleting the Directive (no more information)"
                formTracker.addFormError(error(errMsg))
                onFailure
              case f@Failure(m, _, _) =>
                val msg = (f ?~! "An error occurred while deleting the Directive: ").messageChain
                logger.debug(msg, f)
                formTracker.addFormError(error(msg + m))
                onFailure
            }
          }
        }
      }
    }

    SHtml.ajaxSubmit("Delete", removeCr _)
  }

  ///////////// Enable / disable /////////////

  private[this] def disableButton: Elem = {
    def switchActivation(status: Boolean)(): JsCmd = {      
      if(formTrackerDisactivatePopup.hasErrors) {
        onFailureDisablePopup
      } else {
        piCurrentStatusIsActivated = status
        JsRaw("$.modal.close();") & {
          if (directiveCurrentStatusCreationStatus == true) {
            onSuccess(directive)
          } else {
            val changeStatus= if(status) "enabled" else "disabled"
            val defaultReason = Some("Directive %s by user".format(changeStatus))
            val reason = crReasonsDisactivatePopup.map( _.is).orElse(defaultReason) 
            saveAndDeployDirective(directive.copy(isEnabled = status), reason)
          }
        }
      }
    }

    if (piCurrentStatusIsActivated) {
      SHtml.ajaxSubmit("Disable", switchActivation(false) _)
    } else {
      SHtml.ajaxSubmit("Enable", switchActivation(true) _)
    }
  }
  
  private[this] def dialogDisableTitle : String = {
    if (piCurrentStatusIsActivated) {
      "Disable"
    } else {
      "Enable"
    }
  }

  private[this] def dialogDisableWarning: String = {
    if (piCurrentStatusIsActivated) {
      "Disabling this directive will affect the following Rules."
    } else {
      "Enabling this directive will affect the following Rules"
    }
  }

  private[this] def showIsSingle(): NodeSeq = {
    <span>
      {
        if (technique.isMultiInstance) {
          { <b>Multi instance</b> } ++ 
          Text(": several Directives derived from that template can be deployed on a given node")
        } else {
          { <b>Unique</b> } ++ 
          Text(": an unique Directive derived from that template can be deployed on a given node")
        }
      }
    </span>
  }

  ///////////// fields for Directive settings ///////////////////

  private[this] val piName = new WBTextField("Name", directive.name) {
    override def setFilter = notNull _ :: trim _ :: Nil
    override def className = "twoCol"
    override def validations =
      valMinLen(3, "The name must have at least 3 characters") _ :: Nil
  }

  private[this] val piShortDescription = {
    new WBTextField("Short description", directive.shortDescription) {
      override def className = "twoCol"
      override def setFilter = notNull _ :: trim _ :: Nil
      override val maxLen = 255
      override def validations = Nil
    }
  }

  private[this] val piLongDescription = {
    new WBTextAreaField("Description", directive.longDescription.toString) {
      override def setFilter = notNull _ :: trim _ :: Nil
      override def inputField = super.inputField % ("style" -> "height:15em")
    }
  }

  private[this] val piPriority = new WBSelectObjField("Priority:",
    (0 to 10).map(i => (i, i.toString)),
    defaultValue = directive.priority) {
    override val displayHtml = 
      <span class="tooltipable greytooltip" title="" tooltipid="priorityId">
        <b>Priority:</b>
        <div class="tooltipContent" id="priorityId">
          If a node is configured with several Directive derived from that template, 
          the one with the higher priority will be applied first. If several Directives 
          have the same priority, the application order between these two will be random. 
          If the template is unique, only one Directive derived from it may be used at 
          a given time onone given node. The one with the highest priority is chosen. 
          If several Directives have the same priority, one of them will be applied at 
          random. You should always try to avoid that last case.<br/>
          The highest priority is 0.
        </div>
      </span>
      
    override def className = "twoCol"

  }

  private[this] val crReasons = {
    import com.normation.rudder.web.services.ReasonBehavior._
    userPropertyService.reasonsFieldBehavior match {
      case Disabled => None
      case Mandatory => Some(buildReasonField(true, "subContainerReasonField"))
      case Optionnal => Some(buildReasonField(false, "subContainerReasonField"))
    }
  }
  
  private[this] val crReasonsRemovePopup = {
    import com.normation.rudder.web.services.ReasonBehavior._
    userPropertyService.reasonsFieldBehavior match {
      case Disabled => None
      case Mandatory => Some(buildReasonField(true, "subContainerReasonField"))
      case Optionnal => Some(buildReasonField(false, "subContainerReasonField"))
    }
  }
  
  private[this] val crReasonsDisactivatePopup = {
    import com.normation.rudder.web.services.ReasonBehavior._
    userPropertyService.reasonsFieldBehavior match {
      case Disabled => None
      case Mandatory => Some(buildReasonField(true, "subContainerReasonField"))
      case Optionnal => Some(buildReasonField(false, "subContainerReasonField"))
    }
  }
  
  def buildReasonField(mandatory:Boolean, containerClass:String = "twoCol") = {
    new WBTextAreaField("Message", "") {
      override def setFilter = notNull _ :: trim _ :: Nil
      override def inputField = super.inputField  % 
        ("style" -> "height:8em;")
      override def subContainerClassName = containerClass
      override def validations() = {
        if(mandatory){
          valMinLen(5, "The reason must have at least 5 characters.") _ :: Nil
        } else {
          Nil
        }
      }
    }
  }
  
  private[this] val formTracker = {
    val l = List(piName, piShortDescription, piLongDescription) ++ crReasons
    new FormTracker(l)
  }
  
  private[this] val formTrackerRemovePopup = 
    new FormTracker(crReasonsRemovePopup.toList) 
  
  private[this] val formTrackerDisactivatePopup = 
    new FormTracker(crReasonsDisactivatePopup.toList) 

  private[this] def error(msg: String) = <span class="error">{ msg }</span>

  private[this] def checkVariables(): Unit = {
    for (vars <- parameterEditor.mapValueSeq) {
      try {
        val s = Seq((parameterEditor.variableSpecs(vars._1).toVariable(vars._2)))
        RudderLDAPConstants.variableToSeq(s)
      }
      catch {
        case e: Exception => formTracker.addFormError(error(e.getMessage))
      }
    }
  }
  
  private[this] def onSubmit(): JsCmd = {
    parameterEditor.removeDuplicateSections

    checkVariables()

    if (formTracker.hasErrors) {
      onFailure
    } else {
      val newDirective = if (directiveCurrentStatusCreationStatus) {
        directive.copy(
          parameters = parameterEditor.mapValueSeq,
          name = piName.is,
          shortDescription = piShortDescription.is,
          priority = piPriority.is,
          longDescription = piLongDescription.is,
          isEnabled = piCurrentStatusIsActivated
        )
      } else {
        directive.copy(
          parameters = parameterEditor.mapValueSeq,
          name = piName.is,
          shortDescription = piShortDescription.is,
          priority = piPriority.is,
          longDescription = piLongDescription.is
        )
      }
      // here everything is good, I can display the popup if there are
      // dependent rules
      dependentRules match {
        case e: EmptyBox => saveAndDeployDirective(newDirective, crReasons.map(_.is))
        case Full(rules) if rules.size == 0 => saveAndDeployDirective(newDirective, crReasons.map(_.is))
        case _ => displayDependenciesPopup(newDirective, crReasons.map(_.is))
      }
      
    }
  }

  // Fill the content of the popup with the list of dependant rules (this list is computed
  // at the load of page), and wait for user confirmation
  private[this] def displayDependenciesPopup(directive: Directive, why:Option[String]): JsCmd = {
    SetHtml("confirmUpdateActionDialog", showUpdatePopupForm(saveAndDeployDirective(directive, why))) &
    createPopup("updateActionDialog",140,850)
  }

  private[this] def saveAndDeployDirective(directive: Directive, why:Option[String]): JsCmd = {
<<<<<<< HEAD
    val modId = ModificationId(uuidGen.newUuid)
    (for {
      saved <- directiveRepository.saveDirective(activeTechnique.id, directive, modId, CurrentUser.getActor, why)
      deploy <- {
        asyncDeploymentAgent ! AutomaticStartDeployment(modId, RudderEventActor)
        Full("Deployment request sent")
      }
    } yield {
      deploy
    }) match {
      case Full(x) => onSuccess(directive)
=======
     directiveRepository.saveDirective(activeTechnique.id, directive, CurrentUser.getActor, why) match {
      case Full(optChanges) =>
        optChanges match {
          case Some(_) => // There is a modification diff, launch a deployment.
            asyncDeploymentAgent ! AutomaticStartDeployment(RudderEventActor)
          case None => // No change, don't launch a deployment
        }
        onSuccess(directive)
>>>>>>> 06210d90
      case Empty => 
        formTracker.addFormError(error("An error occurred while saving the Directive"))
        onFailure
      case Failure(m, _, _) =>
        formTracker.addFormError(error(m))
        onFailure
    }
  }
  
  private[this] def updateAndDisplayNotifications(formTracker : FormTracker) : NodeSeq = {
    
    val notifications = formTracker.formErrors
    formTracker.cleanErrors
   
    if(notifications.isEmpty) {
      NodeSeq.Empty
    }
    else {
      <div id="notifications" class="notify">
        <ul class="field_errors">{notifications.map( n => <li>{n}</li>) }</ul>
      </div>
    }
  }
    
  private[this] def newCreationPopup(
    technique:Technique, activeTechnique:ActiveTechnique) : NodeSeq = {

    val popup = new CreateCloneDirectivePopup(
      technique.name, technique.description, 
      technique.id.version, directive,
      onSuccessCallback =  onSuccessCallback)
    
    popup.popupContent
  }
  
  private[this] def updateCf3PolicyDraftInstanceSettingFormComponent(
    technique:Technique, activeTechnique:ActiveTechnique, directive:Directive, 
    isADirectiveCreation : Boolean = false) : Unit = {
    
    val dirEditForm = new DirectiveEditForm(
      DirectiveManagement.htmlId_policyConf, technique, activeTechnique,
      directive, onSuccessCallback = onSuccessCallback, 
      onRemoveSuccessCallback = onRemoveSuccessCallback,
      isADirectiveCreation = isADirectiveCreation
    )
    
    currentDirectiveSettingForm.set(Full(dirEditForm))
  }
  
  private[this] def showDirectiveDetails() : NodeSeq = {
    currentDirectiveSettingForm.is match {
      case Failure(m, _, _) => 
        <div id={DirectiveManagement.htmlId_policyConf} class="error">
          An error happened when trying to load Directive configuration. 
          Error message was: {m}
        </div>
      case Empty => <div id={DirectiveManagement.htmlId_policyConf}></div>
      case Full(formComponent) => formComponent.showForm()
    }
  }

  ///////////// success pop-up ///////////////
  
  private[this] def successPopup : JsCmd = {
    JsRaw(""" callPopupWithTimeout(200, "successConfirmationDialog", 100, 350) """)
  }

}
  <|MERGE_RESOLUTION|>--- conflicted
+++ resolved
@@ -412,29 +412,11 @@
             onRemoveSuccessCallback() & SetHtml(htmlId_policyConf, nSeq) &
             successPopup
           } else {
-<<<<<<< HEAD
             val modId = ModificationId(uuidGen.newUuid)
-            (for {
-              deleted <- dependencyService.cascadeDeleteDirective(
-                             directive.id
-                           , modId
-                           , CurrentUser.getActor
-                           , crReasons.map(_.is)
-                         )
-              deploy  <- {
-                           asyncDeploymentAgent ! AutomaticStartDeployment(modId, RudderEventActor)
-                           Full("Deployment request sent")
-                         }
-            } yield {
-              deploy
-            }) match {
+            dependencyService.cascadeDeleteDirective(directive.id, modId, CurrentUser.getActor, crReasons.map(_.is)) match {
               case Full(x) =>
-=======
-            dependencyService.cascadeDeleteDirective(directive.id, CurrentUser.getActor, crReasons.map(_.is)) match {
-              case Full(x) =>
-                asyncDeploymentAgent ! AutomaticStartDeployment(RudderEventActor)
+                asyncDeploymentAgent ! AutomaticStartDeployment(modId, RudderEventActor)
                 Full("Deployment request sent")
->>>>>>> 06210d90
                 val nSeq = <div id={ htmlId_policyConf }>Directive successfully deleted</div>
                 onRemoveSuccessCallback() & SetHtml(htmlId_policyConf, nSeq) & successPopup
               case Empty => //arg.
@@ -673,28 +655,15 @@
   }
 
   private[this] def saveAndDeployDirective(directive: Directive, why:Option[String]): JsCmd = {
-<<<<<<< HEAD
     val modId = ModificationId(uuidGen.newUuid)
-    (for {
-      saved <- directiveRepository.saveDirective(activeTechnique.id, directive, modId, CurrentUser.getActor, why)
-      deploy <- {
-        asyncDeploymentAgent ! AutomaticStartDeployment(modId, RudderEventActor)
-        Full("Deployment request sent")
-      }
-    } yield {
-      deploy
-    }) match {
-      case Full(x) => onSuccess(directive)
-=======
-     directiveRepository.saveDirective(activeTechnique.id, directive, CurrentUser.getActor, why) match {
+     directiveRepository.saveDirective(activeTechnique.id, directive, modId, CurrentUser.getActor, why) match {
       case Full(optChanges) =>
         optChanges match {
           case Some(_) => // There is a modification diff, launch a deployment.
-            asyncDeploymentAgent ! AutomaticStartDeployment(RudderEventActor)
+            asyncDeploymentAgent ! AutomaticStartDeployment(modId, RudderEventActor)
           case None => // No change, don't launch a deployment
         }
         onSuccess(directive)
->>>>>>> 06210d90
       case Empty => 
         formTracker.addFormError(error("An error occurred while saving the Directive"))
         onFailure
