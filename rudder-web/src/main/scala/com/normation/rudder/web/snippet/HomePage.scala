/*
*************************************************************************************
* Copyright 2011 Normation SAS
*************************************************************************************
*
* This file is part of Rudder.
*
* Rudder is free software: you can redistribute it and/or modify
* it under the terms of the GNU General Public License as published by
* the Free Software Foundation, either version 3 of the License, or
* (at your option) any later version.
*
* In accordance with the terms of section 7 (7. Additional Terms.) of
* the GNU General Public License version 3, the copyright holders add
* the following Additional permissions:
* Notwithstanding to the terms of section 5 (5. Conveying Modified Source
* Versions) and 6 (6. Conveying Non-Source Forms.) of the GNU General
* Public License version 3, when you create a Related Module, this
* Related Module is not considered as a part of the work and may be
* distributed under the license agreement of your choice.
* A "Related Module" means a set of sources files including their
* documentation that, without modification of the Source Code, enables
* supplementary functions or services in addition to those offered by
* the Software.
*
* Rudder is distributed in the hope that it will be useful,
* but WITHOUT ANY WARRANTY; without even the implied warranty of
* MERCHANTABILITY or FITNESS FOR A PARTICULAR PURPOSE.  See the
* GNU General Public License for more details.
*
* You should have received a copy of the GNU General Public License
* along with Rudder.  If not, see <http://www.gnu.org/licenses/>.

*
*************************************************************************************
*/

package com.normation.rudder.web.snippet

//lift std import
import scala.xml._
import net.liftweb.common._
import net.liftweb.http._
import net.liftweb.http.js._
import JsCmds._
import com.normation.ldap.sdk.BuildFilter._
import com.normation.rudder.domain.RudderLDAPConstants._
import JE._
import bootstrap.liftweb.RudderConfig
import com.normation.ldap.sdk.FALSE
import com.normation.rudder.domain.reports.ComplianceLevel
import com.normation.rudder.domain.logger.TimingDebugLogger
import com.normation.inventory.domain.NodeId
import com.normation.inventory.domain.Version
import com.normation.rudder.domain.nodes.NodeInfo
import com.normation.utils.Control.sequence
import com.unboundid.ldap.sdk.SearchRequest
import com.unboundid.ldap.sdk.controls.MatchedValuesRequestControl
import com.unboundid.ldap.sdk.controls.MatchedValuesFilter
import com.normation.inventory.domain.VirtualMachineType
import com.normation.inventory.domain.PhysicalMachineType
<<<<<<< HEAD
import com.normation.inventory.domain.AgentType.CfeEnterprise
=======
import com.normation.inventory.domain.NOVA_AGENT
>>>>>>> 05eeb708
import com.normation.inventory.domain.AgentType
import com.normation.inventory.domain.AgentType.Dsc

sealed trait ComplianceLevelPieChart{
  def color : String
  def label : String
  def value : Int

  def jsValue = {
    JsArray(label, value)
  }

  def jsColor = {
    (label -> Str(color))
  }
}

case class DisabledChart (value : Int) extends ComplianceLevelPieChart{
  val label = "Reports Disabled"
  val color = "#b4b4b4"
}

case class GreenChart (value : Int) extends ComplianceLevelPieChart{
  val label = "Perfect (100%)"
  val color = "#5cb85c"
}

case class BlueChart (value : Int) extends ComplianceLevelPieChart{
  val label = "Good (> 75%)"
  val color = "#9bc832"
}

case class OrangeChart (value : Int) extends ComplianceLevelPieChart{
  val label = "Average (> 50%)"
  val color = "#f0ad4e"
}

case class RedChart (value : Int) extends ComplianceLevelPieChart{
  val label = "Poor (< 50%)"
  val color = "#c9302c"
}

case class PendingChart (value : Int) extends ComplianceLevelPieChart{
  val label = "Applying"
  val color = "#5bc0de"
}

object HomePage {
  private val nodeInfosService = RudderConfig.nodeInfoService

  object boxNodeInfos extends RequestVar[Box[Map[NodeId, NodeInfo]]](initNodeInfos) {
    override def doSync[F](f: => F): F = this.synchronized(f)
  }

  def initNodeInfos(): Box[Map[NodeId, NodeInfo]] = {
    TimingDebugLogger.debug(s"Start timing homepage")
    val n1 = System.currentTimeMillis
    val n = nodeInfosService.getAll
    val n2 = System.currentTimeMillis
    TimingDebugLogger.debug(s"Getting node infos: ${n2 - n1}ms")
    n
  }

}

class HomePage extends Loggable {

  private[this] val ldap             = RudderConfig.roLDAPConnectionProvider
  private[this] val pendingNodesDit  = RudderConfig.pendingNodesDit
  private[this] val acceptedNodesDit = RudderConfig.acceptedNodesDit
  private[this] val nodeDit          = RudderConfig.nodeDit
  private[this] val rudderDit        = RudderConfig.rudderDit
  private[this] val reportingService = RudderConfig.reportingService
  private[this] val mapper           = RudderConfig.ldapInventoryMapper
  private[this] val roRuleRepo       = RudderConfig.roRuleRepository

  def pendingNodes(html : NodeSeq) : NodeSeq = {
    displayCount(countPendingNodes, "pending nodes")
  }

  def acceptedNodes(html : NodeSeq) : NodeSeq = {
    displayCount(countAcceptedNodes, "accepted nodes")
  }

  def rules(html : NodeSeq) : NodeSeq = {
    displayCount(countAllRules, "rules")
  }

  def directives(html : NodeSeq) : NodeSeq = {
    displayCount(countAllDirectives,"directives")
  }

  def groups(html : NodeSeq) : NodeSeq = {
    displayCount(countAllGroups,"groups")
  }

  def techniques(html : NodeSeq) : NodeSeq = {
    displayCount(countAllTechniques,"techniques")
  }

  def getAllCompliance = {

    trait ChartType
    case object PendingChartType extends ChartType
    case object DisabledChartType extends ChartType
    case class ColoredChartType(value: Double) extends ChartType

    ( for {
      nodeInfos <- HomePage.boxNodeInfos.get
      n2 = System.currentTimeMillis
      userRules <- roRuleRepo.getIds()
      n3 = System.currentTimeMillis
      _ = TimingDebugLogger.trace(s"Get rules: ${n3 - n2}ms")
      reports   <- reportingService.findRuleNodeStatusReports(nodeInfos.keySet, userRules)

      n4 = System.currentTimeMillis
      _ = TimingDebugLogger.trace(s"Compute Rule Node status reports for all nodes: ${n4 - n3}ms")
      _ = TimingDebugLogger.debug(s"Compute compliance: ${n4 - n2}ms")
    } yield {

      val reportsByNode = reports.mapValues { status => ComplianceLevel.sum(status.report.reports.map(_.compliance)) }

      /*
       * Here, for the compliance by node, we want to distinguish (but NOT ignore, like in globalCompliance) the
       * case where the node is pending.
       *
       * We are using a coarse grain here: if a node as even ONE report not pending, we compute it's compliance.
       * Else, if the node's reports are ALL pending, we use a special pending case.
       *
       * Note: node without reports are also put in "pending".
       */

      val complianceByNode : List[ChartType] = reportsByNode.values.map { r =>
        if(r.pending == r.total) { PendingChartType }
        else if(r.reportsDisabled == r.total) { DisabledChartType }
        else { ColoredChartType(r.complianceWithoutPending) }
      }.toList

      val complianceDiagram : List[ComplianceLevelPieChart] = (complianceByNode.groupBy{compliance => compliance match {
        case PendingChartType               => PendingChart
        case DisabledChartType              => DisabledChart
        case ColoredChartType(100)          => GreenChart
        case ColoredChartType(x) if x >= 75 => BlueChart
        case ColoredChartType(x) if x >= 50 => OrangeChart
        case ColoredChartType(_)            => RedChart
      } }.map {
        case (PendingChart , compliance) => PendingChart(compliance.size)
        case (DisabledChart, compliance) => DisabledChart(compliance.size)
        case (GreenChart   , compliance) => GreenChart(compliance.size)
        case (BlueChart    , compliance) => BlueChart(compliance.size)
        case (OrangeChart  , compliance) => OrangeChart(compliance.size)
        case (RedChart     , compliance) => RedChart(compliance.size)
        case (_            , compliance) => RedChart(compliance.size)
      }).toList

      val sorted = complianceDiagram.sortWith{
        case (_:PendingChart  ,_)            => false
        case (_:DisabledChart ,_)            => false
        case (_:GreenChart    ,_)            => false
        case (_:BlueChart     ,_:GreenChart) => true
        case (_:BlueChart     ,_)            => false
        case (_:OrangeChart   , ( _:GreenChart| _:BlueChart)) => true
        case (_:OrangeChart   ,_)            => false
        case (_:RedChart      ,_)            => true
      }

      val numberOfNodes = complianceByNode.size
      val pendingNodes = complianceDiagram.collectFirst{
        case p : PendingChart => p.value
      } match {

        case None =>
          JsObj (
            "pending" -> JsNull
          , "active"  -> numberOfNodes
        )

        case Some(pending) =>
          JsObj (
            "pending" ->
              JsObj (
                  "nodes" -> pending
                , "percent"  -> (pending * 100.0  / numberOfNodes).round
              )
          , "active"  -> (numberOfNodes - pending)
        )
      }

      val diagramData = sorted.foldLeft((Nil : List[JsExp], Nil : List[JsExp], Nil : List[JsExp]))
      { case ((labels,values,colors),diag) => (diag.label :: labels, diag.value :: values, diag.color :: colors) }

      val data =  JsObj("labels" -> JsArray(diagramData._1), "values" -> JsArray(diagramData._2), "colors" -> JsArray(diagramData._3))

      val diagramColor = JsObj(sorted.map(_.jsColor):_*)

      // Data used for compliance bar, compliance without pending
      val compliance = ComplianceLevel.sum(reports.flatMap( _._2.report.reports.toSeq.map( _.compliance))).copy(pending = 0)

      import com.normation.rudder.domain.reports.ComplianceLevelSerialisation._
      val complianceBar = compliance.toJsArray

      val globalCompliance = compliance.complianceWithoutPending.round

      val n4 = System.currentTimeMillis
      TimingDebugLogger.debug(s"Compute compliance for HomePage: ${n4 - n2}ms")

      Script(OnLoad(JsRaw(s"""
        homePage(
            ${complianceBar.toJsCmd}
          , ${globalCompliance}
          , ${data.toJsCmd}
          , ${diagramColor.toJsCmd}
          , ${pendingNodes.toJsCmd}
        )""")))
    } ) match {
      case Full(homePageCompliance) => homePageCompliance
      case eb : EmptyBox =>
        logger.error(eb)
        NodeSeq.Empty
    }
  }

  def inventoryInfo() = {
    ( for {
      nodeInfos <- HomePage.boxNodeInfos.get
    } yield {
      val machines = nodeInfos.values.map { _.machine.map(_.machineType) match {
                        case Some(_: VirtualMachineType) => "Virtual"
                        case Some(PhysicalMachineType)   => "Physical"
                        case _                           => "No Machine Inventory"
                      } }.groupBy(identity).mapValues(_.size).toList.sortBy(_._2).foldLeft((Nil : List[JsExp], Nil : List[JsExp]))
      { case ((labels,values),(label,value)) => (label :: labels, value :: values) }
      val machinesArray = JsObj("labels" -> JsArray(machines._1), "values" -> JsArray(machines._2))
      val (osLabels,osValues) = nodeInfos.values.groupBy(_.osDetails.os.name).mapValues(_.size).toList.sortBy(_._2).foldLeft((Nil : List[JsExp], Nil : List[JsExp]))
      { case ((labels,values),(label,value)) => (label :: labels, value :: values) }

      val osArray = JsObj("labels" -> JsArray(osLabels), "values" -> JsArray(osValues))

      Script(OnLoad(JsRaw(s"""
        homePageInventory(
            ${machinesArray.toJsCmd}
          , ${osArray.toJsCmd}
          , ${nodeInfos.size}
        )""")))
    } ) match {
      case Full(inventory) => inventory
      case _ => NodeSeq.Empty
    }
  }

  def rudderAgentVersion() = {

     val n4 = System.currentTimeMillis
     val agents = getRudderAgentVersion match {
       case Full(x) => x
       case eb: EmptyBox =>
         val e = eb ?~! "Error when getting installed agent version on nodes"
         logger.debug(e.messageChain)
         e.rootExceptionCause.foreach { ex =>
           logger.debug("Root exception was:", ex)
         }
         Map("Unknown" -> 1)
     }
     TimingDebugLogger.debug(s"Get software: ${System.currentTimeMillis-n4}ms")

     val agentsValue = agents.toList.sortBy(_._2)(Ordering[Int]).foldLeft((Nil : List[JsExp], Nil : List[JsExp]))
      { case ((labels,values),(label,value)) => (label :: labels, value :: values) }
     val agentsData =  JsObj("labels" -> JsArray(agentsValue._1), "values" -> JsArray(agentsValue._2))

     Script(OnLoad(JsRaw(s"""
        homePageSoftware(
            ${agentsData.toJsCmd}
          , ${agents.map(_._2).sum}
     )""")))
  }

  /**
   * Get the count of agent version name -> size for accepted nodes
   */
  private[this] def getRudderAgentVersion() : Box[Map[String, Int]] = {
    import com.normation.ldap.sdk._
<<<<<<< HEAD
    import com.normation.ldap.sdk.BuildFilter.{SUB,OR}
=======
    import com.normation.ldap.sdk.BuildFilter.{EQ,OR}
>>>>>>> 05eeb708
    import com.normation.inventory.ldap.core.LDAPConstants.{A_NAME, A_NODE_UUID, A_SOFTWARE_DN}
    import com.unboundid.ldap.sdk.DN

    val unknown = new Version("Unknown")

    for {
      con              <- ldap
      nodeInfos        <- HomePage.boxNodeInfos.get
      n2               =  System.currentTimeMillis
      agentSoftEntries =  con.searchOne(acceptedNodesDit.SOFTWARE.dn, OR(AgentType.allValues.toList.map(t => SUB(A_NAME, null, Array(t.inventorySoftwareName), null)):_*))
      agentSoftDn      =  agentSoftEntries.map(_.dn.toString).toSet

      agentSoft        <- sequence(agentSoftEntries){ entry =>
                            (mapper.softwareFromEntry(entry) ?~! s"Error when mapping LDAP entry ${entry} to a software").map { s =>
                              //here, we want to use Agent Version display name, not the software one
                              s.name match {
                                case None => s
                                // only keep before first "." because in some case, the distrib reports "rudder-agent.x86-64"
                                case Some(name) => name.toLowerCase.split("""\.""").head match {
                                  case CfeEnterprise.inventorySoftwareName =>
                                    s.copy(version = s.version.map(v => new Version(CfeEnterprise.toAgentVersionName(v.value))))
                                  case ag if ag == Dsc.inventorySoftwareName.toLowerCase =>
                                    s.copy(version = s.version.map(v => new Version(Dsc.toAgentVersionName(v.value))))
                                  case _ => s
                                }
                              }
                            }
                          }
      n3               =  System.currentTimeMillis
      _                =  TimingDebugLogger.debug(s"Get agent software entries: ${n3-n2}ms")
      nodeEntries      =  {
                            val sr = new SearchRequest(
                                acceptedNodesDit.NODES.dn.toString
                              , One
                              , OR(agentSoft.map(x => EQ(A_SOFTWARE_DN, acceptedNodesDit.SOFTWARE.SOFT.dn(x.id).toString)):_*)
                              , A_NODE_UUID, A_SOFTWARE_DN
                            )
                            // Skip if there is no rudder-agent packages in software DN
                            if (! agentSoftDn.isEmpty) {
                              //only get interesting entries control - that make a huge difference in perf
                              sr.addControl(new MatchedValuesRequestControl(agentSoftDn.map(dn => MatchedValuesFilter.createEqualityFilter(A_SOFTWARE_DN, dn)).toSeq:_*))
                              con.search(sr)
                            } else {
                              Seq()
                            }
                          }
      n4               =  System.currentTimeMillis
      _                =  TimingDebugLogger.debug(s"Get nodes for agent: ${n4-n3}ms")
    } yield {

      val agentMap = agentSoft.map(x => (x.id.value, x)).toMap

      val agentVersionByNodeEntries = nodeEntries.map { e =>
        (
            NodeId(e.value_!(A_NODE_UUID))
          , e.valuesFor(A_SOFTWARE_DN).intersect(agentSoftDn).flatMap { x =>
              acceptedNodesDit.SOFTWARE.SOFT.idFromDN(new DN(x)).flatMap(s => agentMap(s.value).version)
            }
        )
      }.toMap.mapValues{_.maxBy(_.value)} // Get the max version available

      // take back the initial set of nodes to be sure to have one agent for each
      val allAgents = nodeInfos.keySet.toSeq.map(nodeId => agentVersionByNodeEntries.get(nodeId) match {
        case Some(v) => v
        case None    =>
          logger.debug(s"Node with ID '${nodeId.value}' have an unknow agent version")
          unknown
      })

      // Format different version naming type into one
      def formatVersion (version : String) : String= {
        // All that is before '.release' (rpm relases, like 3.0.6.release)
        // OR DSC agent version, => value before dash + dash + first two numbers separated by a dot (a.b-x.y)
        // OR all until first dash ( debian releases, like 3.0.6-wheezy)
        val versionRegexp = "(cfe-)?((.+)(?=\\.release)|([^-]+-\\d+\\.\\d+)|([^-]+))".r
        versionRegexp.
          findFirstIn(version).
          getOrElse(version).
          // Replace all '~' by '.' to normalize alpha/beta/rc releases and nightlies
          replace("~", ".")
      }

      val res = allAgents.groupBy(ag => formatVersion(ag.value)).mapValues( _.size)

      TimingDebugLogger.debug(s"=> group and count agents: ${System.currentTimeMillis-n4}ms")
      res
    }
  }

  private[this] def countPendingNodes() : Box[Int] = {
    ldap.map { con =>
      con.searchOne(pendingNodesDit.NODES.dn, ALL, "1.1")
    }.map(x => x.size)
  }

  private[this] def countAcceptedNodes() : Box[Int] = {
    ldap.map { con =>
      con.searchOne(nodeDit.NODES.dn, ALL, "1.1")
    }.map(x => x.size)
  }

  private[this] def countAllRules() : Box[Int] = {
    roRuleRepo.getIds().map(_.size)
  }

  private[this] def countAllDirectives() : Box[Int] = {
    ldap.map { con =>
      con.searchSub(rudderDit.ACTIVE_TECHNIQUES_LIB.dn, AND(IS(OC_DIRECTIVE), EQ(A_IS_SYSTEM, FALSE.toLDAPString)), "1.1")
    }.map(x => x.size)
  }

  private[this] def countAllTechniques() : Box[Int] = {
    ldap.map { con =>
      con.searchSub(rudderDit.ACTIVE_TECHNIQUES_LIB.dn, AND(IS(OC_ACTIVE_TECHNIQUE), EQ(A_IS_SYSTEM, FALSE.toLDAPString)), "1.1")
    }.map(x => x.size)
  }

  private[this] def countAllGroups() : Box[Int] = {
    ldap.map { con =>
      con.searchSub(rudderDit.GROUP.dn, AND(IS(OC_RUDDER_NODE_GROUP), EQ(A_IS_SYSTEM, FALSE.toLDAPString)), "1.1")
    }.map(x => x.size)
  }

  private[this] def displayCount( count : () => Box[Int], name : String) ={
    Text((count() match {
      case Empty => 0
      case m:Failure =>
          logger.error(s"Could not fetch the number of ${name}. reason : ${m.messageChain}")
          0
      case Full(x) => x
    }).toString)
  }

}<|MERGE_RESOLUTION|>--- conflicted
+++ resolved
@@ -55,17 +55,12 @@
 import com.normation.rudder.domain.nodes.NodeInfo
 import com.normation.utils.Control.sequence
 import com.unboundid.ldap.sdk.SearchRequest
+import com.normation.inventory.domain.VirtualMachineType
+import com.normation.inventory.domain.PhysicalMachineType
+import com.normation.inventory.domain.AgentType
 import com.unboundid.ldap.sdk.controls.MatchedValuesRequestControl
 import com.unboundid.ldap.sdk.controls.MatchedValuesFilter
-import com.normation.inventory.domain.VirtualMachineType
-import com.normation.inventory.domain.PhysicalMachineType
-<<<<<<< HEAD
-import com.normation.inventory.domain.AgentType.CfeEnterprise
-=======
-import com.normation.inventory.domain.NOVA_AGENT
->>>>>>> 05eeb708
-import com.normation.inventory.domain.AgentType
-import com.normation.inventory.domain.AgentType.Dsc
+import com.unboundid.ldap.sdk.DN
 
 sealed trait ComplianceLevelPieChart{
   def color : String
@@ -345,13 +340,9 @@
    */
   private[this] def getRudderAgentVersion() : Box[Map[String, Int]] = {
     import com.normation.ldap.sdk._
-<<<<<<< HEAD
-    import com.normation.ldap.sdk.BuildFilter.{SUB,OR}
-=======
-    import com.normation.ldap.sdk.BuildFilter.{EQ,OR}
->>>>>>> 05eeb708
+    import com.normation.ldap.sdk.BuildFilter.SUB
+    import com.normation.ldap.sdk.BuildFilter.OR
     import com.normation.inventory.ldap.core.LDAPConstants.{A_NAME, A_NODE_UUID, A_SOFTWARE_DN}
-    import com.unboundid.ldap.sdk.DN
 
     val unknown = new Version("Unknown")
 
@@ -369,10 +360,10 @@
                                 case None => s
                                 // only keep before first "." because in some case, the distrib reports "rudder-agent.x86-64"
                                 case Some(name) => name.toLowerCase.split("""\.""").head match {
-                                  case CfeEnterprise.inventorySoftwareName =>
-                                    s.copy(version = s.version.map(v => new Version(CfeEnterprise.toAgentVersionName(v.value))))
-                                  case ag if ag == Dsc.inventorySoftwareName.toLowerCase =>
-                                    s.copy(version = s.version.map(v => new Version(Dsc.toAgentVersionName(v.value))))
+                                  case AgentType.CfeEnterprise.inventorySoftwareName =>
+                                    s.copy(version = s.version.map(v => new Version(AgentType.CfeEnterprise.toAgentVersionName(v.value))))
+                                  case ag if ag == AgentType.Dsc.inventorySoftwareName.toLowerCase =>
+                                    s.copy(version = s.version.map(v => new Version(AgentType.Dsc.toAgentVersionName(v.value))))
                                   case _ => s
                                 }
                               }
