--- conflicted
+++ resolved
@@ -265,11 +265,7 @@
           </ul>
         </div> } &
       "#save" #> saveButton &
-<<<<<<< HEAD
-      "#notification *" #>  updateAndDisplayNotifications &
-=======
-      "#notifications" #>  updateAndDisplayNotifications(formTracker) &
->>>>>>> 38097d43
+      "#notifications" #>  updateAndDisplayNotifications &
       "#editForm [id]" #> htmlId_rule
     )(crForm) ++
     Script(OnLoad(JsRaw("""
