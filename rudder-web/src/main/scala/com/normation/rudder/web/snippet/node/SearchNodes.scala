/*
*************************************************************************************
* Copyright 2011 Normation SAS
*************************************************************************************
*
* This file is part of Rudder.
*
* Rudder is free software: you can redistribute it and/or modify
* it under the terms of the GNU General Public License as published by
* the Free Software Foundation, either version 3 of the License, or
* (at your option) any later version.
*
* In accordance with the terms of section 7 (7. Additional Terms.) of
* the GNU General Public License version 3, the copyright holders add
* the following Additional permissions:
* Notwithstanding to the terms of section 5 (5. Conveying Modified Source
* Versions) and 6 (6. Conveying Non-Source Forms.) of the GNU General
* Public License version 3, when you create a Related Module, this
* Related Module is not considered as a part of the work and may be
* distributed under the license agreement of your choice.
* A "Related Module" means a set of sources files including their
* documentation that, without modification of the Source Code, enables
* supplementary functions or services in addition to those offered by
* the Software.
*
* Rudder is distributed in the hope that it will be useful,
* but WITHOUT ANY WARRANTY; without even the implied warranty of
* MERCHANTABILITY or FITNESS FOR A PARTICULAR PURPOSE.  See the
* GNU General Public License for more details.
*
* You should have received a copy of the GNU General Public License
* along with Rudder.  If not, see <http://www.gnu.org/licenses/>.

*
*************************************************************************************
*/

package com.normation.rudder.web.snippet.node

import scala.xml.NodeSeq
import scala.xml.NodeSeq.seqToNodeSeq
import com.normation.exceptions.TechnicalException
import com.normation.inventory.domain.NodeId
import com.normation.rudder.domain.nodes.NodeGroup
import com.normation.rudder.domain.nodes.NodeInfo
import com.normation.rudder.domain.queries.Query
import com.normation.rudder.web.components.SearchNodeComponent
import com.normation.rudder.web.components.ShowNodeDetailsFromNode
import com.normation.rudder.web.components.popup.CreateCategoryOrGroupPopup
import bootstrap.liftweb.RudderConfig
import net.liftweb.common._
import net.liftweb.http.LocalSnippet
import net.liftweb.http.SHtml
import net.liftweb.http.SHtml.ElemAttr.pairToBasic
import net.liftweb.http.StatefulSnippet
import net.liftweb.http.Templates
import net.liftweb.http.js.JE.JsRaw
import net.liftweb.http.js.JE.JsVar
import net.liftweb.http.js.JsCmd
import net.liftweb.http.js.JsCmds._
import net.liftweb.util.Helpers.chooseTemplate
import com.normation.rudder.web.model.JsInitContextLinkUtil

/**
 *
 * Snippet that handle the "searchNodes" page.
 *
 * Two main feature:
 * - diplay details of a node
 * - search for nodes based on a query
 *
 * Node details are ALWAYS load via Ajax (see parseHashtag method).
 * Hashtag modification are detected with the hashchange" events,
 * supported since ie8/ff3.6/chrome5/safari5 - as to say,
 * immemorial times (see http://caniuse.com/hashchange for details)
 *
 */

object SearchNodes {
  private val serverPortletPath = List("templates-hidden", "server", "server_details")
  private val serverPortletTemplateFile =  Templates(serverPortletPath) match {
    case Empty | Failure(_,_,_) =>
      throw new TechnicalException("Template for node details not found. I was looking for %s.html".format(serverPortletPath.mkString("/")))
    case Full(n) => n
  }
  private val searchNodes = chooseTemplate("query","SearchNodes",serverPortletTemplateFile)
}

class SearchNodes extends StatefulSnippet with Loggable {

  import SearchNodes._

  private[this] val queryParser = RudderConfig.cmdbQueryParser
  private[this] val getFullGroupLibrary = RudderConfig.roNodeGroupRepository.getFullGroupLibrary _

  //the popup component to create the group
  private[this] val creationPopup = new LocalSnippet[CreateCategoryOrGroupPopup]

  private[this] val groupLibrary = getFullGroupLibrary() match {
    case Full(x) => x
    case eb:EmptyBox =>
      val e = eb ?~! "Major error: can not get the node group library"
      logger.error(e.messageChain)
      throw new Exception(e.messageChain)
  }

  val searchNodeComponent = new LocalSnippet[SearchNodeComponent]

  var srvList : Box[Seq[NodeInfo]] = Empty

<<<<<<< HEAD
  setSearchComponent(None)
=======
  setSearcNodeComponent(None)
>>>>>>> 048fdfe2

  var dispatch : DispatchIt = {
    case "showQuery" => searchNodeComponent.is match {
      case Full(component) => { _ => queryForm(component) }
      case _ => { _ => <div>The component is not set</div><div></div> }
    }
    case "head" => head _
    case "createGroup" => createGroup _
  }

  var activateSubmitButton = true

  def head(html:NodeSeq) : NodeSeq = {
    import net.liftweb.json._
    import net.liftweb.json.JsonDSL._

    //add a function name to force reparse hashtag for other js elt of the page

    { <head>
      {Script(
         JsRaw(s"function forceParseHashtag() { ${parseHashtag().toJsCmd } }") &
         OnLoad(JsRaw("forceParseHashtag()"))
     )}
    </head> }
  }

  private[this] def setCreationPopup(query : Option[Query], serverList : Box[Seq[NodeInfo]]) : Unit = {
      creationPopup.set(Full(new CreateCategoryOrGroupPopup(
          // create a totally invalid group
          Some(new NodeGroup(
              null,
              null,
              null,
              query,
              true,
              serverList.openOr(Seq[NodeInfo]()).map(_.id).toSet,
              true,
              false
              )
          )
        , rootCategory     = groupLibrary
        , selectedCategory = None
        , onSuccessCategory= { _ => Noop }
        , onSuccessGroup   = { (group:NodeGroup, _) => JsInitContextLinkUtil.redirectToGroupLink(group.id) }
      )))
  }

<<<<<<< HEAD
  private[this] def setSearchComponent(query:Option[Query]) : SearchNodeComponent = {
    def showNodeDetails(nodeId:String, displayCompliance : Boolean) : JsCmd = {
      updateLocationHash(nodeId, displayCompliance) &
=======
  private[this] def setSearcNodeComponent (query:Option[Query]) : SearchNodeComponent = {
    def showNodeDetails(nodeId:String) : JsCmd = {
      updateLocationHash(nodeId) &
>>>>>>> 048fdfe2
      JsRaw("""scrollToElement("serverDetails", ".rudder_col");""".format(nodeId))
    }

    val sc = new SearchNodeComponent(
        "htmlIdCategory"
      , query
      , srvList
      , () => Noop
      , Some(showNodeDetails)
      , onSearchCallback = updateQueryHash
      , groupPage = false
    )
    searchNodeComponent.set(Full(sc))
    sc
  }

  def createGroup(html:NodeSeq) : NodeSeq = {
      SHtml.ajaxButton("Create node group from this query", {
       () =>   showPopup()  },
       ("class", "largeButton"))
  }

  def queryForm(sc : SearchNodeComponent) = {
    SHtml.ajaxForm(sc.buildQuery)
  }

  /**
   * If a query is passed as argument, try to dejsoniffy-it, in a best effort
   * way - just don't take of errors.
   *
   * We want to look for #{ "nodeId":"XXXXXXXXXXXX" }
   */
  private[this] def parseHashtag(): JsCmd = {
    def displayDetails(jsonData: String) = {
      import net.liftweb.json._
      val json = parse(jsonData)
      json \ "nodeId" match {
        case JString(nodeId) =>
          val displayCompliance = json \ "displayCompliance" match {
            case JBool(displayCompliance) => displayCompliance
            case _ => false
          }
          val nodeDetails = new ShowNodeDetailsFromNode(new NodeId(nodeId), groupLibrary).display(false, displayCompliance)
          SetHtml("serverDetails", nodeDetails)
        case _ => Noop
      }
    }

    def executeQuery(query:String) : JsCmd = {
      val q = queryParser(query)
<<<<<<< HEAD
      val sc = setSearchComponent(q)
=======
      val sc = setSearcNodeComponent(q)
>>>>>>> 048fdfe2

      q match {
        case f:Failure =>
          logger.debug(f.messageChain)
          Noop
        case e:EmptyBox => Noop
        case Full(q)    =>
          Replace("SearchNodes", queryForm(sc)) &
          JsRaw("correctButtons(); $('#SubmitSearch').click();")
      }
    }

    JsRaw(s"""parseSearchHash(
        function(x) { ${SHtml.ajaxCall(JsVar("x"), displayDetails _ )._2.toJsCmd} }
      , function(x) { ${SHtml.ajaxCall(JsVar("x") , executeQuery   _ )._2.toJsCmd} }
    )""")
  }

  /**
   * Create the popup
   */
  private[this] def createPopup : NodeSeq = {
    creationPopup.is match {
      case Failure(m,_,_) =>  <span class="error">Error: {m}</span>
      case Empty => <div>The component is not set</div>
      case Full(popup) => popup.popupContent()
    }
  }

  private[this] def showPopup() : JsCmd = {
    searchNodeComponent.is match {
      case Full(r) => setCreationPopup(r.getQuery, r.getSrvList)
        //update UI
        SetHtml("createGroupContainer", createPopup) &
        JsRaw( """ createPopup("createGroupPopup") """)

      case eb:EmptyBox => Alert("Error when trying to retrieve the resquest, please try again")
    }
  }
  private def updateQueryHash(button: Boolean, query: Option[Query]): JsCmd = {
    query match {
      case Some(q) =>
        JsRaw(s"updateHashString('query', ${q.toJSONString})")
      case None => Noop
    }

  }

  private def updateLocationHash(nodeId:String, displayCompliance : Boolean) = {
    //JsRaw("""this.window.location.hash = "#" + JSON.stringify({'nodeId':'%s'})""".format(nodeId))
    JsRaw(s"updateHashString('nodeId', '${nodeId}')") &
    JsRaw(s"updateHashString('displayCompliance', ${displayCompliance})") &
    SetHtml("serverDetails", (new ShowNodeDetailsFromNode(new NodeId(nodeId), groupLibrary)).display(false,displayCompliance))
  }
}<|MERGE_RESOLUTION|>--- conflicted
+++ resolved
@@ -108,11 +108,7 @@
 
   var srvList : Box[Seq[NodeInfo]] = Empty
 
-<<<<<<< HEAD
   setSearchComponent(None)
-=======
-  setSearcNodeComponent(None)
->>>>>>> 048fdfe2
 
   var dispatch : DispatchIt = {
     case "showQuery" => searchNodeComponent.is match {
@@ -160,15 +156,9 @@
       )))
   }
 
-<<<<<<< HEAD
   private[this] def setSearchComponent(query:Option[Query]) : SearchNodeComponent = {
     def showNodeDetails(nodeId:String, displayCompliance : Boolean) : JsCmd = {
       updateLocationHash(nodeId, displayCompliance) &
-=======
-  private[this] def setSearcNodeComponent (query:Option[Query]) : SearchNodeComponent = {
-    def showNodeDetails(nodeId:String) : JsCmd = {
-      updateLocationHash(nodeId) &
->>>>>>> 048fdfe2
       JsRaw("""scrollToElement("serverDetails", ".rudder_col");""".format(nodeId))
     }
 
@@ -219,11 +209,7 @@
 
     def executeQuery(query:String) : JsCmd = {
       val q = queryParser(query)
-<<<<<<< HEAD
       val sc = setSearchComponent(q)
-=======
-      val sc = setSearcNodeComponent(q)
->>>>>>> 048fdfe2
 
       q match {
         case f:Failure =>
