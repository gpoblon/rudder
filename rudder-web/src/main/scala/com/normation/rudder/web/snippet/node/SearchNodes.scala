--- conflicted
+++ resolved
@@ -211,35 +211,10 @@
       }
     }
 
-<<<<<<< HEAD
     JsRaw(s"""parseSearchHash(
         function(x) { ${SHtml.ajaxCall(JsVar("x"), displayDetails _ )._2.toJsCmd} }
       , function(x) { ${SHtml.ajaxCall(JsVar("x") , executeQuery   _ )._2.toJsCmd} }
     )""")
-=======
-    JsRaw(s"""
-        var parseHashtag = function() {
-          var hash = null;
-          try {
-            hash = JSON.parse(decodeURI(window.location.hash.substring(1)));
-          } catch(e) {
-            hash = {}
-          }
-          if( hash.nodeId != null && hash.nodeId.length > 0) {
-            ${SHtml.ajaxCall(JsVar("hash","nodeId"), displayDetails _ )._2.toJsCmd}
-            $$('#query-search-content').hide();
-            $$('#querySearchSection').removeClass('unfoldedSectionQuery');
-          }else{
-            $$('#query-search-content').toggle();
-            $$('#querySearchSection').toggleClass('unfoldedSectionQuery');
-          }
-          if( hash.query != null && JSON.stringify(hash.query).length > 0) {
-            ${SHtml.ajaxCall(JsRaw("JSON.stringify(hash.query)"), executeQuery _ )._2.toJsCmd}
-          }
-        }
-    """
-    )
->>>>>>> a267a7e9
   }
 
   /**
