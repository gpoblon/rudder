/*
*************************************************************************************
* Copyright 2011 Normation SAS
*************************************************************************************
*
* This program is free software: you can redistribute it and/or modify
* it under the terms of the GNU Affero General Public License as
* published by the Free Software Foundation, either version 3 of the
* License, or (at your option) any later version.
*
* In accordance with the terms of section 7 (7. Additional Terms.) of
* the GNU Affero GPL v3, the copyright holders add the following
* Additional permissions:
* Notwithstanding to the terms of section 5 (5. Conveying Modified Source
* Versions) and 6 (6. Conveying Non-Source Forms.) of the GNU Affero GPL v3
* licence, when you create a Related Module, this Related Module is
* not considered as a part of the work and may be distributed under the
* license agreement of your choice.
* A "Related Module" means a set of sources files including their
* documentation that, without modification of the Source Code, enables
* supplementary functions or services in addition to those offered by
* the Software.
*
* This program is distributed in the hope that it will be useful,
* but WITHOUT ANY WARRANTY; without even the implied warranty of
* MERCHANTABILITY or FITNESS FOR A PARTICULAR PURPOSE. See the
* GNU Affero General Public License for more details.
*
* You should have received a copy of the GNU Affero General Public License
* along with this program. If not, see <http://www.gnu.org/licenses/agpl.html>.
*
*************************************************************************************
*/

package com.normation.rudder.web.components

import com.normation.rudder.domain.nodes._
import com.normation.inventory.domain.NodeId
import org.slf4j.LoggerFactory
import com.normation.rudder.domain.nodes.NodeInfo
import com.normation.rudder.domain.queries.Query
import net.liftweb.http.LocalSnippet
import com.normation.rudder.services.policies.DependencyAndDeletionService
import com.normation.rudder.batch.{AsyncDeploymentAgent,AutomaticStartDeployment}
import com.normation.rudder.domain.eventlog.RudderEventActor
import com.normation.rudder.authorization._
import net.liftweb.http.js._
import JsCmds._ // For implicits
import JE._
import net.liftweb.common._
import net.liftweb.http._
import scala.xml._
import net.liftweb.util.Helpers
import net.liftweb.util.Helpers._
import com.normation.rudder.domain.policies.GroupTarget
import com.normation.rudder.web.model.{
  WBTextField, FormTracker, WBTextAreaField,WBSelectField,WBRadioField
}
import com.normation.rudder.repository._
import bootstrap.liftweb.LiftSpringApplicationContext.inject
import com.normation.rudder.services.nodes.NodeInfoService
import NodeGroupForm._
import com.normation.rudder.web.model.CurrentUser
import com.normation.rudder.web.services.UserPropertyService
import com.normation.rudder.web.components.popup.CreateCloneGroupPopup
import com.normation.utils.HashcodeCaching
import com.normation.plugins.SpringExtendableSnippet
import com.normation.plugins.SnippetExtensionKey
import com.normation.rudder.web.services.CategoryHierarchyDisplayer

object NodeGroupForm {
  
 /**
  * Add that in the calling page, NOT in the <head> tag 
  */
  def staticInit:NodeSeq =
    (for {
      xml <- Templates("templates-hidden" :: "components" :: "NodeGroupForm" :: Nil)
    } yield {
      chooseTemplate("component", "staticInit", xml)
    }) openOr Nil

 /**
  * Add that in the calling page somewhere in the body
  */
  def staticBody:NodeSeq =
    (for {
      xml <- Templates("templates-hidden" :: "components" :: "NodeGroupForm" :: Nil)
    } yield {
      chooseTemplate("component", "staticBody", xml)
    }) openOr Nil

  private def popupRemoveForm = 
    (for {
      xml <- Templates("templates-hidden" :: "components" :: "NodeGroupForm" :: Nil)
    } yield {
      chooseTemplate("component", "popupRemoveForm", xml)
    }) openOr Nil
    
    
  private def body =
    (for {
      xml <- Templates("templates-hidden" :: "components" :: "NodeGroupForm" :: Nil)
    } yield {
      chooseTemplate("component", "body", xml)
    }) openOr Nil

  
  private val saveButtonId = "groupSaveButtonId"
     
  private sealed trait RightPanel
  private case object NoPanel extends RightPanel
  private case class GroupForm(group:NodeGroup) extends RightPanel with HashcodeCaching
  private case class CategoryForm(category:NodeGroupCategory) extends RightPanel with HashcodeCaching
  
  val htmlId_groupTree = "groupTree"
  val htmlId_item = "ajaxItemContainer"
  val htmlId_updateContainerForm = "updateContainerForm"
}


/**
 * The form that deals with updating the server group
 * 
 * @author Nicolas CHARLES
 *
 */
class NodeGroupForm(
  htmlIdCategory : String,
  nodeGroup : Option[NodeGroup],
  onSuccessCallback : (String) => JsCmd = { (String) => Noop },
  onFailureCallback : () => JsCmd = { () => Noop }
) extends DispatchSnippet with SpringExtendableSnippet[NodeGroupForm] with Loggable {

  // I use a copy and a var to really isolate what is happening in this compenent from 
  // the argument, and I need to change the object when it is created (from None to Some(x))
  // Removed private[this] to let extension access it

  var _nodeGroup = nodeGroup.map(x => x.copy())
  
  private[this] val nodeGroupRepository = inject[NodeGroupRepository]
  private[this] val groupCategoryRepository = inject[NodeGroupCategoryRepository]
  private[this] val nodeInfoService = inject[NodeInfoService]
  private[this] val dependencyService = inject[DependencyAndDeletionService]
  private[this] val asyncDeploymentAgent = inject[AsyncDeploymentAgent]
  private[this] val userPropertyService = inject[UserPropertyService]
  
  
  //the current nodeGroupCategoryForm component
  private[this] val nodeGroupCategoryForm = new LocalSnippet[NodeGroupCategoryForm] 
  
  private[this] val categoryHierarchyDisplayer = inject[CategoryHierarchyDisplayer]


  var parentCategory = Option.empty[Box[NodeGroupCategory]]

  var parentCategoryId = ""

  //the current nodeGroupForm component
  private[this] val nodeGroupForm = new LocalSnippet[NodeGroupForm] 
  
  // Import the search server component
  val searchNodeComponent = new LocalSnippet[SearchNodeComponent] 
  
  var query : Option[Query] = _nodeGroup.flatMap(x => x.query)
  var srvList : Box[Seq[NodeInfo]] = _nodeGroup.map( x => nodeInfoService.find(x.serverList.toSeq) ).getOrElse(None)
  
  private def setNodeGroupCategoryForm : Unit = {
    updateLocalParentCategory()
    searchNodeComponent.set(Full(new SearchNodeComponent(
        htmlIdCategory
      , query
      , srvList
      , onSearchCallback = saveButtonCallBack
      , onClickCallback = { id => onClickCallBack(id) }
      , saveButtonId = saveButtonId
    )))
  }
  
  private[this] def saveButtonCallBack(searchStatus : Boolean) : JsCmd = {
    JsRaw("""$('#%s').prop("disabled", %s);""".format(saveButtonId, searchStatus))
  }
  
  private[this] def onClickCallBack(s:String) : JsCmd = {
    s.split("\\|").toList match {
      case _ :: id :: _ =>
        SetHtml("serverDetails", (new ShowNodeDetailsFromNode(new NodeId(id))).display(true)) &
        JsRaw( """ createPopup("nodeDetailsPopup",500,1000)
        """)
        
      case _ => Alert("Error when trying to display node details: received bad parameter for node ID: %s".format(s))
    }    
  }
  
  setNodeGroupCategoryForm

  def extendsAt = SnippetExtensionKey(classOf[NodeGroupForm].getSimpleName)

  def mainDispatch = Map(
    "showForm" -> { _:NodeSeq => showForm() },
    "showGroup" -> { _:NodeSeq => searchNodeComponent.is match {
      case Full(component) => component.buildQuery
      case _ =>  <div>The component is not set</div>
     } }
  )

  def initJs : JsCmd = {
    JsRaw("correctButtons();")
  }
     
  def showForm() : NodeSeq = {
     val html = SHtml.ajaxForm(
          <div id="GroupTabs">
    <ul id="groupTabMenu">
      <li><a href="#groupParametersTab">Group parameters</a></li>
    </ul>
    <div id="groupParametersTab">

     <fieldset class="groupUpdateComponent"><legend>Group: {_nodeGroup.map( x => x.name).getOrElse("Create a new group")}</legend>
     <directive:notifications />
     <hr class="spacer"/>
     <directive:name/>
     <hr class="spacer"/>
     <directive:description/>
     <hr class="spacer"/>
     <directive:container/>
     <hr class="spacer"/>
     <directive:static/>
     <hr class="spacer"/>
     <fieldset class="searchNodes"><legend>Group criteria</legend>
       <div id="SearchNodes">
       <directive:showGroup />
      </div>
     </fieldset>
     <lift:authz role="group_edit">
     <directive:reason />
     </lift:authz>
     <div class="margins" align="right">
       <div style="float:left" align="left">
         <lift:authz role="group_write"><directive:group/></lift:authz>
         <lift:authz role="group_write"><directive:delete/></lift:authz>
       </div>
       <div style="float:right" align="right">
         <directive:save/>
       </div>
     </div>
     </fieldset>
    <directive:removeForm/>
  </div>   </div>
 ++ Script(OnLoad(JsRaw("""$('#GroupTabs').tabs();
          $( "#GroupTabs" ).tabs('select', 0);"""))))

     bind("directive", html,
      "name" -> piName.toForm_!,
      "description" -> piDescription.toForm_!,
      "container" -> piContainer.toForm_!,
      "static" -> piStatic.toForm_!,
      "showGroup" -> searchNodeComponent.is.open_!.buildQuery,
      "explanation" -> crReasons.map {
        f => <div>{userPropertyService.reasonsFieldExplanation}</div>
      },       
      "reason" -> crReasons.map {f =>
        <fieldset class="reasonNode"><legend>Reason</legend>
          <div style="margin-bottom:5px">
            {userPropertyService.reasonsFieldExplanation}
          </div>
          {f.toForm_!}
        </fieldset>},
      "group" -> { if (CurrentUser.checkRights(Write("group")))
                cloneButton()
              else NodeSeq.Empty
        },
      "save" ->   {_nodeGroup match {
<<<<<<< HEAD
            case Some(x) =>
              if (CurrentUser.checkRights(Edit("group")))
                SHtml.ajaxSubmit("Save", onSubmit _)  %  ("id", saveButtonId) %("class", "ui-button ui-widget ui-state-default ui-corner-all")
              else NodeSeq.Empty
            case None =>
              if (CurrentUser.checkRights(Write("group")))
                SHtml.ajaxSubmit("Save", onSubmit _) % ("id", saveButtonId)
              else NodeSeq.Empty
          }},
      "delete" -> <button id="removeButton">Delete</button>,
      "removeForm" -> showRemovePopupForm,
=======
            case Some(x) => SHtml.ajaxSubmit("Update", onSubmit _)  %  ("id", saveButtonId)
            case None => SHtml.ajaxSubmit("Save", onSubmit _) % ("id", saveButtonId)
      }},
      "delete" -> deleteButton(),          
>>>>>>> 123f9a69
      "notifications" -> updateAndDisplayNotifications()
    ) 
   }
  
  
  ///////////// fields for category settings ///////////////////

  private[this] def cloneButton() : NodeSeq = {
    _nodeGroup match {
      case None => NodeSeq.Empty
      case Some(x) => SHtml.ajaxButton("Clone", () => showCloneGroupPopup()) % 
        ("id", "groupCloneButtonId")
    }
  }
  
  private[this] def showRemovePopupForm() : NodeSeq = {
    _nodeGroup match {
      case None => NodeSeq.Empty //we are creating a group, no need to show delete
      case Some(group) => 
        //pop-up: their content should be retrieve lazily
        val target = GroupTarget(group.id)
        val removePopupGridXml = dependencyService.targetDependencies(target).map( _.rules ) match {
          case e:EmptyBox => <div class="error">An error occurred while trying to find dependent item</div>
          case Full(rules) => {
            val cmp = new RuleGrid("remove_popup_grid", rules.toSeq, None, false)
            cmp.rulesGrid(linkCompliancePopup=false)
          }
        }
        (
          "#removeActionDialog *" #> { (n:NodeSeq) => SHtml.ajaxForm(n) } andThen
          ".reasonsFieldsetPopup" #> { crReasonsRemovePopup.map { f =>
            "#explanationMessage" #> <div>{userPropertyService.reasonsFieldExplanation}</div> &
            "#reasonsField" #> f.toForm_!
          } } &
          "#errorDisplay *" #> { updateAndDisplayNotifications(formTrackerRemovePopup) } &
          "#removeItemDependencies" #> {removePopupGridXml} &
          "#removeButton" #> { removeButton(target) }
        )(popupRemoveForm) ++ {
          Script(JsRaw("""
            correctButtons();
            $('#removeButton').click(function() {
              createPopup("removeActionDialog",140,850);
              return false;
            });        
        """))
      }
    }
  }
  
  private[this] def removeButton(target:GroupTarget) : Elem = {
    def removeCr() : JsCmd = {      
      if(formTrackerRemovePopup.hasErrors) {
        onFailureRemovePopup
      } else {
        JsRaw("$.modal.close();") &
        { dependencyService.cascadeDeleteTarget(target, CurrentUser.getActor, crReasonsRemovePopup.map(_.is)) match {
          case Full(x) =>
            // the node group was deleted, deploy
            asyncDeploymentAgent ! AutomaticStartDeployment(RudderEventActor)
            onSuccessCallback("The deployment has been requested") &
            SetHtml(htmlIdCategory, NodeSeq.Empty ) &
            //show success popup
            successPopup &
            initJs
          case Empty => //arg.
            formTracker.addFormError(error("An error occurred while deleting the group (no more information)"))
            onFailure
          case f@Failure(m,_,_) =>
            val msg = "An error occurred while saving the group: "
            logger.debug( f ?~! "An error occurred while saving the group: " , f)
            formTracker.addFormError(error(msg + m))
            onFailure
        } }
      }
    }

    SHtml.ajaxSubmit("Remove", removeCr _ )
  }  
  
  ///////////// fields for category settings ///////////////////
  private[this] val piName = {
    new WBTextField("Group name", _nodeGroup.map( x => x.name).getOrElse("")) {
      override def setFilter = notNull _ :: trim _ :: Nil
      override def className = "twoCol"
      override def inputField = super.inputField %("onkeydown" , "return processKey(event , '%s')".format(saveButtonId))
      override def validations = 
        valMinLen(3, "The name must have at least 3 characters") _ :: Nil
    }
  }
  
  private[this] val crReasons = {
    import com.normation.rudder.web.services.ReasonBehavior._
    userPropertyService.reasonsFieldBehavior match {
      case Disabled => None
      case Mandatory => Some(buildReasonField(true, "subContainerReasonField"))
      case Optionnal => Some(buildReasonField(false, "subContainerReasonField"))
    }
  }
  
  private[this] val crReasonsRemovePopup = {
    import com.normation.rudder.web.services.ReasonBehavior._
    userPropertyService.reasonsFieldBehavior match {
      case Disabled => None
      case Mandatory => Some(buildReasonField(true, "subContainerReasonField"))
      case Optionnal => Some(buildReasonField(false, "subContainerReasonField"))
    }
  }
  
  def buildReasonField(mandatory:Boolean, containerClass:String = "twoCol") = {
    new WBTextAreaField("Message", "") {
      override def setFilter = notNull _ :: trim _ :: Nil
      override def inputField = super.inputField  % 
        ("style" -> "height:8em;")
      override def subContainerClassName = containerClass
      override def validations() = {
        if(mandatory){
          valMinLen(5, "The reason must have at least 5 characters.") _ :: Nil
        } else {
          Nil
        }
      }
    }
  }
  
<<<<<<< HEAD
  private[this] val piDescription = {
    new WBTextAreaField("Group description", _nodeGroup.map( x => x.description).getOrElse("")) {
      override def setFilter = notNull _ :: trim _ :: Nil
      override def inputField = super.inputField  % ("style" -> "height:10em")
      override def validations =  Nil
      override def errorClassName = "field_errors paddscala"
    }
  }
  
  private[this] val piStatic = {
    new WBRadioField(
        "Group type", 
        Seq("static", "dynamic"), 
        ((_nodeGroup.map( x => x.isDynamic).getOrElse(false)) ? "dynamic" | "static")) {
      override def setFilter = notNull _ :: trim _ :: Nil
    }
=======
  private[this] val piStatic = new WBRadioField(
        "Group type: "
      , Seq("static", "dynamic")
      , ((_nodeGroup.map( x => x.isDynamic).getOrElse(false)) ? "dynamic" | "static")
      , {
         //how to display label ? Capitalize, and with a tooltip
        case "static" => <span class="tooltip" title="The list of member nodes is defined at creation and will not change automatically.">Static</span>
        case "dynamic" => <span class="tooltip" title="Nodes will be automatically added and removed so that the list of members always matches this group's search criteria.">Dynamic</span>
        case _ => NodeSeq.Empty // guarding against NoMatchException
      }) {
    override def displayNameHtml = Some(<b>{displayName}</b>)
    override def setFilter = notNull _ :: trim _ :: Nil
>>>>>>> 123f9a69
  }
  
  private[this] val piContainer = new WBSelectField("Group container", 
      (categoryHierarchyDisplayer.getCategoriesHierarchy().map { case (id, name) => (id.value -> name)}),
      parentCategoryId) {
  }
  
  private[this] val formTracker = {
    val fields = List(piName, piDescription, piContainer, piStatic) ++ crReasons.toList
    new FormTracker(fields)
  }
  
  private[this] val formTrackerRemovePopup = {
    new FormTracker(crReasonsRemovePopup.toList)
  }
  
  private[this] var notifications = List.empty[NodeSeq]
  
  private[this] def updateFormClientSide() : JsCmd = {
    SetHtml(htmlIdCategory, showForm()) & initJs
  }
  
  private[this] def updateRemoveFormClientSide() : JsCmd = {
    Replace("removeActionDialog", showRemovePopupForm) & 
    JsRaw("""$("#removeActionDialog").removeClass('nodisplay')""") &
    initJs
  }
  
  private[this] def error(msg:String) = <span class="error">{msg}</span>
  
  
  private[this] def onCreateSuccess : JsCmd = {
    notifications ::=  <span class="greenscala">The group was successfully created</span>
    updateFormClientSide
  }
  private[this] def onUpdateSuccess : JsCmd = {
    //notifications ::=  <span class="greenscala">The group was successfully updated</span>
    updateFormClientSide
  }
  
  private[this] def onFailure : JsCmd = {
    formTracker.addFormError(error("The form contains some errors, please correct them."))
    updateFormClientSide() & JsRaw("""scrollToElement("errorNotification");""")
  }
  
  private[this] def onFailureRemovePopup : JsCmd = {
    formTracker.addFormError(error("The form contains some errors, please correct them."))
    updateRemoveFormClientSide() &
    onFailureCallback()
  }
  
  private[this] def onSubmit() : JsCmd = {
    // Since we are doing the submit from the component, it ought to exist 
    query = searchNodeComponent.is.open_!.getQuery
    srvList = searchNodeComponent.is.open_!.getSrvList
    if(formTracker.hasErrors) {
      
      onFailure & onFailureCallback()
    } else {
      val name = piName.is
      val description = piDescription.is
      val container = piContainer.is
      val isDynamic = piStatic.is match { case "dynamic" => true ; case _ => false }
      
      _nodeGroup match {
        case None =>
          // we are only creating new group now
          srvList match {
            case Full(list) =>
              createGroup(name, description, query.get, isDynamic, list.map(x => x.id).toList, container)
            case Empty =>
              createGroup(name, description, query.get, isDynamic, Nil, container)
            case Failure(m, _, _) =>
              logger.error("Could not retrieve the server list from the search component: %s".format(m))
              formTracker.addFormError(error("An error occurred while trying to fetch the server list of the group: " + m))
              onFailure& onFailureCallback()
          }
        case Some(nodeGroup) =>
          //  we are updating a nodeGroup
          srvList match {
            case Full(list) =>
              updateGroup(nodeGroup, name, description, query.get, isDynamic, list.map(x => x.id).toList, container)
            case Empty =>
              updateGroup(nodeGroup, name, description, query.get, isDynamic, Nil, container)
            case Failure(m, _, _) =>
              logger.error("Could not retrieve the server list from the search component : %s".format(m))
              formTracker.addFormError(error("An error occurred while trying to fetch the server list of the group: " + m))
              onFailure& onFailureCallback()
          }
      }
    }
  }
  
  private[this] def showCloneGroupPopup() : JsCmd = {
    val popupSnippet = new LocalSnippet[CreateCloneGroupPopup]
             popupSnippet.set(Full(new CreateCloneGroupPopup(
            _nodeGroup,
            onSuccessCategory = displayACategory,
            onSuccessGroup = showGroupSection,
            onSuccessCallback = { onSuccessCallback })))
    val nodeSeqPopup = popupSnippet.is match {
      case Failure(m, _, _) =>  <span class="error">Error: {m}</span>
      case Empty => <div>The component is not set</div>
      case Full(popup) => popup.popupContent()
    }
    SetHtml("createCloneGroupContainer", nodeSeqPopup) &
    JsRaw("""createPopup("createCloneGroupPopup", 300, 400)""")
  }
   
  private[this] def htmlTreeNodeId(id:String) = "jsTree-" + id
    
  private[this] def displayACategory(category : NodeGroupCategory) : JsCmd = {
    //update UI
    refreshRightPanel(CategoryForm(category))
  }
  
  private[this] def refreshRightPanel(panel:RightPanel) : JsCmd = SetHtml(htmlId_item, setAndShowRightPanel(panel))
  
  /**
   *  Manage the state of what should be displayed on the right panel.
   * It could be nothing, a group edit form, or a category edit form.
   */
  private[this] def setAndShowRightPanel(panel:RightPanel) : NodeSeq = {
    panel match {
      case NoPanel => NodeSeq.Empty
      case GroupForm(group) =>
        val form = new NodeGroupForm(htmlId_item, Some(group), onSuccessCallback)
        nodeGroupForm.set(Full(form))
        form.showForm()

      case CategoryForm(category) =>
        val form = new NodeGroupCategoryForm(htmlId_item, category, onSuccessCallback)
        nodeGroupCategoryForm.set(Full(form))
        form.showForm()
    }
  }  

  private[this] def showGroupSection(sg : NodeGroup) : JsCmd = {
    //update UI
    refreshRightPanel(GroupForm(sg))&
    JsRaw("""this.window.location.hash = "#" + JSON.stringify({'groupId':'%s'})""".format(sg.id.value))
  }  
  
  /**
   * Create a group from the given parameter
   * Do not deploy on create (nobody can already be using that group)
   * @param name
   * @param description
   * @param query
   * @param isDynamic 
   * @param nodeList
   * @param container
   * @return
   */
  private def createGroup(name : String, description : String, query : Query, isDynamic : Boolean, nodeList : List[NodeId], container: String ) : JsCmd = {
    nodeGroupRepository.createNodeGroup(name, description, Some(query), isDynamic, nodeList.toSet, new NodeGroupCategoryId(container), true, CurrentUser.getActor, Some("Group created by user")) match {
        case Full(x) => 
          _nodeGroup = Some(x.group)
          
          setNodeGroupCategoryForm
          onCreateSuccess  & onSuccessCallback(x.group.id.value)
        case Empty =>
          setNodeGroupCategoryForm
          logger.error("An error occurred while saving the Group")
           formTracker.addFormError(error("An error occurred while saving the Group"))
          onFailure & onFailureCallback()
        case Failure(m,_,_) =>
          setNodeGroupCategoryForm
          logger.error("An error occurred while saving the Group:" + m)
          formTracker.addFormError(error("An error occurred while saving the Group: " + m))
          onFailure & onFailureCallback()
      }
  }

  /**
   * Update a group from the given parameter
   * Redeploy on update (perhaps the group is in use)
   * @param name
   * @param description
   * @param query
   * @param isDynamic
   * @param nodeList
   * @param container
   * @return
   */
  private def updateGroup(originalNodeGroup : NodeGroup, name : String, description : String, query : Query, isDynamic : Boolean, nodeList : List[NodeId], container:String, isEnabled : Boolean = true ) : JsCmd = {
    val newNodeGroup = new NodeGroup(originalNodeGroup.id, name, description, Some(query), isDynamic, nodeList.toSet, isEnabled, originalNodeGroup.isSystem)
    (for {
      moved <- nodeGroupRepository.move(originalNodeGroup, NodeGroupCategoryId(container), CurrentUser.getActor, crReasons.map(_.is)) ?~! 
               "Error when moving NodeGroup %s ('%s') to '%s'".format(originalNodeGroup.id, originalNodeGroup.name, container)
      saved <- nodeGroupRepository.update(newNodeGroup, CurrentUser.getActor, crReasons.map(_.is)) ?~! 
               "Error when updating the group %s".format(originalNodeGroup.id)
    } yield {
      (moved,saved)
    }) match {
        case Full((moved,saved)) =>
          moved match {
            case None => // OK! move should always be None
            case Some(change) =>
              logger.warn("moving a group should not produce a change, which is %s".format(change))
          }
          saved match {
            case Some(change) => // There is a modification diff, launch a deployment.
              asyncDeploymentAgent ! AutomaticStartDeployment(RudderEventActor)
            case None => // No change, do not deploy
          }
          _nodeGroup = Some(newNodeGroup)

          setNodeGroupCategoryForm
          onUpdateSuccess & onSuccessCallback(originalNodeGroup.id.value) & successPopup
        case Empty =>
          setNodeGroupCategoryForm
          logger.error("An error occurred while updating the group")
           formTracker.addFormError(error("An error occurred while updating the group"))
          onFailure & onFailureCallback()
        case f:Failure =>
          setNodeGroupCategoryForm
          logger.error("An error occurred while updating the group:" + f.messageChain)
          formTracker.addFormError(error("An error occurred while updating the group: " + f.msg))
          onFailure & onFailureCallback()
      }
  }
  
  private[this] def updateAndDisplayNotifications() : NodeSeq = {
    notifications :::= formTracker.formErrors
    formTracker.cleanErrors
   
    if(notifications.isEmpty) NodeSeq.Empty
    else {
      val html = 
        <div id="notifications" class="notify">
          <ul class="field_errors">{notifications.map( n => <li>{n}</li>) }</ul>
        </div>
      notifications = Nil
      html
    }
  }


  private[this] def updateLocalParentCategory() : Unit = {
    parentCategory = _nodeGroup.map(x => nodeGroupRepository.getParentGroupCategory(x.id))

    parentCategoryId = parentCategory match {
      case Some(x) =>  x match {
        case Full(y) =>  y.id.value
        case _ => ""
      }
      case None => ""
    }
  }

  ///////////// success pop-up ///////////////
    private[this] def successPopup : JsCmd = {
    JsRaw(""" callPopupWithTimeout(200, "successConfirmationDialog", 100, 350)     
    """)
  }
    
  private[this] def updateAndDisplayNotifications(formTracker : FormTracker) : NodeSeq = {
    
    val notifications = formTracker.formErrors
    formTracker.cleanErrors
   
    if(notifications.isEmpty) {
      NodeSeq.Empty
    }
    else {
      val html = 
        <div id="notifications" class="notify">
          <ul class="field_errors">{notifications.map( n => <li>{n}</li>) }</ul>
        </div>
      html
    }
  }
}
<|MERGE_RESOLUTION|>--- conflicted
+++ resolved
@@ -271,7 +271,6 @@
               else NodeSeq.Empty
         },
       "save" ->   {_nodeGroup match {
-<<<<<<< HEAD
             case Some(x) =>
               if (CurrentUser.checkRights(Edit("group")))
                 SHtml.ajaxSubmit("Save", onSubmit _)  %  ("id", saveButtonId) %("class", "ui-button ui-widget ui-state-default ui-corner-all")
@@ -283,12 +282,6 @@
           }},
       "delete" -> <button id="removeButton">Delete</button>,
       "removeForm" -> showRemovePopupForm,
-=======
-            case Some(x) => SHtml.ajaxSubmit("Update", onSubmit _)  %  ("id", saveButtonId)
-            case None => SHtml.ajaxSubmit("Save", onSubmit _) % ("id", saveButtonId)
-      }},
-      "delete" -> deleteButton(),          
->>>>>>> 123f9a69
       "notifications" -> updateAndDisplayNotifications()
     ) 
    }
@@ -413,7 +406,6 @@
     }
   }
   
-<<<<<<< HEAD
   private[this] val piDescription = {
     new WBTextAreaField("Group description", _nodeGroup.map( x => x.description).getOrElse("")) {
       override def setFilter = notNull _ :: trim _ :: Nil
@@ -427,23 +419,15 @@
     new WBRadioField(
         "Group type", 
         Seq("static", "dynamic"), 
-        ((_nodeGroup.map( x => x.isDynamic).getOrElse(false)) ? "dynamic" | "static")) {
+        ((_nodeGroup.map( x => x.isDynamic).getOrElse(false)) ? "dynamic" | "static"),
+        {
+           //how to display label ? Capitalize, and with a tooltip
+          case "static" => <span class="tooltip" title="The list of member nodes is defined at creation and will not change automatically.">Static</span>
+          case "dynamic" => <span class="tooltip" title="Nodes will be automatically added and removed so that the list of members always matches this group's search criteria.">Dynamic</span>
+       }
+    ) {
       override def setFilter = notNull _ :: trim _ :: Nil
     }
-=======
-  private[this] val piStatic = new WBRadioField(
-        "Group type: "
-      , Seq("static", "dynamic")
-      , ((_nodeGroup.map( x => x.isDynamic).getOrElse(false)) ? "dynamic" | "static")
-      , {
-         //how to display label ? Capitalize, and with a tooltip
-        case "static" => <span class="tooltip" title="The list of member nodes is defined at creation and will not change automatically.">Static</span>
-        case "dynamic" => <span class="tooltip" title="Nodes will be automatically added and removed so that the list of members always matches this group's search criteria.">Dynamic</span>
-        case _ => NodeSeq.Empty // guarding against NoMatchException
-      }) {
-    override def displayNameHtml = Some(<b>{displayName}</b>)
-    override def setFilter = notNull _ :: trim _ :: Nil
->>>>>>> 123f9a69
   }
   
   private[this] val piContainer = new WBSelectField("Group container", 
