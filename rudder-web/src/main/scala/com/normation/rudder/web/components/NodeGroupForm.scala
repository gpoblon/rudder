--- conflicted
+++ resolved
@@ -397,51 +397,18 @@
   }
 
   private[this] def updateAndDisplayNotifications() : NodeSeq = {
-<<<<<<< HEAD
-=======
-    notifications :::= formTracker.formErrors
+
+    val notifications = formTracker.formErrors
     formTracker.cleanErrors
-   
-    if(notifications.isEmpty) NodeSeq.Empty
+
+    if(notifications.isEmpty) {
+      NodeSeq.Empty
+    }
     else {
-      val html = 
+      val html =
         <div id="errorNotification" class="notify">
           <ul class="field_errors">{notifications.map( n => <li>{n}</li>) }</ul>
         </div>
-      notifications = Nil
-      html
-    }
-  }
-
-
-  private[this] def updateLocalParentCategory() : Unit = {
-    parentCategory = _nodeGroup.map(x => nodeGroupRepository.getParentGroupCategory(x.id))
-
-    parentCategoryId = parentCategory match {
-      case Some(x) =>  x match {
-        case Full(y) =>  y.id.value
-        case _ => ""
-      }
-      case None => ""
-    }
-  }
->>>>>>> 04bb1056
-
-    val notifications = formTracker.formErrors
-    formTracker.cleanErrors
-
-    if(notifications.isEmpty) {
-      NodeSeq.Empty
-    }
-    else {
-      val html =
-<<<<<<< HEAD
-        <div id="notifications" class="notify">
-=======
-        <div id="errorNotification" class="notify">
->>>>>>> 04bb1056
-          <ul class="field_errors">{notifications.map( n => <li>{n}</li>) }</ul>
-        </div>
       html
     }
   }
