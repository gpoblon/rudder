--- conflicted
+++ resolved
@@ -60,10 +60,7 @@
 import com.normation.rudder.reports.SyslogUDP
 import com.normation.rudder.reports.SyslogTCP
 import com.normation.rudder.reports.SyslogProtocol
-<<<<<<< HEAD
 import com.normation.rudder.reports.GlobalComplianceMode
-=======
->>>>>>> a4e7e14d
 
 /**
  * This class manage the displaying of user configured properties.
@@ -740,8 +737,6 @@
         } )
     } ) apply (xml ++ Script(Run("correctButtons();")))
   }
-<<<<<<< HEAD
-=======
 
   def displayGraphsConfiguration = { xml : NodeSeq =>
 
@@ -786,5 +781,4 @@
         } )
     } ) apply xml
   }
->>>>>>> a4e7e14d
 }