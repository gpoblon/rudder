--- conflicted
+++ resolved
@@ -238,13 +238,8 @@
               else
                 NodeSeq.Empty
             ) ++
-<<<<<<< HEAD
             DisplayNode.showPannedContent(None, sm.data, RemovedInventory, "hist")) &
-            DisplayNode.jsInit(sm.data.node.main.id,sm.data.node.softwareIds,"hist", Some("node_tabs"))
-=======
-            DisplayNode.showPannedContent(sm.data, RemovedInventory, "hist")) &
             DisplayNode.jsInit(sm.data.node.main.id,sm.data.node.softwareIds,"hist")
->>>>>>> c30b2839
       }
     }
   }
