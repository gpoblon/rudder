/*
*************************************************************************************
* Copyright 2011 Normation SAS
*************************************************************************************
*
* This file is part of Rudder.
*
* Rudder is free software: you can redistribute it and/or modify
* it under the terms of the GNU General Public License as published by
* the Free Software Foundation, either version 3 of the License, or
* (at your option) any later version.
*
* In accordance with the terms of section 7 (7. Additional Terms.) of
* the GNU General Public License version 3, the copyright holders add
* the following Additional permissions:
* Notwithstanding to the terms of section 5 (5. Conveying Modified Source
* Versions) and 6 (6. Conveying Non-Source Forms.) of the GNU General
* Public License version 3, when you create a Related Module, this
* Related Module is not considered as a part of the work and may be
* distributed under the license agreement of your choice.
* A "Related Module" means a set of sources files including their
* documentation that, without modification of the Source Code, enables
* supplementary functions or services in addition to those offered by
* the Software.
*
* Rudder is distributed in the hope that it will be useful,
* but WITHOUT ANY WARRANTY; without even the implied warranty of
* MERCHANTABILITY or FITNESS FOR A PARTICULAR PURPOSE.  See the
* GNU General Public License for more details.
*
* You should have received a copy of the GNU General Public License
* along with Rudder.  If not, see <http://www.gnu.org/licenses/>.

*
*************************************************************************************
*/

package com.normation.rudder.web.components

import com.normation.cfclerk.domain.Technique
import com.normation.cfclerk.services.TechniqueRepository
import com.normation.rudder.domain.policies._
import com.normation.rudder.domain.nodes.NodeGroupId
import com.normation.rudder.domain.policies._
import com.normation.rudder.domain.eventlog.RudderEventActor
import com.normation.rudder.domain.reports._
import com.normation.rudder.domain.nodes.NodeInfo
import com.normation.rudder.repository._
import com.normation.rudder.services.reports.ReportingService
import com.normation.rudder.services.nodes.NodeInfoService
import net.liftweb.http.js._
import JsCmds._
import com.normation.inventory.domain.NodeId
import JE._
import net.liftweb.common._
import net.liftweb.http._
import scala.xml._
import net.liftweb.util._
import net.liftweb.util.Helpers._
import com.normation.rudder.web.model._
import com.normation.utils.StringUuidGenerator
import com.normation.exceptions.TechnicalException
import com.normation.utils.Control.sequence
import com.normation.utils.HashcodeCaching
import com.normation.eventlog.ModificationId
import bootstrap.liftweb.RudderConfig
import net.liftweb.json.JArray
import net.liftweb.json.JsonParser
import net.liftweb.json.JString
import net.liftweb.json.JObject
import net.liftweb.json.JField
import net.liftweb.http.js.JE.JsArray
import com.normation.rudder.web.services.JsTableLine
import com.normation.rudder.web.services.JsTableData
import net.liftweb.http.js.JE.AnonFunc
import com.normation.rudder.web.services.NodeComplianceLine
import org.joda.time.DateTime
import org.joda.time.Interval
import com.normation.rudder.services.reports.NodeChanges
import com.normation.rudder.domain.logger.TimingDebugLogger
import scala.concurrent._
import ExecutionContext.Implicits.global
import com.normation.rudder.rule.category.RuleCategory
import com.normation.rudder.web.services.ComputePolicyMode
import com.normation.rudder.web.ChooseTemplate

object RuleGrid {
  def staticInit =
    <head>
      <style type="text/css">
        #actions_zone , .dataTables_length , .dataTables_filter {{ display: inline-block; }}
        .greenCompliance {{ background-color: #5cb85c }}
        .orangeCompliance  {{ background-color: #FF6600 }}
        .redCompliance  {{ background-color: #c9302c }}
        .noCompliance   {{ background-color:#b4b4b4; }}
        .applyingCompliance {{ background-color:#5bc0de; }}
        .compliance {{ text-align: center; }}
        .statusCell {{font-weight:bold}}
      </style>
    </head>
}

/**
 * An ADT to denote if a column should be display or not,
 * or if is should be decided from config service.
 */
sealed trait DisplayColumn
final object DisplayColumn {
  final case class Force(display: Boolean) extends DisplayColumn
  final object FromConfig                  extends DisplayColumn
}

class RuleGrid(
    htmlId_rulesGridZone: String
   //JS callback to call when clicking on a line
  , detailsCallbackLink : Option[(Rule,String) => JsCmd]
  , showCheckboxColumn  : Boolean
  , directiveApplication: Option[DirectiveApplicationManagement]
  , columnCompliance    : DisplayColumn
  , graphRecentChanges : DisplayColumn
) extends DispatchSnippet with Loggable {


  private[this] sealed trait Line { val rule:Rule }

  private[this] case class OKLine(
      rule             : Rule
    , applicationStatus: ApplicationStatus
    , trackerVariables : Seq[(Directive,ActiveTechnique,Technique)]
    , targets          : Set[RuleTargetInfo]
  ) extends Line with HashcodeCaching

  private[this] case class ErrorLine(
      rule:Rule
    , trackerVariables: Box[Seq[(Directive,ActiveTechnique,Technique)]]
    , targets:Box[Set[RuleTargetInfo]]
  ) extends Line with HashcodeCaching

  private[this] val getFullNodeGroupLib      = RudderConfig.roNodeGroupRepository.getFullGroupLibrary _
  private[this] val getFullDirectiveLib      = RudderConfig.roDirectiveRepository.getFullDirectiveLibrary _
  private[this] val getRuleApplicationStatus = RudderConfig.ruleApplicationStatus.isApplied _
  private[this] val getAllNodeInfos          = RudderConfig.nodeInfoService.getAll _
  private[this] val getRootRuleCategory      = RudderConfig.roRuleCategoryRepository.getRootCategory _

  private[this] val recentChanges            = RudderConfig.recentChangesService
  private[this] val techniqueRepository      = RudderConfig.techniqueRepository
  private[this] val categoryService          = RudderConfig.ruleCategoryService
  private[this] val asyncComplianceService   = RudderConfig.asyncComplianceService
  private[this] val configService            = RudderConfig.configService

  //used to error tempering
  private[this] val roRuleRepository         = RudderConfig.roRuleRepository
  private[this] val woRuleRepository         = RudderConfig.woRuleRepository
  private[this] val uuidGen                  = RudderConfig.stringUuidGenerator

  /////  local variables /////
  private[this] val htmlId_rulesGridId = "grid_" + htmlId_rulesGridZone
  private[this] val htmlId_reportsPopup = "popup_" + htmlId_rulesGridZone
  private[this] val htmlId_modalReportsPopup = "modal_" + htmlId_rulesGridZone
  private[this] val htmlId_rulesGridWrapper = htmlId_rulesGridId + "_wrapper"
  private[this] val tableId_reportsPopup = "popupReportsGrid"

<<<<<<< HEAD
  def reportTemplate = ChooseTemplate(
      List("templates-hidden", "reports_grid")
    , "reports-report"
  )
=======
  /*
   * Compliance and recent changes columns (not forced):
   * - we display compliance if rudder_ui_display_ruleComplianceColumns is true,
   * - we display recent changes only if compliance is displayed ; we
   *   display the number in place of graphe if diplay_recent_changes is false
   *
   * If the configService is not available, display
   *
   * The will is to have the following result: (C = compliance column,
   * R = recent changes columns; 0 = missing, N = number, G = graph)
   *
   * Screen \ config | C=1 R=1 | C=1 R=0 | C=0 R=1 | C=0 R=0 |
   * ---------------------------------------------------------
   * Rules           | C=1 R=G | C=1 R=N | C=1 R=1 | C=1 R=N |
   * ---------------------------------------------------------
   * Directives      | C=1 R=G | C=1 R=N | C=0 R=0 | C=0 R=0 |
   * ---------------------------------------------------------
   * Accept Node     |                                       |
   * -----------------               C=0  R=0                |
   * Validate Change |                                       |
   * ---------------------------------------------------------
   */
  import DisplayColumn._
  private[this] val showComplianceAndChangesColumn = columnCompliance match {
    case Force(display) => display
    case FromConfig     => configService.rudder_ui_display_ruleComplianceColumns.openOr(true)
  }
  private[this] val showChangesGraph = showComplianceAndChangesColumn && (graphRecentChanges match {
    case Force(display) => display
    case FromConfig => configService.display_changes_graph.openOr(true)
  })

  def templatePath = List("templates-hidden", "reports_grid")
  def template() =  Templates(templatePath) match {
    case Empty | Failure(_,_,_) =>
      throw new TechnicalException("Template for report grid not found. I was looking for %s.html".format(templatePath.mkString("/")))
    case Full(n) => n
  }
  def reportTemplate = chooseTemplate("reports", "report", template)
>>>>>>> df50a7cf

  def dispatch = {
    case "rulesGrid" => { _:NodeSeq => rulesGridWithUpdatedInfo(None, true, false)}
  }

  /**
   * Display all the rules. All data are charged asynchronously.
   */
  def asyncDisplayAllRules(onlyRules: Option[Set[RuleId]]) =  {
    AnonFunc(SHtml.ajaxCall(JsNull, (s) => {

      val start = System.currentTimeMillis

      ( for {
          rules           <- roRuleRepository.getAll(false).map { allRules => onlyRules match {
                               case None => allRules
                               case Some(ids) => allRules.filter(rule => ids.contains(rule.id) )
                             } }
          afterRules      =  System.currentTimeMillis
          _               =  TimingDebugLogger.debug(s"Rule grid: fetching all Rules took ${afterRules - start}ms" )

                             //we skip request only if the column is not displayed - we need it even to display text info
          futureChanges   =  if(showComplianceAndChangesColumn) ajaxChanges(changesFuture(rules)) else Noop

          nodeInfo        <- getAllNodeInfos()
          afterNodeInfos  =  System.currentTimeMillis
          _               =  TimingDebugLogger.debug(s"Rule grid: fetching all Nodes informations took ${afterNodeInfos - afterRules}ms" )

          // we have all the data we need to start our future
          futureCompliance =  if(showComplianceAndChangesColumn) {
                                asyncComplianceService.complianceByRule(nodeInfo.keys.toSet, rules.map(_.id).toSet, htmlId_rulesGridId)
                              } else {
                                Noop
                              }

          groupLib        <- getFullNodeGroupLib()
          afterGroups     =  System.currentTimeMillis
          _               =  TimingDebugLogger.debug(s"Rule grid: fetching all Groups took ${afterGroups - afterNodeInfos}ms" )

          directiveLib    <- getFullDirectiveLib()
          afterDirectives =  System.currentTimeMillis
          _               =  TimingDebugLogger.debug(s"Rule grid: fetching all Directives took ${afterDirectives - afterGroups}ms" )

          rootRuleCat     <- getRootRuleCategory()
          globalMode      <- configService.rudder_global_policy_mode()
          newData         =  getRulesTableData(rules, nodeInfo, groupLib, directiveLib, rootRuleCat, globalMode)
          afterData       =  System.currentTimeMillis
          _               =  TimingDebugLogger.debug(s"Rule grid: transforming into data took ${afterData - afterDirectives}ms" )

          _ = TimingDebugLogger.debug(s"Rule grid: computing whole data for rule grid took ${afterData - start}ms" )
        } yield {

          // Reset rule compliances stored in JS, so we get new ones from the future
          JsRaw(s"""
              ruleCompliances = {};
              recentChanges = {};
              recentGraphs = {};
              refreshTable("${htmlId_rulesGridId}", ${newData.json.toJsCmd});
              ${futureCompliance.toJsCmd}
              ${futureChanges.toJsCmd}
          """)
        }
      ) match {
        case Full(cmd) =>
          cmd
        case eb:EmptyBox =>
          val fail = eb ?~! ("an error occured during data update")
          logger.error(s"Could not refresh Rule table data cause is: ${fail.msg}")
          JsRaw(s"""$$("#ruleTableError").text("Could not refresh Rule table data cause is: ${fail.msg}");""")
      }
    } ) )
  }

  /**
   * Display the selected set of rules.
   */
  def rulesGridWithUpdatedInfo(rules: Option[Seq[Rule]], showActionsColumn: Boolean, isPopup: Boolean): NodeSeq = {

    (for {
      allNodeInfos <- getAllNodeInfos()
      groupLib     <- getFullNodeGroupLib()
      directiveLib <- getFullDirectiveLib()
      ruleCat      <- getRootRuleCategory()
      globalMode   <- configService.rudder_global_policy_mode()
    } yield {
      getRulesTableData(rules.getOrElse(Seq()), allNodeInfos, groupLib, directiveLib, ruleCat, globalMode)
    }) match {
      case eb:EmptyBox =>
        val e = eb ?~! "Error when trying to get information about rules"
        logger.error(e.messageChain)
        e.rootExceptionCause.foreach { ex =>
          logger.error("Root exception was:", ex)
        }

        <div id={htmlId_rulesGridZone}>
          <div id={htmlId_modalReportsPopup} class="nodisplay">
            <div id={htmlId_reportsPopup} ></div>
          </div>
          <span class="error">{e.messageChain}</span>
        </div>

      case Full(tableData) =>

        val allcheckboxCallback = AnonFunc("checked",SHtml.ajaxCall(JsVar("checked"), (in : String) => selectAllVisibleRules(in.toBoolean)))
<<<<<<< HEAD
        val (showRecentChanges, errorProperty) = getDisplayChanges() match {
          case Full(display) => (display, None)
          case eb: EmptyBox =>
            val fail = eb ?~! "Error while fetching 'display graph' property, displaying them by default"
            logger.warn(fail.messageChain)
            (true, Some(fail.msg))
        }
        val onLoad = s"""
              createRuleTable (
                 "${htmlId_rulesGridId}"
=======
        val onLoad =
          s"""createRuleTable (
                  "${htmlId_rulesGridId}"
>>>>>>> df50a7cf
                , ${tableData.json.toJsCmd}
                , ${showCheckboxColumn}
                , ${showActionsColumn}
                , ${showComplianceAndChangesColumn}
                , ${showChangesGraph}
                , ${allcheckboxCallback.toJsCmd}
                , "${S.contextPath}"
                , ${asyncDisplayAllRules(rules.map(_.map(_.id).toSet)).toJsCmd}
                , ${isPopup}
              );
              createTooltip();
              createTooltiptr();
              var scopeElmnt = '#showFiltersRules'
              if(!angular.element(scopeElmnt).scope()){
                angular.bootstrap(scopeElmnt, ['filters']);
              }
          """
        <div id={htmlId_rulesGridZone}>
          <div id={htmlId_modalReportsPopup} class="nodisplay">
            <div id={htmlId_reportsPopup} ></div>
          </div>
          <table id={htmlId_rulesGridId} class="display" cellspacing="0"> </table>
          <div class={htmlId_rulesGridId +"_pagination, paginatescala"} >
            <div id={htmlId_rulesGridId +"_paginate_area"}></div>
          </div>
        </div> ++
        Script(OnLoad(JsRaw(onLoad)))
    }
  }

  //////////////////////////////// utility methods ////////////////////////////////

  private[this] def jsVarNameForId(tableId:String) = "oTable" + tableId

  private[this] def selectAllVisibleRules(status : Boolean) : JsCmd= {
    directiveApplication match {
      case Some(directiveApp) =>
        def moveCategory(arg: String) : JsCmd = {
          //parse arg, which have to  be json object with sourceGroupId, destCatId
          try {
            (for {
               JObject(JField("rules",JArray(childs)) :: Nil) <- JsonParser.parse(arg)
               JString(ruleId) <- childs
             } yield {
               RuleId(ruleId)
             }) match {
              case ruleIds =>
                directiveApp.checkRules(ruleIds,status)  match {
                case DirectiveApplicationResult(rules,completeCategories,indeterminate) =>
                  After(TimeSpan(50),JsRaw(s"""
                    ${rules.map(c => s"""$$('#${c.value}Checkbox').prop("checked",${status}); """).mkString("\n")}
                    ${completeCategories.map(c => s"""$$('#${c.value}Checkbox').prop("indeterminate",false); """).mkString("\n")}
                    ${completeCategories.map(c => s"""$$('#${c.value}Checkbox').prop("checked",${status}); """).mkString("\n")}
                    ${indeterminate.map(c => s"""$$('#${c.value}Checkbox').prop("indeterminate",true); """).mkString("\n")}
                  """))
                }
            }
          } catch {
            case e:Exception =>
              val msg = s"Error while trying to apply directive ${directiveApp.directive.id.value} on visible Rules"
              logger.error(s"$msg, cause is: ${e.getMessage()}")
              logger.debug(s"Error details:", e)
              Alert(msg)
          }
        }

        JsRaw(s"""
            var data = $$("#${htmlId_rulesGridId}").dataTable()._('tr', {"filter":"applied", "page":"current"});
            var rules = $$.map(data, function(e,i) { return e.id })
            var rulesIds = JSON.stringify({ "rules" : rules });
            ${SHtml.ajaxCall(JsVar("rulesIds"), moveCategory _)};
        """)
      case None => Noop
    }
  }

  private[this] def changesFuture (rules: Seq[Rule]): Future[Box[Map[RuleId, Map[Interval, Int]]]] = {
    Future {
      if(rules.isEmpty) {
        Full(Map())
      } else {
        val default = recentChanges.getCurrentValidIntervals(None).map((_, 0)).toMap
        val start = System.currentTimeMillis
        for {
          changes <- recentChanges.countChangesByRuleByInterval()
        } yield {
          val nodeChanges = rules.map(rule => (rule.id, changes.getOrElse(rule.id, default)))
          val after       = System.currentTimeMillis
          TimingDebugLogger.debug(s"computing recent changes in Future took ${after - start}ms" )
          nodeChanges.toMap
        }
      }
    }
  }

  // Ajax call back to get recent changes
  private[this] def ajaxChanges(future : Future[Box[Map[RuleId,Map[Interval, Int]]]]) : JsCmd = {
    SHtml.ajaxInvoke( () => {
      // Is my future completed ?
      if( future.isCompleted ) {
        // Yes wait/get for result
        Await.result(future,scala.concurrent.duration.Duration.Inf) match {
          case Full(changes) =>
            val computeGraphs = for {
              (ruleId,change) <- changes
            } yield {
              val changeCount = change.values.sum
              val data = NodeChanges.json(change, recentChanges.getCurrentValidIntervals(None))
              s"""computeChangeGraph(${data.toJsCmd},"${ruleId.value}",currentPageIds, ${changeCount})"""
           }

          JsRaw(s"""
            var ruleTable = $$('#'+"${htmlId_rulesGridId}").dataTable();
            var currentPageRow = ruleTable._('tr', {"page":"current"});
            var currentPageIds = $$.map( currentPageRow , function(val) { return val.id});
            ${computeGraphs.mkString(";")}
            resortTable("${htmlId_rulesGridId}")
          """)

          case eb : EmptyBox =>
            val error = eb ?~! "error while fetching compliances"
            logger.error(error.messageChain)
            Alert(error.messageChain)
        }
      } else {
        After(500,ajaxChanges(future))
      }
    } )

  }

  /*
   * Get Data to use in the datatable for all Rules
   * First: transform all Rules to Lines
   * Second: Transform all of those lines into javascript datas to send in the function
   */
  private[this] def getRulesTableData(
      rules:Seq[Rule]
    , allNodeInfos : Map[NodeId, NodeInfo]
    , groupLib     : FullNodeGroupCategory
    , directiveLib : FullActiveTechniqueCategory
    , rootRuleCategory   : RuleCategory
    , globalMode : GlobalPolicyMode
  ) : JsTableData[RuleLine] = {

      val t0 = System.currentTimeMillis
      val converted = convertRulesToLines(directiveLib, groupLib, allNodeInfos, rules.toList, rootRuleCategory)
      val t1 = System.currentTimeMillis
      TimingDebugLogger.trace(s"Rule grid: transforming into data: convert to lines: ${t1-t0}ms")

      var tData = 0l

      val lines = for {
         line <- converted
      } yield {
        val tf0 = System.currentTimeMillis
        val res = getRuleData(line, groupLib, allNodeInfos, rootRuleCategory, directiveLib, globalMode)
        val tf1 = System.currentTimeMillis
        tData = tData + tf1 - tf0
        res
      }

      val size = converted.size
      TimingDebugLogger.trace(s"Rule grid: transforming into data: get rule data ${tData}ms for ${size} lines ${if(size == 0) "" else s"(by line: ${tData/size}ms)"}")

      val t2 = System.currentTimeMillis
      val res = JsTableData(lines)
      val t3 = System.currentTimeMillis
      TimingDebugLogger.trace(s"Rule grid: transforming into data: jstable: ${t3-t2}ms")
      res
  }

  /*
   * Convert Rules to Data used in Datatables Lines
   */
  private[this] def convertRulesToLines (
      directivesLib: FullActiveTechniqueCategory
    , groupsLib    : FullNodeGroupCategory
    , nodes        : Map[NodeId, NodeInfo]
    , rules        : List[Rule]
    , rootRuleCategory: RuleCategory
  ) : List[Line] = {

    // we compute beforehand the compliance, so that we have a single big query
    // to the database

    rules.map { rule =>

      val trackerVariables: Box[Seq[(Directive, ActiveTechnique, Technique)]] = {
        sequence(rule.directiveIds.toSeq) { id =>
          directivesLib.allDirectives.get(id) match {
            case Some((activeTechnique, directive)) =>
              techniqueRepository.getLastTechniqueByName(activeTechnique.techniqueName) match {
                case None =>
                  Failure(s"Can not find Technique for activeTechnique with name ${activeTechnique.techniqueName} referenced in Rule with ID ${rule.id.value}")
                case Some(technique) =>
                  Full((directive, activeTechnique.toActiveTechnique, technique))
              }
            case None => //it's an error if the directive ID is defined and found but it is not attached to an activeTechnique
              val error = Failure(s"Can not find Directive with ID '${id.value}' referenced in Rule with ID '${rule.id.value}'")
              logger.debug(error.messageChain, error)
              error
          }
        }
      }

      val targetsInfo = sequence(rule.targets.toSeq) {
        case json:CompositeRuleTarget =>
          val ruleTargetInfo = RuleTargetInfo(json,"","",true,false)
          Full(ruleTargetInfo)
        case target =>
          groupsLib.allTargets.get(target) match {
            case Some(t) =>
              Full(t.toTargetInfo)
            case None =>
              Failure(s"Can not find full information for target '${target}' referenced in Rule with ID '${rule.id.value}'")
          }
       }.map(x => x.toSet)

       (trackerVariables, targetsInfo) match {
         case (Full(seq), Full(targets)) =>
           val applicationStatus = getRuleApplicationStatus(rule, groupsLib, directivesLib, nodes)

           OKLine(rule, applicationStatus, seq, targets)

         case (x,y) =>
           if(rule.isEnabledStatus) {
             //the Rule has some error, try to disable it
             //and be sure to not get a Rules from a modification pop-up, because we don't want to commit changes along
             //with the disable.
             //it's only a try, so it may fails, we won't try again
             ( for {
               r <- roRuleRepository.get(rule.id)
               _ <- woRuleRepository.update(
                        r.copy(isEnabledStatus=false)
                      , ModificationId(uuidGen.newUuid)
                      , RudderEventActor
                      , Some("Rule automatically disabled because it contains error (bad target or bad directives)")
                    )
             } yield {
               logger.warn(s"Disabling rule '${rule.name}' (ID: '${rule.id.value}') because it refers missing objects. Go to rule's details and save, then enable it back to correct the problem.")
               x match {
                 case f: Failure =>
                   logger.warn(s"Rule '${rule.name}' (ID: '${rule.id.value}' directive problem: " + f.messageChain)
                 case _ => // Directive Ok!
               }
               y match {
                    case f: Failure =>
                      logger.warn(s"Rule '${rule.name}' (ID: '${rule.id.value}' target problem: " + f.messageChain)
                    case _ => // Group Ok!
               }
             } ) match {
               case eb: EmptyBox =>
                 val e = eb ?~! s"Error when to trying to disable the rule '${rule.name}' (ID: '${rule.id.value}') because it's data are unconsistant."
                 logger.warn(e.messageChain)
                 e.rootExceptionCause.foreach { ex =>
                   logger.warn("Exception was: ", ex)
                 }
               case _ => //ok
             }
           }
           ErrorLine(rule, x, y)
      }
    }
  }

  /*
   * Generates Data for a line of the table
   */
  private[this] def getRuleData (
      line:Line
    , groupsLib: FullNodeGroupCategory
    , nodesInfo: Map[NodeId, NodeInfo]
    , rootRuleCategory: RuleCategory
    , directiveLib: FullActiveTechniqueCategory
    , globalMode  : GlobalPolicyMode
  ) : RuleLine = {

    val t0 = System.currentTimeMillis

    val nodes = groupsLib.getNodeIds(line.rule.targets, nodesInfo)
    // when building policy mode explanation we look into all directives every directive applied by the rule
    // But some directive may be missing so we do 'get', we them skip the missing directive and only use existing one ( thanks to flatmap)
    // Rule will be disabled somewhere else, stating that some object are missing and you should enable it again to fix it
    val (policyMode,explanation) = ComputePolicyMode.ruleMode(globalMode, line.rule.directiveIds.map(directiveLib.allDirectives.get(_)).flatMap(_.map(_._2)))

    // Status is the state of the Rule, defined as a string
    // reasons are the the reasons why a Rule is disabled
    val (status,reasons) : (String,Option[String]) =
      line match {
        case line : OKLine =>
          line.applicationStatus match {
            case FullyApplied => ("In application",None)
            case PartiallyApplied(seq) =>
              val why = seq.map { case (at, d) => "Directive " + d.name + " disabled" }.mkString(", ")
              ("Partially applied", Some(why))
            case x:NotAppliedStatus =>
              val isAllTargetsEnabled = line.targets.filter(t => !t.isEnabled).isEmpty

              val conditions = {
                Seq( ( line.rule.isEnabled            , "Rule disabled" )
                   , ( line.trackerVariables.size > 0 , "No policy defined")
                   , ( isAllTargetsEnabled            , "Group disabled")
                   , ( nodes.size!=0                    , "Empty groups")
                ) ++
                line.trackerVariables.flatMap {
                  case (directive, activeTechnique,_) =>
                    Seq( ( directive.isEnabled , "Directive " + directive.name + " disabled")
                       , ( activeTechnique.isEnabled, "Technique for '" + directive.name + "' disabled")
                    )
                }
              }
              val why =  conditions.collect { case (ok, label) if(!ok) => label }.mkString(", ")
              ("Not applied", Some(why))
          }
        case _ : ErrorLine => ("N/A",None)
      }

    val t1 = System.currentTimeMillis
    TimingDebugLogger.trace(s"Rule grid: transforming into data: get rule data: line status: ${t1-t0}ms")

    // Is the ruple applying a Directive and callback associated to the checkbox
    val (applying, checkboxCallback) = {
      directiveApplication match {
        case Some(directiveApplication) =>
          def check(value : Boolean) : JsCmd= {
            directiveApplication.checkRule(line.rule.id, value) match {
              case DirectiveApplicationResult(rules,completeCategories,indeterminate) =>
              JsRaw(s"""
                ${completeCategories.map(c => s"""$$('#${c.value}Checkbox').prop("indeterminate",false); """).mkString("\n")}
                ${completeCategories.map(c => s"""$$('#${c.value}Checkbox').prop("checked",${value}); """).mkString("\n")}
                ${indeterminate.map(c => s"""$$('#${c.value}Checkbox').prop("indeterminate",true); """).mkString("\n")}
              """)
            }
          }
          //We check the rule status in the directive application object instead of looking directly in the rule.
          val isApplying = directiveApplication.ruleStatus(line.rule)
          val ajax = SHtml.ajaxCall(JsVar("checked"), bool => check (bool.toBoolean))
          val callback = AnonFunc("checked",ajax)
          (isApplying,Some(callback))
        case None => (false,None)
      }
    }

    val t2 = System.currentTimeMillis
    TimingDebugLogger.trace(s"Rule grid: transforming into data: get rule data: checkbox callback: ${t2-t1}ms")

    // Css to add to the whole line
    val cssClass = {
      val disabled = if (line.rule.isEnabled) {
        ""
      } else {
        "disabledRule"
      }

      val error = line match {
        case _:ErrorLine => " error"
        case _ => ""
      }

      s"tooltipabletr ${disabled} ${error}"
    }

    val t3 = System.currentTimeMillis
    TimingDebugLogger.trace(s"Rule grid: transforming into data: get rule data: css class: ${t3-t2}ms")

    val category = categoryService.shortFqdn(rootRuleCategory, line.rule.categoryId).getOrElse("Error")

    val t4 = System.currentTimeMillis
    TimingDebugLogger.trace(s"Rule grid: transforming into data: get rule data: category: ${t4-t3}ms")

    // Callback to use on links, parameter define the tab to open "showForm" for compliance, "showEditForm" to edit form
    val callback = for {
      callback <- detailsCallbackLink
      ajax = SHtml.ajaxCall(JsVar("action"), (tab: String) => callback(line.rule,tab))
    } yield {
      AnonFunc("action",ajax)
    }

    val t5 = System.currentTimeMillis
    TimingDebugLogger.trace(s"Rule grid: transforming into data: get rule data: callback: ${t5-t4}ms")

    val tags = JsObj(line.rule.tags.map(tag => (tag.tagName.name, Str(tag.tagValue.value))).toList:_*).toJsCmd

    RuleLine (
        line.rule.name
      , line.rule.id
      , line.rule.shortDescription
      , applying
      , category
      , status
      , cssClass
      , callback
      , checkboxCallback
      , reasons
      , policyMode
      , explanation
      , tags
   )
  }
}

  /*
   *   Javascript object containing all data to create a line in the DataTable
   *   { "name" : Rule name [String]
   *   , "id" : Rule id [String]
   *   , "description" : Rule (short) description [String]
   *   , "applying": Is the rule applying the Directive, used in Directive page [Boolean]
   *   , "category" : Rule category [String]
   *   , "status" : Status of the Rule, "enabled", "disabled" or "N/A" [String]
   *   , "recentChanges" : Array of changes to build the sparkline [Array[String]]
   *   , "trClass" : Class to apply on the whole line (disabled ?) [String]
   *   , "callback" : Function to use when clicking on one of the line link, takes a parameter to define which tab to open, not always present[ Function ]
   *   , "checkboxCallback": Function used when clicking on the checkbox to apply/not apply the Rule to the directive, not always present [ Function ]
   *   , "reasons": Reasons why a Rule is a not applied, empty if there is no reason [ String ]
   *   , "policyMode": Policy mode applied by this Rule [ String ]
   *   }
   */
case class RuleLine (
    name             : String
  , id               : RuleId
  , description      : String
  , applying         : Boolean
  , category         : String
  , status           : String
  , trClass          : String
  , callback         : Option[AnonFunc]
  , checkboxCallback : Option[AnonFunc]
  , reasons          : Option[String]
  , policyMode       : String
  , explanation      : String
  , tags             : String
) extends JsTableLine {

  /* Would love to have a reflexive way to generate that map ...  */
  override val json  = {

      val reasonField =  reasons.map(r => ( "reasons" -> Str(r)))

      val cbCallbackField = checkboxCallback.map(cb => ( "checkboxCallback" -> cb))

      val callbackField = callback.map(cb => ( "callback" -> cb))

      val optFields : Seq[(String,JsExp)]= reasonField.toSeq ++ cbCallbackField ++ callbackField

      val base = JsObj(
          ( "name", name )
        , ( "id", id.value )
        , ( "description", description )
        , ( "applying",  applying )
        , ( "category", category )
        , ( "status", status )
        , ( "trClass", trClass )
        , ( "policyMode", policyMode )
        , ( "explanation", explanation )
        , ( "tags", tags)
      )

      base +* JsObj(optFields:_*)
    }
}<|MERGE_RESOLUTION|>--- conflicted
+++ resolved
@@ -160,12 +160,6 @@
   private[this] val htmlId_rulesGridWrapper = htmlId_rulesGridId + "_wrapper"
   private[this] val tableId_reportsPopup = "popupReportsGrid"
 
-<<<<<<< HEAD
-  def reportTemplate = ChooseTemplate(
-      List("templates-hidden", "reports_grid")
-    , "reports-report"
-  )
-=======
   /*
    * Compliance and recent changes columns (not forced):
    * - we display compliance if rudder_ui_display_ruleComplianceColumns is true,
@@ -198,14 +192,10 @@
     case FromConfig => configService.display_changes_graph.openOr(true)
   })
 
-  def templatePath = List("templates-hidden", "reports_grid")
-  def template() =  Templates(templatePath) match {
-    case Empty | Failure(_,_,_) =>
-      throw new TechnicalException("Template for report grid not found. I was looking for %s.html".format(templatePath.mkString("/")))
-    case Full(n) => n
-  }
-  def reportTemplate = chooseTemplate("reports", "report", template)
->>>>>>> df50a7cf
+  def reportTemplate = ChooseTemplate(
+      List("templates-hidden", "reports_grid")
+    , "reports-report"
+  )
 
   def dispatch = {
     case "rulesGrid" => { _:NodeSeq => rulesGridWithUpdatedInfo(None, true, false)}
@@ -310,22 +300,9 @@
       case Full(tableData) =>
 
         val allcheckboxCallback = AnonFunc("checked",SHtml.ajaxCall(JsVar("checked"), (in : String) => selectAllVisibleRules(in.toBoolean)))
-<<<<<<< HEAD
-        val (showRecentChanges, errorProperty) = getDisplayChanges() match {
-          case Full(display) => (display, None)
-          case eb: EmptyBox =>
-            val fail = eb ?~! "Error while fetching 'display graph' property, displaying them by default"
-            logger.warn(fail.messageChain)
-            (true, Some(fail.msg))
-        }
-        val onLoad = s"""
-              createRuleTable (
-                 "${htmlId_rulesGridId}"
-=======
         val onLoad =
           s"""createRuleTable (
                   "${htmlId_rulesGridId}"
->>>>>>> df50a7cf
                 , ${tableData.json.toJsCmd}
                 , ${showCheckboxColumn}
                 , ${showActionsColumn}
