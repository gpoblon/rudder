/*
*************************************************************************************
* Copyright 2011 Normation SAS
*************************************************************************************
*
* This program is free software: you can redistribute it and/or modify
* it under the terms of the GNU Affero General Public License as
* published by the Free Software Foundation, either version 3 of the
* License, or (at your option) any later version.
*
* In accordance with the terms of section 7 (7. Additional Terms.) of
* the GNU Affero GPL v3, the copyright holders add the following
* Additional permissions:
* Notwithstanding to the terms of section 5 (5. Conveying Modified Source
* Versions) and 6 (6. Conveying Non-Source Forms.) of the GNU Affero GPL v3
* licence, when you create a Related Module, this Related Module is
* not considered as a part of the work and may be distributed under the
* license agreement of your choice.
* A "Related Module" means a set of sources files including their
* documentation that, without modification of the Source Code, enables
* supplementary functions or services in addition to those offered by
* the Software.
*
* This program is distributed in the hope that it will be useful,
* but WITHOUT ANY WARRANTY; without even the implied warranty of
* MERCHANTABILITY or FITNESS FOR A PARTICULAR PURPOSE. See the
* GNU Affero General Public License for more details.
*
* You should have received a copy of the GNU Affero General Public License
* along with this program. If not, see <http://www.gnu.org/licenses/agpl.html>.
*
*************************************************************************************
*/

package com.normation.rudder.web.components

import com.normation.cfclerk.domain.Technique
import com.normation.cfclerk.services.TechniqueRepository
import com.normation.rudder.domain.policies._
import com.normation.rudder.domain.nodes.NodeGroupId
import com.normation.rudder.domain.policies._
import com.normation.rudder.domain.eventlog.RudderEventActor
import com.normation.rudder.domain.reports._
import com.normation.rudder.domain.nodes.NodeInfo
import com.normation.rudder.repository._
import com.normation.rudder.services.reports.ReportingService
import com.normation.rudder.services.nodes.NodeInfoService
import net.liftweb.http.js._
import JsCmds._
import com.normation.inventory.domain.NodeId
import JE._
import net.liftweb.common._
import net.liftweb.http._
import scala.xml._
import net.liftweb.util._
import net.liftweb.util.Helpers._
import com.normation.rudder.web.model._
import com.normation.utils.StringUuidGenerator
import com.normation.exceptions.TechnicalException
import com.normation.utils.Control.sequence
import com.normation.utils.HashcodeCaching
import com.normation.eventlog.ModificationId
import bootstrap.liftweb.RudderConfig
import net.liftweb.json.JArray
import net.liftweb.json.JsonParser
import net.liftweb.json.JString
import net.liftweb.json.JObject
import net.liftweb.json.JField
import net.liftweb.http.js.JE.JsArray
import com.normation.rudder.web.services.JsTableLine
import com.normation.rudder.web.services.JsTableData
import net.liftweb.http.js.JE.AnonFunc
<<<<<<< HEAD
import com.normation.rudder.web.services.NodeComplianceLine
import org.joda.time.DateTime
import org.joda.time.Interval
import com.normation.rudder.services.reports.NodeChanges
import com.normation.rudder.domain.logger.TimingDebugLogger
import scala.concurrent._
import ExecutionContext.Implicits.global
=======
import com.normation.rudder.rule.category.RuleCategory
>>>>>>> 51956473



object RuleGrid {
  def staticInit =
    <head>
      <style type="text/css">
        #actions_zone , .dataTables_length , .dataTables_filter {{ display: inline-block; }}
        .greenCompliance {{ background-color: #CCFFCC }}
        .orangeCompliance  {{ background-color: #FFBB66 }}
        .redCompliance  {{ background-color: #FF6655 }}
        .noCompliance   {{ background-color:#BBAAAA; }}
        .applyingCompliance {{ background-color:#CCCCCC; }}
        .compliance {{ text-align: center; }}
        .statusCell {{font-weight:bold}}
      </style>
    </head>
}

class RuleGrid(
    htmlId_rulesGridZone : String
  , rules : Seq[Rule]
   //JS callback to call when clicking on a line
  , detailsCallbackLink : Option[(Rule,String) => JsCmd]
  , showCheckboxColumn:Boolean = true
  , directiveApplication : Option[DirectiveApplicationManagement] = None
) extends DispatchSnippet with Loggable {

  private[this] sealed trait Line { val rule:Rule }


  private[this] case class OKLine(
      rule             : Rule
    , applicationStatus: ApplicationStatus
    , trackerVariables : Seq[(Directive,ActiveTechnique,Technique)]
    , targets          : Set[RuleTargetInfo]
  ) extends Line with HashcodeCaching

  private[this] case class ErrorLine(
      rule:Rule
    , trackerVariables: Box[Seq[(Directive,ActiveTechnique,Technique)]]
    , targets:Box[Set[RuleTargetInfo]]
  ) extends Line with HashcodeCaching

  private[this] val getFullNodeGroupLib = RudderConfig.roNodeGroupRepository.getFullGroupLibrary _
  private[this] val getFullDirectiveLib = RudderConfig.roDirectiveRepository.getFullDirectiveLibrary _
  private[this] val getRuleApplicationStatus = RudderConfig.ruleApplicationStatus.isApplied _
  private[this] val getAllNodeInfos  = RudderConfig.nodeInfoService.getAll _
  private[this] val getRootRuleCategory  = RudderConfig.roRuleCategoryRepository.getRootCategory _


  private[this] val recentChanges    = RudderConfig.recentChangesService
  private[this] val reportingService = RudderConfig.reportingService
  private[this] val techniqueRepository = RudderConfig.techniqueRepository
  private[this] val categoryService     = RudderConfig.ruleCategoryService


  //used to error tempering
  private[this] val roRuleRepository    = RudderConfig.roRuleRepository
  private[this] val woRuleRepository    = RudderConfig.woRuleRepository
  private[this] val uuidGen             = RudderConfig.stringUuidGenerator


  /////  local variables /////
  private[this] val htmlId_rulesGridId = "grid_" + htmlId_rulesGridZone
  private[this] val htmlId_reportsPopup = "popup_" + htmlId_rulesGridZone
  private[this] val htmlId_modalReportsPopup = "modal_" + htmlId_rulesGridZone
  private[this] val htmlId_rulesGridWrapper = htmlId_rulesGridId + "_wrapper"
  private[this] val tableId_reportsPopup = "popupReportsGrid"


  def templatePath = List("templates-hidden", "reports_grid")
  def template() =  Templates(templatePath) match {
    case Empty | Failure(_,_,_) =>
      throw new TechnicalException("Template for report grid not found. I was looking for %s.html".format(templatePath.mkString("/")))
    case Full(n) => n
  }
  def reportTemplate = chooseTemplate("reports", "report", template)

  def dispatch = {
<<<<<<< HEAD
    case "rulesGrid" => { _:NodeSeq => rulesGrid()}
=======
    case "rulesGrid" => { _:NodeSeq => rulesGrid(getAllNodeInfos(), getFullNodeGroupLib(), getFullDirectiveLib(), getRootRuleCategory()) }
>>>>>>> 51956473
  }

  def jsVarNameForId(tableId:String) = "oTable" + tableId

  def rulesGridWithUpdatedInfo(popup: Boolean = false, linkCompliancePopup:Boolean = true) = {
<<<<<<< HEAD
    rulesGrid(popup, linkCompliancePopup)
=======
    rulesGrid(getAllNodeInfos(), getFullNodeGroupLib(), getFullDirectiveLib(), getRootRuleCategory(), popup, linkCompliancePopup)
>>>>>>> 51956473
  }


  def selectAllVisibleRules(status : Boolean) : JsCmd= {
    directiveApplication match {
      case Some(directiveApp) =>
        def moveCategory(arg: String) : JsCmd = {
        //parse arg, which have to  be json object with sourceGroupId, destCatId
          try {
            (for {
               JObject(JField("rules",JArray(childs)) :: Nil) <- JsonParser.parse(arg)
               JString(ruleid) <- childs
             } yield {
               RuleId(ruleid)
             }) match {
              case ruleIds =>
                directiveApp.checkRules(ruleIds,status)  match {
                case DirectiveApplicationResult(rules,completeCategories,indeterminate) =>
                  After(TimeSpan(50),JsRaw(s"""
                    ${rules.map(c => s"""$$('#${c.value}Checkbox').prop("checked",${status}); """).mkString("\n")}
                    ${completeCategories.map(c => s"""$$('#${c.value}Checkbox').prop("indeterminate",false); """).mkString("\n")}
                    ${completeCategories.map(c => s"""$$('#${c.value}Checkbox').prop("checked",${status}); """).mkString("\n")}
                    ${indeterminate.map(c => s"""$$('#${c.value}Checkbox').prop("indeterminate",true); """).mkString("\n")}
                  """))
            }
            }
          } catch {
            case e:Exception => Alert("Error while trying to move group :"+e)
          }
        }

        JsRaw(s"""
            var rules = $$.map($$('#grid_rules_grid_zone tr.tooltipabletr'), function(v,i) {return $$(v).prop("id")});
            var rulesIds = JSON.stringify({ "rules" : rules });
            ${SHtml.ajaxCall(JsVar("rulesIds"), moveCategory _)};
        """)
      case None => Noop
    }
  }

  // Compute compliance level for all rules in  a future so it will be diosplayed asynchronoussily
  def complianceFuture (rules: Seq[Rule], nodeIds : Seq[NodeId]) = {
    future {
      val start = System.currentTimeMillis
      for {
              compliances <- computeCompliances(nodeIds.toSet,rules.map(_.id).toSet)
              after = System.currentTimeMillis
              _ = TimingDebugLogger.debug(s"computing compliance in Future took ${after - start}ms" )

      } yield {
        compliances
      }
    }
  }


  def changesFuture (rules: Seq[Rule]) = {
    future {
      val start = System.currentTimeMillis
      for {
              recentChanges <- recentChanges.getChangesByInterval()
              nodeChanges = rules.map(rule => (rule.id -> NodeChanges.changesOnRule(rule.id)(recentChanges)))
              after = System.currentTimeMillis
              _ = TimingDebugLogger.debug(s"computing recent changes in Future took ${after - start}ms" )

      } yield {
        nodeChanges.toMap
      }
    }
  }

  // Ajax call back to get compliance details
  def ajaxCompliance(future : Future[Box[Map[RuleId,ComplianceLevel]]]) : JsCmd = {
    SHtml.ajaxInvoke( () => {
      // Is my future completed ?
      if( future.isCompleted ) {
        // Yes wait for result
        Await.result(future,scala.concurrent.duration.Duration.Inf) match {
          case Full(compliances) =>
            val bars  = {
              for { (ruleId, compliance) <- compliances } yield {
                val array = JsArray (
                    JE.Num(compliance.pc_notApplicable)
                  , JE.Num(compliance.pc_success)
                  , JE.Num(compliance.pc_repaired)
                  , JE.Num(compliance.pc_error)
                  , JE.Num(compliance.pc_pending)
                  , JE.Num(compliance.pc_noAnswer)
                  , JE.Num(compliance.pc_missing)
                  , JE.Num(compliance.pc_unexpected)
                )
                s"""
                $$("#compliance-bar-${ruleId.value}").html(buildComplianceBar(${array.toJsCmd}));
                ruleCompliances['${ruleId.value}'] = ${array.toJsCmd};
                """
              }
            }
             JsRaw(bars.mkString(";"))

          case eb : EmptyBox =>
            val error = eb ?~! "error while fetching compliances"
            logger.error(error.messageChain)
            Alert(error.messageChain)
        }
      } else {
        After(500,ajaxCompliance(future))
      }
    } )

  }

  // Ajax call back to get recent changes
  def ajaxChanges(future : Future[Box[Map[RuleId,Map[Interval,Seq[ResultRepairedReport]]]]]) : JsCmd = {
    SHtml.ajaxInvoke( () => {
      // Is my future completed ?
      if( future.isCompleted ) {
        // Yes wait/get for result
        Await.result(future,scala.concurrent.duration.Duration.Inf) match {
          case Full(changes) =>
            val computeGraphs = for {
              (ruleId,change) <- changes
            } yield {
              val data = NodeChanges.json(change)
              s"""computeChangeGraph(${data.toJsCmd},"${ruleId.value}",currentPageIds)"""
           }

          JsRaw(s"""
            var ruleTable = $$('#'+"${htmlId_rulesGridId}").dataTable();
            var currentPageRow = ruleTable._('tr', {"page":"current"});
            var currentPageIds = $$.map( currentPageRow , function(val) { return val.id});
            ${computeGraphs.mkString(";")}
          """)

          case eb : EmptyBox =>
            val error = eb ?~! "error while fetching compliances"
            logger.error(error.messageChain)
            Alert(error.messageChain)
        }
      } else {
        After(500,ajaxChanges(future))
      }
    } )

  }

  def refresh(popup:Boolean = false, linkCompliancePopup:Boolean = true) =  {
    AnonFunc(SHtml.ajaxCall(JsNull, (s) => {

      val start = System.currentTimeMillis

          ( for {
              rules        <- roRuleRepository.getAll(false)
<<<<<<< HEAD
              afterRules = System.currentTimeMillis
              _ = TimingDebugLogger.debug(s"Rule grid: fetching all Rules took ${afterRules - start}ms" )

              val futureChanges = changesFuture(rules)

              nodeInfo     <-  getAllNodeInfos()
              afterNodeInfos = System.currentTimeMillis
              _ = TimingDebugLogger.debug(s"Rule grid: fetching all Nodes informations took ${afterNodeInfos - afterRules}ms" )

              // we have all the data we need to start our future
              future = complianceFuture(rules,nodeInfo.keys.toSeq)

              groupLib     <-  getFullNodeGroupLib()
              afterGroups = System.currentTimeMillis
              _ = TimingDebugLogger.debug(s"Rule grid: fetching all Groups took ${afterGroups - afterNodeInfos}ms" )

              directiveLib <-  getFullDirectiveLib()
              afterDirectives = System.currentTimeMillis
              _ = TimingDebugLogger.debug(s"Rule grid: fetching all Directives took ${afterDirectives - afterGroups}ms" )

              newData      = getRulesTableData(popup,rules,linkCompliancePopup, nodeInfo, groupLib, directiveLib)
              afterData = System.currentTimeMillis
              _ = TimingDebugLogger.debug(s"Rule grid: transforming into data took ${afterData - afterDirectives}ms" )


              _ = TimingDebugLogger.debug(s"Rule grid: computing whole data for rule grid took ${afterData - start}ms" )
=======
              nodeInfo     = getAllNodeInfos()
              groupLib     = getFullNodeGroupLib()
              directiveLib = getFullDirectiveLib()
              rootRuleCat  = getRootRuleCategory()
              newData      <- getRulesTableData(popup,rules,linkCompliancePopup, nodeInfo, groupLib, directiveLib, rootRuleCat)
>>>>>>> 51956473
            } yield {

              // Reset rule compliances stored in JS, so we get new ones from the future
              JsRaw(s"""
                  ruleCompliances = {};
                  recentChanges = {};
                  recentGraphs = {};
                  refreshTable("${htmlId_rulesGridId}", ${newData.json.toJsCmd});
                  ${ajaxCompliance(future).toJsCmd}
                  ${ajaxChanges(futureChanges).toJsCmd}
              """)
            }
          ) match {
            case Full(cmd) =>
              cmd
            case eb:EmptyBox =>
              val fail = eb ?~! ("an error occured during data update")
              logger.error(s"Could not refresh Rule table data cause is: ${fail.msg}")
              JsRaw(s"""$$("#ruleTableError").text("Could not refresh Rule table data cause is: ${fail.msg}");""")
          }
    } ) )
  }

  def rulesGrid(
<<<<<<< HEAD
      popup       : Boolean = false
    , linkCompliancePopup:Boolean = true
  ) : NodeSeq = {
=======
      allNodeInfos    : Box[Map[NodeId, NodeInfo]]
    , groupLib        : Box[FullNodeGroupCategory]
    , directiveLib    : Box[FullActiveTechniqueCategory]
    , rootRuleCategory: Box[RuleCategory]
    , popup           : Boolean = false
    , linkCompliancePopup:Boolean = true
  ) : NodeSeq = {
    getRulesTableData(popup,rules,linkCompliancePopup, allNodeInfos, groupLib, directiveLib, rootRuleCategory) match {
      case eb:EmptyBox =>
        val e = eb ?~! "Error when trying to get information about rules"
        logger.error(e.messageChain)
        e.rootExceptionCause.foreach { ex =>
          logger.error("Root exception was:", ex)
        }

        <div id={htmlId_rulesGridZone}>
          <div id={htmlId_modalReportsPopup} class="nodisplay">
            <div id={htmlId_reportsPopup} ></div>
          </div>
          <span class="error">{e.messageChain}</span>
        </div>


      case Full(tableData) =>

>>>>>>> 51956473
        val allcheckboxCallback = AnonFunc("checked",SHtml.ajaxCall(JsVar("checked"), (in : String) => selectAllVisibleRules(in.toBoolean)))
        val onLoad =
          s"""createRuleTable (
                 "${htmlId_rulesGridId}"
                , []
                , ${showCheckboxColumn}
                , ${popup}
                , ${allcheckboxCallback.toJsCmd}
                , "${S.contextPath}"
                , ${refresh(popup, linkCompliancePopup).toJsCmd}
              );
              createTooltip();
              createTooltiptr();
              $$('#${htmlId_rulesGridWrapper}').css("margin","10px 0px 0px 0px");
          """

        <div id={htmlId_rulesGridZone}>
          <span class="error" id="ruleTableError"></span>
          <div id={htmlId_modalReportsPopup} class="nodisplay">
            <div id={htmlId_reportsPopup} ></div>
          </div>
          <table id={htmlId_rulesGridId} class="display" cellspacing="0"> </table>
          <div class={htmlId_rulesGridId +"_pagination, paginatescala"} >
            <div id={htmlId_rulesGridId +"_paginate_area"}></div>
          </div>
        </div> ++
        Script(OnLoad(JsRaw(onLoad)))
  }

  /*
   * Get Data to use in the datatable for all Rules
   * First: transform all Rules to Lines
   * Second: Transform all of those lines into javascript datas to send in the function
   */
  private[this] def getRulesTableData(
      popup:Boolean
    , rules:Seq[Rule]
    , linkCompliancePopup:Boolean
<<<<<<< HEAD
    , allNodeInfos : Map[NodeId, NodeInfo]
    , groupLib     : FullNodeGroupCategory
    , directiveLib : FullActiveTechniqueCategory
  ) : JsTableData[RuleLine] = {

      val t0 = System.currentTimeMillis
      val converted = convertRulesToLines(directiveLib, groupLib, allNodeInfos, rules.toList)
      val t1 = System.currentTimeMillis
      TimingDebugLogger.trace(s"Rule grid: transforming into data: convert to lines: ${t1-t0}ms")

      var tData = 0l

      val lines = for {
         line <- converted
      } yield {
        val tf0 = System.currentTimeMillis
        val res = getRuleData(line, groupLib, allNodeInfos)
        val tf1 = System.currentTimeMillis
        tData = tData + tf1 - tf0
        res
=======
    , allNodeInfos: Box[Map[NodeId, NodeInfo]]
    , groupLib    : Box[FullNodeGroupCategory]
    , directiveLib: Box[FullActiveTechniqueCategory]
    , rootRuleCategory   : Box[RuleCategory]
  ) : Box[JsTableData[RuleLine]] = {

    for {
      directivesLib <- directiveLib
      groupsLib     <- groupLib
      nodes         <- allNodeInfos
      rootRuleCat   <- rootRuleCategory
    } yield {
      val lines = for {
         line <- convertRulesToLines(directivesLib, groupsLib, nodes, rules.toList, rootRuleCat)
      } yield {
        getRuleData(line, groupsLib, nodes, rootRuleCat)
>>>>>>> 51956473
      }

      val size = converted.size
      TimingDebugLogger.trace(s"Rule grid: transforming into data: get rule data ${tData}ms (by line: ${tData/size}ms)")

      val t2 = System.currentTimeMillis
      val res = JsTableData(lines)
      val t3 = System.currentTimeMillis
      TimingDebugLogger.trace(s"Rule grid: transforming into data: jstable: ${t3-t2}ms")
      res
  }


  /*
   * Convert Rules to Data used in Datatables Lines
   */
  private[this] def convertRulesToLines (
      directivesLib: FullActiveTechniqueCategory
<<<<<<< HEAD
    , groupsLib    : FullNodeGroupCategory
    , nodes        : Map[NodeId, NodeInfo]
    , rules        : List[Rule]
=======
    , groupsLib: FullNodeGroupCategory
    , nodes: Map[NodeId, NodeInfo]
    , rules : List[Rule]
    , rootRuleCategory: RuleCategory
>>>>>>> 51956473
  ) : List[Line] = {

    // we compute beforehand the compliance, so that we have a single big query
    // to the database

    rules.map { rule =>

      val trackerVariables: Box[Seq[(Directive, ActiveTechnique, Technique)]] = {
        sequence(rule.directiveIds.toSeq) { id =>
          directivesLib.allDirectives.get(id) match {
            case Some((activeTechnique, directive)) =>
              techniqueRepository.getLastTechniqueByName(activeTechnique.techniqueName) match {
                case None =>
                  Failure(s"Can not find Technique for activeTechnique with name ${activeTechnique.techniqueName} referenced in Rule with ID ${rule.id.value}")
                case Some(technique) =>
                  Full((directive, activeTechnique.toActiveTechnique, technique))
              }
            case None => //it's an error if the directive ID is defined and found but it is not attached to an activeTechnique
              val error = Failure(s"Can not find Directive with ID '${id.value}' referenced in Rule with ID '${rule.id.value}'")
              logger.debug(error.messageChain, error)
              error
          }
        }
      }

      val targetsInfo = sequence(rule.targets.toSeq) {
        case json:CompositeRuleTarget =>
          val ruleTargetInfo = RuleTargetInfo(json,"","",true,false)
          Full(ruleTargetInfo)
        case target =>
          groupsLib.allTargets.get(target) match {
            case Some(t) =>
              Full(t.toTargetInfo)
            case None =>
              Failure(s"Can not find full information for target '${target}' referenced in Rule with ID '${rule.id.value}'")
          }
       }.map(x => x.toSet)

       (trackerVariables, targetsInfo) match {
         case (Full(seq), Full(targets)) =>
           val applicationStatus = getRuleApplicationStatus(rule, groupsLib, directivesLib, nodes)

           OKLine(rule, applicationStatus, seq, targets)

         case (x,y) =>
           if(rule.isEnabledStatus) {
             //the Rule has some error, try to disable it
             //and be sure to not get a Rules from a modification pop-up, because we don't want to commit changes along
             //with the disable.
             //it's only a try, so it may fails, we won't try again
             ( for {
               r <- roRuleRepository.get(rule.id)
               _ <- woRuleRepository.update(
                        r.copy(isEnabledStatus=false)
                      , ModificationId(uuidGen.newUuid)
                      , RudderEventActor
                      , Some("Rule automatically disabled because it contains error (bad target or bad directives)")
                    )
             } yield {
               logger.warn(s"Disabling rule '${rule.name}' (ID: '${rule.id.value}') because it refers missing objects. Go to rule's details and save, then enable it back to correct the problem.")
               x match {
                 case f: Failure =>
                   logger.warn(s"Rule '${rule.name}' (ID: '${rule.id.value}' directive problem: " + f.messageChain)
                 case _ => // Directive Ok!
               }
               y match {
                    case f: Failure =>
                      logger.warn(s"Rule '${rule.name}' (ID: '${rule.id.value}' target problem: " + f.messageChain)
                    case _ => // Group Ok!
               }
             } ) match {
               case eb: EmptyBox =>
                 val e = eb ?~! s"Error when to trying to disable the rule '${rule.name}' (ID: '${rule.id.value}') because it's data are unconsistant."
                 logger.warn(e.messageChain)
                 e.rootExceptionCause.foreach { ex =>
                   logger.warn("Exception was: ", ex)
                 }
               case _ => //ok
             }
           }
           ErrorLine(rule, x, y)
      }
    }
  }


  /*
   * Generates Data for a line of the table
   */
<<<<<<< HEAD
  private[this] def getRuleData (
      line:Line
    , groupsLib: FullNodeGroupCategory
    , nodes: Map[NodeId, NodeInfo]
  ) : RuleLine = {

    val t0 = System.currentTimeMillis
=======
  private[this]  def getRuleData (line:Line, groupsLib: FullNodeGroupCategory, nodes: Map[NodeId, NodeInfo], rootRuleCategory: RuleCategory) : RuleLine = {
>>>>>>> 51956473

    // Status is the state of the Rule, defined as a string
    // reasons are the the reasons why a Rule is disabled
    val (status,reasons) : (String,Option[String]) =
      line match {
        case line : OKLine =>
          line.applicationStatus match {
            case FullyApplied => ("In application",None)
            case PartiallyApplied(seq) =>
              val why = seq.map { case (at, d) => "Directive " + d.name + " disabled" }.mkString(", ")
              ("Partially applied", Some(why))
            case x:NotAppliedStatus =>
              val isAllTargetsEnabled = line.targets.filter(t => !t.isEnabled).isEmpty
              val nodeSize = groupsLib.getNodeIds(line.rule.targets, nodes).size
              val conditions = {
                Seq( ( line.rule.isEnabled            , "Rule disabled" )
                   , ( line.trackerVariables.size > 0 , "No policy defined")
                   , ( isAllTargetsEnabled            , "Group disabled")
                   , ( nodeSize!=0                    , "Empty groups")
                ) ++
                line.trackerVariables.flatMap {
                  case (directive, activeTechnique,_) =>
                    Seq( ( directive.isEnabled , "Directive " + directive.name + " disabled")
                       , ( activeTechnique.isEnabled, "Technique for '" + directive.name + "' disabled")
                    )
                }
              }
              val why =  conditions.collect { case (ok, label) if(!ok) => label }.mkString(", ")
              ("Not applied", Some(why))
          }
        case _ : ErrorLine => ("N/A",None)
      }

    val t1 = System.currentTimeMillis
    TimingDebugLogger.trace(s"Rule grid: transforming into data: get rule data: line status: ${t1-t0}ms")

    // Is the ruple applying a Directive and callback associated to the checkbox
    val (applying, checkboxCallback) = {
      directiveApplication match {
        case Some(directiveApplication) =>
          def check(value : Boolean) : JsCmd= {
            directiveApplication.checkRule(line.rule.id, value) match {
              case DirectiveApplicationResult(rules,completeCategories,indeterminate) =>
              JsRaw(s"""
                ${completeCategories.map(c => s"""$$('#${c.value}Checkbox').prop("indeterminate",false); """).mkString("\n")}
                ${completeCategories.map(c => s"""$$('#${c.value}Checkbox').prop("checked",${value}); """).mkString("\n")}
                ${indeterminate.map(c => s"""$$('#${c.value}Checkbox').prop("indeterminate",true); """).mkString("\n")}
              """)
            }
          }
          val isApplying = line.rule.directiveIds.contains(directiveApplication.directive.id)
          val ajax = SHtml.ajaxCall(JsVar("checked"), bool => check (bool.toBoolean))
          val callback = AnonFunc("checked",ajax)
          (isApplying,Some(callback))
        case None => (false,None)
      }
    }

    val t2 = System.currentTimeMillis
    TimingDebugLogger.trace(s"Rule grid: transforming into data: get rule data: checkbox callback: ${t2-t1}ms")

    // Css to add to the whole line
    val cssClass = {
      val disabled = if (line.rule.isEnabled) {
        ""
      } else {
        "disabledRule"
      }

      val error = line match {
        case _:ErrorLine => " error"
        case _ => ""
      }

      s"tooltipabletr ${disabled} ${error}"
    }

<<<<<<< HEAD
    val t3 = System.currentTimeMillis
    TimingDebugLogger.trace(s"Rule grid: transforming into data: get rule data: css class: ${t3-t2}ms")

    val category = categoryService.shortFqdn(line.rule.categoryId).getOrElse("Error")
=======
    val category = categoryService.shortFqdn(rootRuleCategory, line.rule.categoryId).getOrElse("Error")
>>>>>>> 51956473

    val t4 = System.currentTimeMillis
    TimingDebugLogger.trace(s"Rule grid: transforming into data: get rule data: category: ${t4-t3}ms")

    // Callback to use on links, parameter define the tab to open "showForm" for compliance, "showEditForm" to edit form
    val callback = for {
      callback <- detailsCallbackLink
      ajax = SHtml.ajaxCall(JsVar("action"), (s: String) => callback(line.rule,s))
    } yield {
      AnonFunc("action",ajax)
    }

    val t5 = System.currentTimeMillis
    TimingDebugLogger.trace(s"Rule grid: transforming into data: get rule data: callback: ${t5-t4}ms")

    RuleLine (
        line.rule.name
      , line.rule.id
      , line.rule.shortDescription
      , applying
      , category
      , status
      , cssClass
      , callback
      , checkboxCallback
      , reasons
   )
  }


  private[this] def computeCompliances(nodeIds: Set[NodeId], ruleIds: Set[RuleId]) : Box[Map[RuleId, ComplianceLevel]] = {
    for {
      reports <- reportingService.findRuleNodeStatusReports(nodeIds, ruleIds)
    } yield {
      reports.groupBy( _.ruleId ).map { case (ruleId, nodeReports) =>
        (
            ruleId
            //BE CAREFUL: nodeReports is a SET - and it's likelly that
            //some compliance will be equals
          , ComplianceLevel.sum(nodeReports.toSeq.map(_.compliance))
        )
      }
    }
  }
}

  /*
   *   Javascript object containing all data to create a line in the DataTable
   *   { "name" : Rule name [String]
   *   , "id" : Rule id [String]
   *   , "description" : Rule (short) description [String]
   *   , "applying": Is the rule applying the Directive, used in Directive page [Boolean]
   *   , "category" : Rule category [String]
   *   , "status" : Status of the Rule, "enabled", "disabled" or "N/A" [String]
   *   , "recentChanges" : Array of changes to build the sparkline [Array[String]]
   *   , "trClass" : Class to apply on the whole line (disabled ?) [String]
   *   , "callback" : Function to use when clicking on one of the line link, takes a parameter to define which tab to open, not always present[ Function ]
   *   , "checkboxCallback": Function used when clicking on the checkbox to apply/not apply the Rule to the directive, not always present [ Function ]
   *   , "reasons": Reasons why a Rule is a not applied, empty if there is no reason [ String ]
   *   }
   */
case class RuleLine (
    name             : String
  , id               : RuleId
  , description      : String
  , applying         : Boolean
  , category         : String
  , status           : String
  , trClass          : String
  , callback         : Option[AnonFunc]
  , checkboxCallback : Option[AnonFunc]
  , reasons          : Option[String]
) extends JsTableLine {

  /* Would love to have a reflexive way to generate that map ...  */
  override val json  = {

      val reasonField =  reasons.map(r => ( "reasons" -> Str(r)))

      val cbCallbackField = checkboxCallback.map(cb => ( "checkboxCallback" -> cb))

      val callbackField = callback.map(cb => ( "callback" -> cb))

      val optFields : Seq[(String,JsExp)]= reasonField.toSeq ++ cbCallbackField ++ callbackField

     // val changes = NodeChanges.changesOnRule(id)(recentChanges)

      val base = JsObj(
          ( "name", name )
        , ( "id", id.value )
        , ( "description", description )
        , ( "applying",  applying )
        , ( "category", category )
        , ( "status", status )
     //   , ( "recentChanges", NodeChanges.json(changes) )
        , ( "trClass", trClass )
      )

      base +* JsObj(optFields:_*)
    }
}



<|MERGE_RESOLUTION|>--- conflicted
+++ resolved
@@ -70,7 +70,6 @@
 import com.normation.rudder.web.services.JsTableLine
 import com.normation.rudder.web.services.JsTableData
 import net.liftweb.http.js.JE.AnonFunc
-<<<<<<< HEAD
 import com.normation.rudder.web.services.NodeComplianceLine
 import org.joda.time.DateTime
 import org.joda.time.Interval
@@ -78,9 +77,7 @@
 import com.normation.rudder.domain.logger.TimingDebugLogger
 import scala.concurrent._
 import ExecutionContext.Implicits.global
-=======
 import com.normation.rudder.rule.category.RuleCategory
->>>>>>> 51956473
 
 
 
@@ -161,21 +158,13 @@
   def reportTemplate = chooseTemplate("reports", "report", template)
 
   def dispatch = {
-<<<<<<< HEAD
     case "rulesGrid" => { _:NodeSeq => rulesGrid()}
-=======
-    case "rulesGrid" => { _:NodeSeq => rulesGrid(getAllNodeInfos(), getFullNodeGroupLib(), getFullDirectiveLib(), getRootRuleCategory()) }
->>>>>>> 51956473
   }
 
   def jsVarNameForId(tableId:String) = "oTable" + tableId
 
   def rulesGridWithUpdatedInfo(popup: Boolean = false, linkCompliancePopup:Boolean = true) = {
-<<<<<<< HEAD
     rulesGrid(popup, linkCompliancePopup)
-=======
-    rulesGrid(getAllNodeInfos(), getFullNodeGroupLib(), getFullDirectiveLib(), getRootRuleCategory(), popup, linkCompliancePopup)
->>>>>>> 51956473
   }
 
 
@@ -328,7 +317,6 @@
 
           ( for {
               rules        <- roRuleRepository.getAll(false)
-<<<<<<< HEAD
               afterRules = System.currentTimeMillis
               _ = TimingDebugLogger.debug(s"Rule grid: fetching all Rules took ${afterRules - start}ms" )
 
@@ -349,19 +337,14 @@
               afterDirectives = System.currentTimeMillis
               _ = TimingDebugLogger.debug(s"Rule grid: fetching all Directives took ${afterDirectives - afterGroups}ms" )
 
-              newData      = getRulesTableData(popup,rules,linkCompliancePopup, nodeInfo, groupLib, directiveLib)
+              rootRuleCat  <-  getRootRuleCategory()
+
+              newData      = getRulesTableData(popup,rules,linkCompliancePopup, nodeInfo, groupLib, directiveLib, rootRuleCat)
               afterData = System.currentTimeMillis
               _ = TimingDebugLogger.debug(s"Rule grid: transforming into data took ${afterData - afterDirectives}ms" )
 
 
               _ = TimingDebugLogger.debug(s"Rule grid: computing whole data for rule grid took ${afterData - start}ms" )
-=======
-              nodeInfo     = getAllNodeInfos()
-              groupLib     = getFullNodeGroupLib()
-              directiveLib = getFullDirectiveLib()
-              rootRuleCat  = getRootRuleCategory()
-              newData      <- getRulesTableData(popup,rules,linkCompliancePopup, nodeInfo, groupLib, directiveLib, rootRuleCat)
->>>>>>> 51956473
             } yield {
 
               // Reset rule compliances stored in JS, so we get new ones from the future
@@ -386,37 +369,9 @@
   }
 
   def rulesGrid(
-<<<<<<< HEAD
       popup       : Boolean = false
     , linkCompliancePopup:Boolean = true
   ) : NodeSeq = {
-=======
-      allNodeInfos    : Box[Map[NodeId, NodeInfo]]
-    , groupLib        : Box[FullNodeGroupCategory]
-    , directiveLib    : Box[FullActiveTechniqueCategory]
-    , rootRuleCategory: Box[RuleCategory]
-    , popup           : Boolean = false
-    , linkCompliancePopup:Boolean = true
-  ) : NodeSeq = {
-    getRulesTableData(popup,rules,linkCompliancePopup, allNodeInfos, groupLib, directiveLib, rootRuleCategory) match {
-      case eb:EmptyBox =>
-        val e = eb ?~! "Error when trying to get information about rules"
-        logger.error(e.messageChain)
-        e.rootExceptionCause.foreach { ex =>
-          logger.error("Root exception was:", ex)
-        }
-
-        <div id={htmlId_rulesGridZone}>
-          <div id={htmlId_modalReportsPopup} class="nodisplay">
-            <div id={htmlId_reportsPopup} ></div>
-          </div>
-          <span class="error">{e.messageChain}</span>
-        </div>
-
-
-      case Full(tableData) =>
-
->>>>>>> 51956473
         val allcheckboxCallback = AnonFunc("checked",SHtml.ajaxCall(JsVar("checked"), (in : String) => selectAllVisibleRules(in.toBoolean)))
         val onLoad =
           s"""createRuleTable (
@@ -455,14 +410,14 @@
       popup:Boolean
     , rules:Seq[Rule]
     , linkCompliancePopup:Boolean
-<<<<<<< HEAD
     , allNodeInfos : Map[NodeId, NodeInfo]
     , groupLib     : FullNodeGroupCategory
     , directiveLib : FullActiveTechniqueCategory
+    , rootRuleCategory   : RuleCategory
   ) : JsTableData[RuleLine] = {
 
       val t0 = System.currentTimeMillis
-      val converted = convertRulesToLines(directiveLib, groupLib, allNodeInfos, rules.toList)
+      val converted = convertRulesToLines(directiveLib, groupLib, allNodeInfos, rules.toList, rootRuleCategory)
       val t1 = System.currentTimeMillis
       TimingDebugLogger.trace(s"Rule grid: transforming into data: convert to lines: ${t1-t0}ms")
 
@@ -472,28 +427,10 @@
          line <- converted
       } yield {
         val tf0 = System.currentTimeMillis
-        val res = getRuleData(line, groupLib, allNodeInfos)
+        val res = getRuleData(line, groupLib, allNodeInfos, rootRuleCategory)
         val tf1 = System.currentTimeMillis
         tData = tData + tf1 - tf0
         res
-=======
-    , allNodeInfos: Box[Map[NodeId, NodeInfo]]
-    , groupLib    : Box[FullNodeGroupCategory]
-    , directiveLib: Box[FullActiveTechniqueCategory]
-    , rootRuleCategory   : Box[RuleCategory]
-  ) : Box[JsTableData[RuleLine]] = {
-
-    for {
-      directivesLib <- directiveLib
-      groupsLib     <- groupLib
-      nodes         <- allNodeInfos
-      rootRuleCat   <- rootRuleCategory
-    } yield {
-      val lines = for {
-         line <- convertRulesToLines(directivesLib, groupsLib, nodes, rules.toList, rootRuleCat)
-      } yield {
-        getRuleData(line, groupsLib, nodes, rootRuleCat)
->>>>>>> 51956473
       }
 
       val size = converted.size
@@ -512,16 +449,10 @@
    */
   private[this] def convertRulesToLines (
       directivesLib: FullActiveTechniqueCategory
-<<<<<<< HEAD
     , groupsLib    : FullNodeGroupCategory
     , nodes        : Map[NodeId, NodeInfo]
     , rules        : List[Rule]
-=======
-    , groupsLib: FullNodeGroupCategory
-    , nodes: Map[NodeId, NodeInfo]
-    , rules : List[Rule]
     , rootRuleCategory: RuleCategory
->>>>>>> 51956473
   ) : List[Line] = {
 
     // we compute beforehand the compliance, so that we have a single big query
@@ -611,17 +542,14 @@
   /*
    * Generates Data for a line of the table
    */
-<<<<<<< HEAD
   private[this] def getRuleData (
       line:Line
     , groupsLib: FullNodeGroupCategory
     , nodes: Map[NodeId, NodeInfo]
+    , rootRuleCategory: RuleCategory
   ) : RuleLine = {
 
     val t0 = System.currentTimeMillis
-=======
-  private[this]  def getRuleData (line:Line, groupsLib: FullNodeGroupCategory, nodes: Map[NodeId, NodeInfo], rootRuleCategory: RuleCategory) : RuleLine = {
->>>>>>> 51956473
 
     // Status is the state of the Rule, defined as a string
     // reasons are the the reasons why a Rule is disabled
@@ -699,14 +627,10 @@
       s"tooltipabletr ${disabled} ${error}"
     }
 
-<<<<<<< HEAD
     val t3 = System.currentTimeMillis
     TimingDebugLogger.trace(s"Rule grid: transforming into data: get rule data: css class: ${t3-t2}ms")
 
-    val category = categoryService.shortFqdn(line.rule.categoryId).getOrElse("Error")
-=======
     val category = categoryService.shortFqdn(rootRuleCategory, line.rule.categoryId).getOrElse("Error")
->>>>>>> 51956473
 
     val t4 = System.currentTimeMillis
     TimingDebugLogger.trace(s"Rule grid: transforming into data: get rule data: category: ${t4-t3}ms")
