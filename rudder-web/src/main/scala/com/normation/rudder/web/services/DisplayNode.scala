--- conflicted
+++ resolved
@@ -85,24 +85,9 @@
   private[this] val uuidGen              = RudderConfig.stringUuidGenerator
   private[this] val nodeInfoService      = RudderConfig.nodeInfoService
 
-<<<<<<< HEAD
-=======
-  private[this] val templatePath = List("templates-hidden", "server_details_tabs")
-  private[this] def template() =  Templates(templatePath) match {
-    case Empty | Failure(_,_,_) =>
-      throw new TechnicalException("Template for server details not found. I was looking for %s.html".format(templatePath.mkString("/")))
-    case Full(n) => n
-  }
->>>>>>> 21078971
-
   private[this] val deleteNodePopupHtmlId = "deleteNodePopupHtmlId"
   private[this] val errorPopupHtmlId = "errorPopupHtmlId"
   private[this] val successPopupHtmlId = "successPopupHtmlId"
-
-<<<<<<< HEAD
-=======
-  private[this] def content() = chooseTemplate("serverdetails","content",template)
->>>>>>> 21078971
 
   private def loadSoftware(jsId:JsNodeId, softIds:Seq[SoftwareUuid])(nodeId:String):JsCmd = {
     (for {
@@ -354,7 +339,6 @@
      <h3> Node characteristics</h3>
       <h4 class="tablemargin">General</h4>
 
-
         <div class="tablepadding">
           <b>Hostname:</b> {sm.node.main.hostname}<br/>
           <b>Machine type:</b> {displayMachineType(sm.machine)}<br/>
