/*
*************************************************************************************
* Copyright 2011 Normation SAS
*************************************************************************************
*
* This program is free software: you can redistribute it and/or modify
* it under the terms of the GNU Affero General Public License as
* published by the Free Software Foundation, either version 3 of the
* License, or (at your option) any later version.
*
* In accordance with the terms of section 7 (7. Additional Terms.) of
* the GNU Affero GPL v3, the copyright holders add the following
* Additional permissions:
* Notwithstanding to the terms of section 5 (5. Conveying Modified Source
* Versions) and 6 (6. Conveying Non-Source Forms.) of the GNU Affero GPL v3
* licence, when you create a Related Module, this Related Module is
* not considered as a part of the work and may be distributed under the
* license agreement of your choice.
* A "Related Module" means a set of sources files including their
* documentation that, without modification of the Source Code, enables
* supplementary functions or services in addition to those offered by
* the Software.
*
* This program is distributed in the hope that it will be useful,
* but WITHOUT ANY WARRANTY; without even the implied warranty of
* MERCHANTABILITY or FITNESS FOR A PARTICULAR PURPOSE. See the
* GNU Affero General Public License for more details.
*
* You should have received a copy of the GNU Affero General Public License
* along with this program. If not, see <http://www.gnu.org/licenses/agpl.html>.
*
*************************************************************************************
*/

package com.normation.rudder.web
package services

import model.JsNodeId
import com.normation.inventory.domain._
import com.normation.inventory.ldap.core.LDAPConstants
import com.unboundid.ldap.sdk.DN
import com.normation.rudder.web.components.DateFormaterService
import com.normation.inventory.services.core.ReadOnlySoftwareDAO
import scala.xml._
import net.liftweb.common._
import net.liftweb.http._
import net.liftweb.util._
import Helpers._
import net.liftweb.http.js._
import JsCmds._
import JE.{JsRaw, JsVar, JsArray, Str}
import net.liftweb.http.SHtml._
import com.normation.exceptions.TechnicalException
import net.liftweb.http.Templates
import org.joda.time.DateTime
import com.normation.rudder.services.servers.RemoveNodeService
import com.normation.rudder.web.model.CurrentUser
import com.normation.rudder.batch.AsyncDeploymentAgent
import com.normation.rudder.batch.AutomaticStartDeployment
import com.normation.utils.StringUuidGenerator
import com.normation.eventlog.ModificationId
import bootstrap.liftweb.RudderConfig
import com.normation.rudder.web.model.JsInitContextLinkUtil
import com.normation.rudder.domain.nodes.NodeProperty
import com.normation.rudder.domain.nodes.{Node => RudderNode}

/**
 * A service used to display details about a server
 * inventory with tabs like:
 * [general][software][network][file system]
 *
 * Use it by calling:
 * # head if not yet called in that page
 * # show(nodeId) : NodeSeq
 *    where you want to display node information
 * # jsInit(nodeId) : Cmd
 *    to init javascript for it
 */
object DisplayNode extends Loggable {

  private[this] val getSoftwareService   = RudderConfig.readOnlySoftwareDAO
  private[this] val removeNodeService    = RudderConfig.removeNodeService
  private[this] val asyncDeploymentAgent = RudderConfig.asyncDeploymentAgent
  private[this] val uuidGen              = RudderConfig.stringUuidGenerator
  private[this] val nodeInfoService      = RudderConfig.nodeInfoService

  private[this] val templatePath = List("templates-hidden", "server_details_tabs")
  private[this] def template() =  Templates(templatePath) match {
    case Empty | Failure(_,_,_) =>
      throw new TechnicalException("Template for server details not found. I was looking for %s.html".format(templatePath.mkString("/")))
    case Full(n) => n
  }


  private[this] val deleteNodePopupHtmlId = "deleteNodePopupHtmlId"
  private[this] val errorPopupHtmlId = "errorPopupHtmlId"
  private[this] val successPopupHtmlId = "successPopupHtmlId"


  private[this] def content() = chooseTemplate("serverdetails","content",template)

  private def loadSoftware(jsId:JsNodeId, softIds:Seq[SoftwareUuid])(nodeId:String):JsCmd = {
    //id is not used anymore ?
    (for {
      seq <- getSoftwareService.getSoftware(softIds)
      gridDataId = htmlId(jsId,"soft_grid_data_")
      gridId = "soft"
    } yield SetExp(JsVar(gridDataId),JsArray(seq.map { x => JsArray(
        Str(x.name.getOrElse("")),
        Str(x.version.map(_.value).getOrElse("")),
        Str(x.description.getOrElse(""))
      )}:_*) ) & JsRaw(s"""
          $$('#${htmlId(jsId,gridId+"_")}').dataTable({
            "aaData":${gridDataId},
            "bJQueryUI": true,
            "bPaginate": true,
            "bLengthChange": true,
            "sPaginationType": "full_numbers",
            "asStripeClasses": [ 'color1', 'color2' ] ,
            "oLanguage": {
              "sSearch": ""
            },
            "bLengthChange": true,
            "bStateSave": true,
                    "fnStateSave": function (oSettings, oData) {
                      localStorage.setItem( 'DataTables_${gridId}', JSON.stringify(oData) );
                    },
                    "fnStateLoad": function (oSettings) {
                      return JSON.parse( localStorage.getItem('DataTables_${gridId}') );
                    },
            "bAutoWidth": false,
            "aoColumns": [ {"sWidth": "200px"},{"sWidth": "150px"},{"sWidth": "350px"}],
            "sDom": '<"dataTables_wrapper_top"fl>rt<"dataTables_wrapper_bottom"ip>'
        });
        $$('.dataTables_filter input').attr("placeholder", "Filter");
            """)
    ) match {
      case Empty => Alert("No software found for that server")
      case Failure(m,_,_) => Alert("Error when trying to fetch software. Reported message: "+m)
      case Full(js) => js
    }
  }

  def head() = chooseTemplate("serverdetails","head",template)

def jsInit(nodeId:NodeId, softIds:Seq[SoftwareUuid], salt:String=""):JsCmd = {
    val jsId = JsNodeId(nodeId,salt)
    val detailsId = htmlId(jsId,"details_")
    val softGridDataId = htmlId(jsId,"soft_grid_data_")
    val softGridId = htmlId(jsId,"soft_")
    val softPanelId = htmlId(jsId,"sd_soft_")
    var eltIdswidth = List( ("process",List("50","50","50","60","120","50","100","850"),1),("var",List("200","800"),0))
    val eltIds = List( "vm", "fs", "net","bios", "controllers", "memories", "ports", "processors", "slots", "sounds", "storages", "videos")

    JsRaw("var "+softGridDataId +"= null") &
    OnLoad(
      JsRaw("$('#"+detailsId+"').tabs()") &
      { eltIds.map { i =>
          JsRaw(s"""
              $$('#${htmlId(jsId,i+"_")}').dataTable({
                "bJQueryUI": true,
                "bRetrieve": true,
                "bFilter": true,
                "asStripeClasses": [ 'color1', 'color2' ],
                "oLanguage": {
                  "sSearch": ""
                },
                "bLengthChange": true,
                "bStateSave": true,
                    "fnStateSave": function (oSettings, oData) {
                      localStorage.setItem( 'DataTables_${i}', JSON.stringify(oData) );
                    },
                    "fnStateLoad": function (oSettings) {
                      return JSON.parse( localStorage.getItem('DataTables_${i}') );
                    },
                "sPaginationType": "full_numbers",
                "bPaginate": true,
                "bAutoWidth": false,
                "bInfo":true,
                "sDom": '<"dataTables_wrapper_top"fl>rt<"dataTables_wrapper_bottom"ip>'
              });

              $$('.dataTables_filter input').attr("placeholder", "Filter");
          | """.stripMargin('|')):JsCmd
        }.reduceLeft( (i,acc) => acc & i )
      } &
      { eltIdswidth.map { case (id,columns,sorting) =>
          JsRaw(s"""
              $$('#${htmlId(jsId,id+"_")}').dataTable({
                "bJQueryUI": true,
                "bRetrieve": true,
                "sPaginationType": "full_numbers",
                "bFilter": true,
                "asStripeClasses": [ 'color1', 'color2' ],
                "bPaginate": true,
                "aoColumns": ${columns.map(col => s"{'sWidth': '${col}px'}").mkString("[",",","]")} ,
                "aaSorting": [[ ${sorting}, "asc" ]],
                "oLanguage": {
                  "sSearch": ""
                },
                "bLengthChange": true,
                "bStateSave": true,
                    "fnStateSave": function (oSettings, oData) {
                      localStorage.setItem( 'DataTables_${id}', JSON.stringify(oData) );
                    },
                    "fnStateLoad": function (oSettings) {
                      return JSON.parse( localStorage.getItem('DataTables_${id}') );
                    },
                "bAutoWidth": false,
                "bInfo":true,
                "sDom": '<"dataTables_wrapper_top"fl>rt<"dataTables_wrapper_bottom"ip>'
              });
<<<<<<< HEAD
              $$('.dataTables_filter input').attr("placeholder", "Filter");
           | """.stripMargin('|')):JsCmd
        }
=======
              $$('.dataTables_filter input').attr("placeholder", "Search");
           """) : JsCmd
        }.reduceLeft( (i,acc) => acc & i )
>>>>>>> 4c59d53f
      } &
      JsRaw("roundTabs()") &
      // for the software tab, we check for the panel id, and the firstChild id
      // if the firstChild.id == softGridId, then it hasn't been loaded, otherwise it is softGridId_wrapper
      JsRaw(s"""
$$("#${detailsId}").bind( "show", function(event, ui) {
  if(ui.panel.id== '${softPanelId}' && ui.panel.firstChild.id == '${softGridId}') { ${  SHtml.ajaxCall(JsRaw("'"+nodeId.value+"'"), loadSoftware(jsId, softIds) )._2.toJsCmd}; }
});
""")
    )
  }

  /**
   * Show details about the server in a tabed fashion if
   * the server exists, display an error message if the
   * server is not found or if a problem occurred when fetching it
   *
   * showExtraFields : if true, then everything is shown, otherwise, the extrafileds are not in the main tabs.
   * To show then, look at showExtraHeader
   *
   * Salt is a string added to every used id.
   * It useful only if you have several DisplayNode element on a single page.
   */
  def show(sm:FullInventory, showExtraFields : Boolean = true, salt:String = "") : NodeSeq = {
    val jsId = JsNodeId(sm.node.main.id,salt)
    val mainTabDeclaration : List[NodeSeq] =
 /*     { if (showExtraFields) <li><a href={htmlId_#(jsId,"sd_fs_")}>File systems</a></li>  else NodeSeq.Empty } ::
      { if (showExtraFields) <li><a href={htmlId_#(jsId,"sd_net_")}>Network interfaces</a></li>  else NodeSeq.Empty } ::
      { if (showExtraFields) <li><a href={htmlId_#(jsId,"sd_soft_")}>Software</a></li>  else NodeSeq.Empty } ::
      */
      <li><a href={htmlId_#(jsId,"sd_bios_")}>Bios</a></li> ::
      <li><a href={htmlId_#(jsId,"sd_controllers_")}>Controllers</a></li> ::
      <li><a href={htmlId_#(jsId,"sd_memories_")}>Memories</a></li> ::
      <li><a href={htmlId_#(jsId,"sd_ports_")}>Ports</a></li> ::
      <li><a href={htmlId_#(jsId,"sd_processors_")}>Processors</a></li> ::
      <li><a href={htmlId_#(jsId,"sd_slots_")}>Slots</a></li> ::
      <li><a href={htmlId_#(jsId,"sd_sounds_")}>Sounds</a></li> ::
      <li><a href={htmlId_#(jsId,"sd_storages_")}>Storages</a></li> ::
      <li><a href={htmlId_#(jsId,"sd_videos_")}>Videos</a></li> ::
      Nil

    val tabContent =
      { if (showExtraFields) displayTabFilesystems(jsId, sm) else Nil } ::
      { if (showExtraFields) displayTabNetworks(jsId, sm) else Nil } ::
      { if (showExtraFields) displayTabSoftware(jsId) else Nil } ::
    //  displayTabSoftware(jsId) ::
      displayTabBios(jsId, sm) ::
      displayTabControllers(jsId, sm) ::
      displayTabMemories(jsId, sm) ::
      displayTabPorts(jsId, sm) ::
      displayTabProcessors(jsId, sm) ::
      displayTabSlots(jsId, sm) ::
      displayTabSounds(jsId, sm) ::
      displayTabStorages(jsId, sm) ::
      displayTabVideos(jsId, sm) ::
      Nil

      <div id={htmlId(jsId,"details_")} class="sInventory">{bind("server", content,
        "tabsDefinition" -> <ul>{mainTabDeclaration}</ul>,
        "grid_tabs" -> tabContent.flatten
    )}</div>
  }

  /**
  * show the extra tabs header part
  */
  def showExtraHeader(sm:FullInventory, salt:String = "") : NodeSeq = {
    val jsId = JsNodeId(sm.node.main.id,salt)
    <xml:group>
    <li><a href={htmlId_#(jsId,"sd_fs_")}>File systems</a></li>
    <li><a href={htmlId_#(jsId,"sd_net_")}>Network interfaces</a></li>
    <li><a href={htmlId_#(jsId,"sd_soft_")}>Software</a></li>
    <li><a href={htmlId_#(jsId,"sd_props_")}>Properties</a></li>
    <li><a href={htmlId_#(jsId,"sd_var_")}>Environment variables</a></li>
    <li><a href={htmlId_#(jsId,"sd_process_")}>Processes</a></li>
    <li><a href={htmlId_#(jsId,"sd_vm_")}>Virtual machines</a></li>
    </xml:group>
  }

  /**
  * show the extra part
  * If there is no node available (pending inventory), there is nothing to show
  */
  def showExtraContent(node: Option[RudderNode], sm: FullInventory, salt:String = "") : NodeSeq = {
    val jsId = JsNodeId(sm.node.main.id,salt)
    displayTabFilesystems(jsId, sm) ++
    displayTabNetworks(jsId, sm) ++
    node.map(displayTabProperties(jsId, _)).getOrElse(Nil) ++
    displayTabVariable(jsId, sm) ++
    displayTabProcess(jsId, sm) ++
    displayTabVM(jsId, sm) ++
    displayTabSoftware(jsId)

  }

  /**
   * Show the details in a panned version, with Node Summary, Inventory, Network, Software
   * Should be used with jsInit(dn:String, softIds:Seq[SoftwareUuid], salt:String="")
   */
  def showPannedContent(node: Option[RudderNode], sm:FullInventory, inventoryStatus : InventoryStatus, salt:String = "") : NodeSeq = {
    val jsId = JsNodeId(sm.node.main.id,salt)
    val detailsId = htmlId(jsId,"details_")
    <div id={detailsId} class="tabs">
      <ul>
        <li><a href={htmlId_#(jsId,"node_summary_")}>Node summary</a></li>
        <li><a href={htmlId_#(jsId,"node_inventory_")}>Hardware</a></li>
        {showExtraHeader(sm, salt)}
       </ul>
       <div id="node_inventory">
         <div id={htmlId(jsId,"node_inventory_")}>
           {show(sm, false, "")}
         </div>
       </div>
       {showExtraContent(node, sm, salt)}

       <div id={htmlId(jsId,"node_summary_")}>
         {showNodeDetails(sm, None, inventoryStatus, salt)}
       </div>
    </div>
  }

  // mimic the content of server_details/ShowNodeDetailsFromNode
  def showNodeDetails(sm:FullInventory, creationDate:Option[DateTime], inventoryStatus : InventoryStatus, salt:String = "", isDisplayingInPopup:Boolean = false) : NodeSeq = {

    { sm.node.main.status match {
          case AcceptedInventory =>
            <div id={deleteNodePopupHtmlId}  class="nodisplay" />
            <div id={errorPopupHtmlId}  class="nodisplay" />
            <div id={successPopupHtmlId}  class="nodisplay" />
            <lift:authz role="node_write">
              {
                if(!isRootNode(sm.node.main.id)) {
                  <fieldset class="nodeIndernal"><legend>Action</legend>
                    {SHtml.ajaxButton("Delete this node",
                      { () => {showConfirmationDialog(sm.node.main.id); } }, ("id", "boutonTest"), ("class", "dangerButton"))
                    }
                    <div id="test"></div>
                  </fieldset>
                }
              }
              </lift:authz> ++ {Script(OnLoad(JsRaw("""correctButtons();""") ) ) }
          case _ => NodeSeq.Empty
        }
    } ++
    <fieldset class="nodeIndernal"><legend>Node characteristics</legend>

      <h4 class="tablemargin">General</h4>
        <div class="tablepadding">
          <b>Hostname:</b> {sm.node.main.hostname}<br/>
          <b>Machine type:</b> {displayMachineType(sm.machine)}<br/>
          <b>Manufacturer:</b> {sm.machine.flatMap(x => x.manufacturer).map(x => x.name).getOrElse("-")}<br/>
          <b>Total physical memory (RAM):</b> {sm.node.ram.map( _.toStringMo).getOrElse("-")}<br/>
          <b>Total swap space:</b> {sm.node.swap.map( _.toStringMo).getOrElse("-")}<br/>
          <b>System Serial Number:</b> {sm.machine.flatMap(x => x.systemSerialNumber).getOrElse("-")}<br/>
        </div>

      <h4 class="tablemargin">Operating system details</h4>
        <div class="tablepadding">
          <b>Operating System:</b> {sm.node.main.osDetails.fullName}<br/>
          <b>Operating System Type:</b> {sm.node.main.osDetails.os.kernelName}<br/>
          <b>Operating System Name:</b> {S.?("os.name."+sm.node.main.osDetails.os.name)}<br/>
          <b>Operating System Version:</b> {sm.node.main.osDetails.version.value}<br/>
          <b>Operating System Service Pack:</b> {sm.node.main.osDetails.servicePack.getOrElse("None")}<br/>
        </div>

      <h4 class="tablemargin">Rudder information</h4>
        <div class="tablepadding">
          { displayServerRole(sm, inventoryStatus) }
          <b>Inventory date:</b>  {sm.node.inventoryDate.map(DateFormaterService.getFormatedDate(_)).getOrElse("Unknown")}<br/>
          <b>Date inventory last received:</b>  {sm.node.receiveDate.map(DateFormaterService.getFormatedDate(_)).getOrElse("Unknown")}<br/>
          {creationDate.map { creation =>
            <xml:group><b>Date first accepted in Rudder:</b> {DateFormaterService.getFormatedDate(creation)}<br/></xml:group>
          }.getOrElse(NodeSeq.Empty) }
          <b>Agent name:</b> {sm.node.agentNames.map(_.fullname()).mkString(";")}<br/>
          <b>Rudder ID:</b> {sm.node.main.id.value.toUpperCase}<br/>
          { displayPolicyServerInfos(sm) }
        </div>

      <h4 class="tablemargin">Accounts</h4>
        <div class="tablepadding">
          <b>Administrator account:</b> {sm.node.main.rootUser}<br/>
          <b>Local account(s):</b> {displayAccounts(sm.node)}<br/>
        </div>
    </fieldset>


  }

  private def htmlId(jsId:JsNodeId, prefix:String="") : String = prefix + jsId.toString
  private def htmlId_#(jsId:JsNodeId, prefix:String="") : String = "#" + prefix + jsId.toString

  private def ?(in:Option[String]) : NodeSeq = in.map(Text(_)).getOrElse(NodeSeq.Empty)

  // Display the role of the node
  private def displayServerRole(sm:FullInventory, inventoryStatus : InventoryStatus) : NodeSeq = {
    val nodeId = sm.node.main.id
    inventoryStatus match {
      case AcceptedInventory =>
        val nodeInfoBox = nodeInfoService.getNodeInfo(nodeId)
        nodeInfoBox match {
          case Full(nodeInfo) =>

            val kind = {
              if(nodeInfo.isPolicyServer) {
                if(isRootNode(nodeId) ) {
                  "server"
                } else {
                  "relay server"
                }
              } else {
                if (nodeInfo.serverRoles.isEmpty){
                  "node"
                } else {
                  "server component"
                }
              }
            }

            val roles = if (nodeInfo.serverRoles.isEmpty) {
              ""
            } else {
              nodeInfo.serverRoles.map(_.value).mkString("(",", ",")")
            }

            <span><b>Role: </b>Rudder {kind} {roles}</span><br/>
          case eb:EmptyBox =>
            val e = eb ?~! s"Could not fetch node details for node with id ${sm.node.main.id}, no cause given"
            logger.error(e.messageChain)
            <span class="error"><b>Role: </b>Could not fetch Role for this node</span><br/>
        }
      case RemovedInventory =>
        <span><b>Role: </b>Deleted node</span><br/>
      case PendingInventory =>
        <span><b>Role: </b>Pending node</span><br/>
    }
  }

  private def displayPolicyServerInfos(sm:FullInventory) : NodeSeq = {
    nodeInfoService.getNodeInfo(sm.node.main.policyServerId) match {
      case eb:EmptyBox =>
        val e = eb ?~! s"Could not fetch policy server details (id ${sm.node.main.policyServerId}) for node with id ${sm.node.main.id}"
        logger.error(e.messageChain)
        <span class="error"><b>Rudder Policy Server: </b>Could not fetch details about the policy server</span>
      case Full(policyServerDetails) =>
        <span><b>Rudder Policy Server: </b><a href={JsInitContextLinkUtil.nodeLink(policyServerDetails.id)}>{policyServerDetails.hostname}</a></span>
    }
  }

  private def displayMachineType(opt:Option[MachineInventory]) : NodeSeq = {
    opt match {
      case None => NodeSeq.Empty
      case Some(machine) => (
        machine.machineType match {
          case PhysicalMachineType => Text("Physical machine")
          case VirtualMachineType(vmType) => Text("Virtual machine (%s)".format(S.?("vm.type." + vmType.name)))
        }
      )
    }
  }

  private def displayPublicKeys(node:NodeInventory) : NodeSeq = <b>Public Key(s): </b> ++ {if(node.publicKeys.isEmpty) {
          Text("None")
        } else <ul>{node.publicKeys.zipWithIndex.flatMap{ case (x,i) => (<b>{"[" + i + "] "}</b> ++ {Text(x.key.grouped(65).toList.mkString("\n"))})}}</ul> }

  private def displayNodeInventoryInfo(node:NodeInventory) : NodeSeq = {
    val details : NodeSeq = node.main.osDetails match {
      case Linux(os, osFullName, osVersion, osServicePack, kernelVersion) => //display kernelVersion, distribution, distributionVersion
        (<li><b>Distribution (version): </b> {os.name} ({osVersion.value})</li>
        <li><b>Kernel version: </b> {kernelVersion.value}</li>
        <li><b>Service Pack: </b> {?(osServicePack)}</li>)
      case Windows(os, osFullName, osVersion, osServicePack, kernelVersion, domain, company, key, id) =>
        (<li><b>Version:</b>: {osVersion.value}</li>
        <li><b>Kernel version: </b> {kernelVersion.value}</li>
        <li><b>Service Pack: </b> {?(osServicePack)}</li>
        <li><b>User Domain:</b> {domain}</li>
        <li><b>Company:</b> {company}</li>
        <li><b>Id:</b> {id}</li>
        <li><b>Key:</b> {key}</li>)
      case _ => NodeSeq.Empty
    }
    <li><b>Complete name: </b> {node.main.osDetails.fullName}</li> ++
    details
  }

  //show a comma separated list with description in tooltip

  private def displayAccounts(node:NodeInventory) : NodeSeq = {
    Text{if(node.accounts.isEmpty) {
        "None"
      } else {
        node.accounts.sortWith(_ < _).mkString(", ")
      }
    }
  }

  private def displayTabGrid[T](jsId:JsNodeId)(eltName:String, optSeq:Box[Seq[T]],title:Option[String]=None)(columns:List[(String, T => NodeSeq)]) = {

    <div id={htmlId(jsId,"sd_"+eltName +"_")} class="sInventory, overflow_auto">{
      optSeq match {
        case Empty => <span>No matching components detected on this node</span>
        case Failure(m,_,_) => <span class="error">Error when trying to fetch file systems. Reported message: {m}</span>
        case Full(seq) if (seq.isEmpty && eltName != "soft") => <span>No matching components detected on this node</span>
        case Full(seq) =>
          <table cellspacing="0" id={htmlId(jsId,eltName+"_")} class="tablewidth">
          { title match {
            case None => NodeSeq.Empty
            case Some(title) => <div style="text-align:center"><b>{title}</b></div>
            }
          }
          <thead>
          <tr class="head">
          </tr>
            <tr class="head">{
              columns.map {h => <th>{h._1}</th> }.toSeq
            }</tr>
          </thead>
          <tbody>{ seq.flatMap { x =>
            <tr>{ columns.flatMap{ case(header,renderLine) =>  <td>{renderLine(x)}</td> } }</tr>
          } }</tbody>
          </table>
      }
    }<div id={htmlId(jsId,eltName + "_grid_") + "_paginate_area"} class="paginate"/>
    </div>
  }


  private def displayTabSoftware(jsId:JsNodeId) : NodeSeq =
    displayTabGrid(jsId)("soft",
        //do not retrieve software here
        //getNodeInventoryService.getSoftware(id)
        Full(Seq())
    ){
      ("Name", {x:Software => ?(x.name)} ) ::
      ("Version", {x:Software => ?(x.version.map(_.value)) } ) ::
      ("Description", {x:Software => ?(x.description) } ) ::
      Nil
    }

  private def displayTabNetworks(jsId:JsNodeId,sm:FullInventory) : NodeSeq =
    displayTabGrid(jsId)("net", Full(sm.node.networks)){
        ("Interface", {x:Network => Text(x.name)}) ::
        ("IP address", {x:Network => Text(x.ifAddresses.map{ _.getHostAddress }.mkString(", "))}) ::
        ("Mask", {x:Network => Text(x.ifMask.map{ _.getHostAddress }.mkString(", "))}) ::
        ("DHCP server", {x:Network => Text(x.ifDhcp.map{ _.getHostAddress }.mkString(", "))}) ::
        ("MAC address", {x:Network => ?(x.macAddress)}) ::
        //("Gateway", {x:Network => Text(x.ifGateway.map{ _.getHostAddress }.mkString(", "))}) ::
        //("Network", {x:Network => Text(x.ifSubnet.map{ _.getHostAddress }.mkString(", "))}) ::
        ("Type", {x:Network => ?(x.ifType)}) ::
        //("Type-MIB", {x:Network => ?(x.typeMib)}) ::
        ("Speed", {x:Network => ?(x.speed)}) ::
        ("Status", {x:Network => ?(x.status)}) ::
        Nil
    }

  private def displayTabFilesystems(jsId:JsNodeId,sm:FullInventory) : NodeSeq =
    displayTabGrid(jsId)("fs", Full(sm.node.fileSystems)){
        ("Mount point", {x:FileSystem => Text(x.mountPoint)}) ::
        ("Filesystem", {x:FileSystem => ?(x.name)}) ::
        ("Free space", {x:FileSystem => ?(x.freeSpace.map(_.toStringMo))}) ::
        ("Total space", {x:FileSystem => ?(x.totalSpace.map(_.toStringMo))}) ::
        ("File count", {x:FileSystem => ?(x.fileCount.map(_.toString))}) ::
        Nil
    }

    private def displayTabVariable(jsId:JsNodeId,sm:FullInventory) : NodeSeq = {
    val title = sm.node.inventoryDate.map(date => "Environment variable status on %s".format(DateFormaterService.getFormatedDate(date)))
    displayTabGrid(jsId)("var", Full(sm.node.environmentVariables),title){
        ("Name", {x:EnvironmentVariable => Text(x.name)}) ::
        ("Value", {x:EnvironmentVariable => Text(x.value.getOrElse("Unspecified"))}) ::
        Nil
    }
    }

    private def displayTabProperties(jsId:JsNodeId, node: RudderNode) : NodeSeq = {
    displayTabGrid(jsId)("props", Full(node.properties)){
        ("Name", {x:NodeProperty => Text(x.name)}) ::
        ("Value", {x:NodeProperty => Text(x.value)}) ::
        Nil
    }
    }

    private def displayTabProcess(jsId:JsNodeId,sm:FullInventory) : NodeSeq = {
    val title = sm.node.inventoryDate.map(date => "Process status on %s".format(DateFormaterService.getFormatedDate(date)))
    displayTabGrid(jsId)("process", Full(sm.node.processes),title){
        ("User", {x:Process => ?(x.user)}) ::
        ("PID", {x:Process => Text(x.pid.toString())}) ::
        ("% CPU", {x:Process => ?(x.cpuUsage.map(_.toString()))}) ::
        ("% Memory", {x:Process => ?(x.memory.map(_.toString()))}) ::
        ("Virtual memory", {x:Process => ?(x.virtualMemory.map(memory => MemorySize(memory.toLong).toStringMo()))}) ::
        ("TTY", {x:Process => ?(x.tty)}) ::
        ("Started on", {x:Process => ?(x.started)}) ::
        ("Command", { x:Process => ?(x.commandName) }) ::
        Nil
    }
    }

    private def displayTabVM(jsId:JsNodeId,sm:FullInventory) : NodeSeq =
    displayTabGrid(jsId)("vm", Full(sm.node.vms)){
        ("Name", {x:VirtualMachine => ?(x.name)}) ::
        ("Type", {x:VirtualMachine => ?(x.vmtype)}) ::
        ("SubSystem", {x:VirtualMachine => ?(x.subsystem)}) ::
        ("Uuid", {x:VirtualMachine => Text(x.uuid.value)}) ::
        ("Status", {x:VirtualMachine => ?(x.status)}) ::
        ("Owner", {x:VirtualMachine => ?(x.owner)}) ::
        ("# Cpu", {x:VirtualMachine => ?(x.vcpu.map(_.toString()))}) ::
        ("Memory", { x:VirtualMachine => ?(x.memory) }) ::
        Nil
    }

  private def displayTabBios(jsId:JsNodeId,sm:FullInventory) : NodeSeq =
    displayTabGrid(jsId)("bios", sm.machine.map(fm => fm.bios)){
        ("Name", {x:Bios => Text(x.name)}) ::
        ("Editor", {x:Bios => ?(x.editor.map( _.name))}) ::
        ("Version", {x:Bios => ?(x.version.map( _.value))}) ::
        ("Release Date", {x:Bios => ?(x.releaseDate.map(DateFormaterService.getFormatedDate(_)))}) ::
        Nil
    }

  private def displayTabControllers(jsId:JsNodeId,sm:FullInventory) : NodeSeq =
    displayTabGrid(jsId)("controllers", sm.machine.map(fm => fm.controllers)){
        ("Name", {x:Controller => Text(x.name)}) ::
        ("Manufacturer", {x:Controller => ?(x.manufacturer.map( _.name))}) ::
        ("Type", {x:Controller => ?(x.cType)}) ::
        ("Quantity", {x:Controller => Text(x.quantity.toString)}) ::
        Nil
    }

  private def displayTabMemories(jsId:JsNodeId,sm:FullInventory) : NodeSeq =
    displayTabGrid(jsId)("memories", sm.machine.map(fm => fm.memories)){
        ("Slot", {x:MemorySlot => Text(x.slotNumber)}) ::
        ("Capacity", {x:MemorySlot => ?(x.capacity.map( _.toStringMo ))}) ::
        ("Description", {x:MemorySlot => ?(x.description)}) ::
        ("Serial Number", {x:MemorySlot => ?(x.serialNumber)}) ::
        ("Speed", {x:MemorySlot => ?(x.speed)}) ::
        ("Type", {x:MemorySlot => ?(x.memType)}) ::
        ("Quantity", {x:MemorySlot => Text(x.quantity.toString)}) ::
        Nil
    }

  private def displayTabPorts(jsId:JsNodeId,sm:FullInventory) : NodeSeq =
    displayTabGrid(jsId)("ports", sm.machine.map(fm => fm.ports)){
        ("Name", {x:Port => Text(x.name)}) ::
        ("Type", {x:Port => ?(x.pType )}) ::
        ("Description", {x:Port => ?(x.description)}) ::
        ("Quantity", {x:Port => Text(x.quantity.toString)}) ::
        Nil
    }

  private def displayTabProcessors(jsId:JsNodeId,sm:FullInventory) : NodeSeq =
    displayTabGrid(jsId)("processors", sm.machine.map(fm => fm.processors)){
        ("Name", {x:Processor => Text(x.name)}) ::
        ("Speed", {x:Processor => ?(x.speed.map(_.toString))}) ::
        ("Model", {x:Processor => ?(x.model.map(_.toString()))}) ::
        ("Family", {x:Processor => ?(x.family.map(_.toString()))}) ::
        ("Family Name", {x:Processor => ?(x.familyName)}) ::
        ("Manufacturer", {x:Processor => ?(x.manufacturer.map(_.name))}) ::
        ("Thread", {x:Processor => ?(x.thread.map(_.toString()))}) ::
        ("Core", {x:Processor => ?(x.core.map(_.toString()))}) ::
        ("CPUID", {x:Processor => ?(x.cpuid)}) ::
        ("Architecture", {x:Processor => ?(x.arch)}) ::
        ("Stepping", {x:Processor => ?(x.stepping.map(_.toString))}) ::
        ("Quantity", {x:Processor => Text(x.quantity.toString)}) ::
        Nil
    }

  private def displayTabSlots(jsId:JsNodeId,sm:FullInventory) : NodeSeq =
    displayTabGrid(jsId)("slots", sm.machine.map(fm => fm.slots)){
        ("Name" , {x:Slot => Text(x.name)}) ::
        ( "Description" , {x:Slot => ?(x.description)}) ::
        ( "Status" , {x:Slot => ?(x.status)}) ::
        ( "Quantity" , {x:Slot => Text(x.quantity.toString)}) ::
        Nil
    }

  private def displayTabSounds(jsId:JsNodeId,sm:FullInventory) : NodeSeq =
    displayTabGrid(jsId)("sounds", sm.machine.map(fm => fm.sounds)){
        ("Name" , {x:Sound => Text(x.name)}) ::
        ( "Description" , {x:Sound => ?(x.description)}) ::
        ( "Quantity" , {x:Sound => Text(x.quantity.toString)}) ::
        Nil
    }

  private def displayTabStorages(jsId:JsNodeId,sm:FullInventory) : NodeSeq =
    displayTabGrid(jsId)("storages", sm.machine.map(fm => fm.storages)){
        ( "Name" , {x:Storage => Text(x.name)}) ::
        ( "Description" , {x:Storage => ?(x.description)}) ::
        ( "Size" , {x:Storage => ?(x.size.map( _.toStringMo))}) ::
        ( "Firmware" , {x:Storage => ?(x.firmware)}) ::
        ( "Manufacturer" , {x:Storage => ?(x.manufacturer.map(_.name))}) ::
        ( "Model" , {x:Storage => ?(x.model)}) ::
        ( "Serial" , {x:Storage => ?(x.serialNumber)}) ::
        ( "Type" , {x:Storage => ?(x.sType)}) ::
        ( "Quantity" , {x:Storage => Text(x.quantity.toString)}) ::
        Nil
    }

  private def displayTabVideos(jsId:JsNodeId,sm:FullInventory) : NodeSeq =
    displayTabGrid(jsId)("videos", sm.machine.map(fm => fm.videos)){
        ("Name" , {x:Video => Text(x.name)}) ::
        ( "Chipset" , {x:Video => ?(x.chipset)}) ::
        ( "Memory" , {x:Video => ?(x.memory.map( _.toStringMo))}) ::
        ( "Resolution" , {x:Video => ?(x.resolution)}) ::
        ( "Quantity" , {x:Video => Text(x.quantity.toString)}) ::
        Nil
    }

  private[this] def showPopup(nodeId : NodeId) : JsCmd = {
    val popupHtml =
    <div class="simplemodal-title">
      <h1>Remove a node from Rudder</h1>
      <hr/>
    </div>
    <div class="simplemodal-content">
      <div>
          <img src="/images/icWarn.png" alt="Warning!" height="32" width="32" class="warnicon"/>
          <h2>If you choose to remove this node from Rudder, it won't be managed anymore, and all information about it will be removed from the application</h2>
      </div>
      <hr class="spacer"/>
     </div>
    <div class="simplemodal-bottom">
      <hr/>
      <div class="popupButton">
        <span>
          <button class="simplemodal-close" onClick="$.modal.close();">
          Cancel
          </button>
          {
            SHtml.ajaxButton("Delete this node", { () => {removeNode(nodeId) } })
          }
        </span>
      </div>
    </div> ;



    SetHtml(deleteNodePopupHtmlId, popupHtml) &
    JsRaw(s""" createPopup("${deleteNodePopupHtmlId}") """)

  }

  private[this] def showConfirmationDialog(nodeId : NodeId) : JsCmd = {
    def cancelDelete() : JsCmd = {
      SetHtml("test", NodeSeq.Empty) &
      JsRaw(""" $('#boutonTest').show(); """)
    }

    val dialog =
    <div style="margin:5px;">
     <div>
      <div>
          <img src="/images/icWarn.png" alt="Warning!" height="25" width="25" class="warnicon"
            style="vertical-align: middle; padding: 0px 0px 2px 0px;"
          />
          <b>Are you sure you want to delete this node?</b>
      </div>
      <div style="margin-top:7px">If you choose to remove this node from Rudder, it won't be managed anymore,
       and all information about it will be removed from the application.</div>
     </div>
    <div>
      <div style="margin-top:7px">
        <span >
          {
            SHtml.ajaxButton("Cancel", { () => { cancelDelete } })
          }
          {
            SHtml.ajaxButton("Delete this node", { () => {removeNode(nodeId) } })
          }
        </span>
      </div>
    </div>
    </div>

    def showDialog() : JsCmd = {
      SetHtml("test", dialog) &
      JsRaw(""" $('#boutonTest').hide(); correctButtons(); $('#test').stop(true, true).slideDown(1000); """)
    }

    showDialog
  }

  private[this] def removeNode(nodeId: NodeId) : JsCmd = {
    val modId = ModificationId(uuidGen.newUuid)
    removeNodeService.removeNode(nodeId, modId, CurrentUser.getActor) match {
      case Full(entry) =>
        asyncDeploymentAgent ! AutomaticStartDeployment(modId, CurrentUser.getActor)
        onSuccess

      case eb:EmptyBox =>
        val e = eb ?~! "Could not remove node %s from Rudder".format(nodeId.value)
        logger.error(e.messageChain)
        onFailure(nodeId)
    }
  }

  private[this] def onFailure(nodeId: NodeId) : JsCmd = {
    val popupHtml =
    <div class="simplemodal-title">
      <h1>Error while removing a node from Rudder</h1>
      <hr/>
    </div>
    <div class="simplemodal-content">
      <div>
          <img src="/images/icfail.png" alt="Error!" height="32" width="32" class="erroricon"/>
          <h2>There was an error while deleting the Node with id {nodeId.value}. Please contact your administrator.</h2>
      </div>
      <hr class="spacer" />
      <br />
      <br />
      <div align="right">
        <button class="simplemodal-close" onClick="return false;">
          Close
        </button>
      <br />
      </div>
    </div> ;

    JsRaw( """$.modal.close();""") &
    SetHtml(errorPopupHtmlId, popupHtml) &
    JsRaw( s""" callPopupWithTimeout(200,"${errorPopupHtmlId}")""")
  }

  private[this] def onSuccess : JsCmd = {
    val popupHtml =
      <div class="simplemodal-title">
      <h1>Success</h1>
      <hr/>
    </div>
    <div class="simplemodal-content">
      <br />
      <div>
        <img src="/images/icOK.png" alt="Success" height="32" width="32" class="icon" />
        <h2>The node has been properly removed from Rudder.</h2>
      </div>
      <hr class="spacer" />
      <br />
      <br />
    </div>
    <div class="simplemodal-bottom">
      <hr/>
      <p align="right">
        <button class="simplemodal-close" onClick="window.location.hash='#';location.reload(true);">
          Close
        </button>
      <br />
      </p>
    </div> ;

    JsRaw( """$.modal.close();""") &
    SetHtml(successPopupHtmlId, popupHtml) &
    JsRaw( s""" callPopupWithTimeout(200,"${successPopupHtmlId}") """)
  }

  private [this] def isRootNode(n: NodeId): Boolean = {
    return n.value.equals("root");
  }
}<|MERGE_RESOLUTION|>--- conflicted
+++ resolved
@@ -210,15 +210,9 @@
                 "bInfo":true,
                 "sDom": '<"dataTables_wrapper_top"fl>rt<"dataTables_wrapper_bottom"ip>'
               });
-<<<<<<< HEAD
               $$('.dataTables_filter input').attr("placeholder", "Filter");
-           | """.stripMargin('|')):JsCmd
-        }
-=======
-              $$('.dataTables_filter input').attr("placeholder", "Search");
            """) : JsCmd
         }.reduceLeft( (i,acc) => acc & i )
->>>>>>> 4c59d53f
       } &
       JsRaw("roundTabs()") &
       // for the software tab, we check for the panel id, and the firstChild id
