--- conflicted
+++ resolved
@@ -205,13 +205,8 @@
       </lift:authz>
       <div style={s"margin:10px 0px 0px ${if (directive.isDefined) 0 else 50}px; float:left"}>{includeSubCategory} <span style="margin-left:10px;"> Display Rules from subcategories</span></div>
       <hr class="spacer"/>
-<<<<<<< HEAD
-      { ruleGrid.rulesGridWithUpdatedInfo(None, !directive.isDefined, true, false)  ++
-        Script(OnLoad(ruleGrid.asyncDisplayAllRules(None, true, configService.display_changes_graph().openOr(true)).applied))
-=======
-      { ruleGrid.rulesGridWithUpdatedInfo(None, !directive.isDefined)  ++
+      { ruleGrid.rulesGridWithUpdatedInfo(None, !directive.isDefined, false)  ++
         Script(OnLoad(ruleGrid.asyncDisplayAllRules(None).applied))
->>>>>>> c4361e99
       }
 
     </div>
