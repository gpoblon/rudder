/*
*************************************************************************************
* Copyright 2014 Normation SAS
*************************************************************************************
*
* This program is free software: you can redistribute it and/or modify
* it under the terms of the GNU Affero General Public License as
* published by the Free Software Foundation, either version 3 of the
* License, or (at your option) any later version.
*
* In accordance with the terms of section 7 (7. Additional Terms.) of
* the GNU Affero GPL v3, the copyright holders add the following
* Additional permissions:
* Notwithstanding to the terms of section 5 (5. Conveying Modified Source
* Versions) and 6 (6. Conveying Non-Source Forms.) of the GNU Affero GPL v3
* licence, when you create a Related Module, this Related Module is
* not considered as a part of the work and may be distributed under the
* license agreement of your choice.
* A "Related Module" means a set of sources files including their
* documentation that, without modification of the Source Code, enables
* supplementary functions or services in addition to those offered by
* the Software.
*
* This program is distributed in the hope that it will be useful,
* but WITHOUT ANY WARRANTY; without even the implied warranty of
* MERCHANTABILITY or FITNESS FOR A PARTICULAR PURPOSE. See the
* GNU Affero General Public License for more details.
*
* You should have received a copy of the GNU Affero General Public License
* along with this program. If not, see <http://www.gnu.org/licenses/agpl.html>.
*
*************************************************************************************
*/

package com.normation.rudder.web.services

import com.normation.rudder.domain.policies._
import com.normation.rudder.repository.FullActiveTechniqueCategory
import com.normation.inventory.domain.NodeId
import com.normation.rudder.domain.nodes.NodeInfo
import scala.xml._
import net.liftweb.http._
import net.liftweb.common._
import com.normation.rudder.domain.reports._
import net.liftweb.util.Helpers._
import net.liftweb.util.Helpers
import net.liftweb.http.js.JsCmds._
import net.liftweb.http.js.JE._
import net.liftweb.http.js.JsCmd
import net.liftweb.http.js.JsExp
import bootstrap.liftweb.RudderConfig
import com.normation.cfclerk.domain.TechniqueVersion
import org.joda.time.DateTime
import com.normation.rudder.web.components.DateFormaterService
import org.joda.time.Interval
import com.normation.rudder.services.reports.NodeChanges



/*
 * That files contains all the datastructures related to
 * compliance of different level of rules/nodes, and
 * that will be mapped to JSON
 *
 */

/*
 *   Javascript object containing all data to create a line about a change in the DataTable
 *   { "rule" : Rule name [String]
 *   , "id" : Rule id [String]
 *   , "compliance" : compliance percent as String, not used in message popup [List[String]]
 *   , "details" : Details of components contained in the Directive [Array of Component values ]
 *   }
 */
case class ChangeLine (
    report : ResultReports
  , nodeName : Option[String] = None
  , ruleName : Option[String] = None
  , directiveName : Option[String] = None
) extends JsTableLine {
  val json = {
    JsObj (
        ( "nodeName" -> nodeName.getOrElse(report.nodeId.value) )
      , ( "message" -> report.message )
      , ( "directiveName" -> directiveName.getOrElse(report.directiveId.value) )
      , ( "component"         -> report.component )
      , ( "value"    -> report.keyValue )
      , ( "executionDate"       -> DateFormaterService.getFormatedDate(report.executionTimestamp ))
    )
  }
}

object ChangeLine {
  def jsonByInterval (
      changes : Map[Interval,Seq[ResultReports]]
    , ruleName : Option[String] = None
    , directiveLib : FullActiveTechniqueCategory
    , allNodeInfos : Map[NodeId, NodeInfo]
  ) = {

    val jsonChanges =
      for {
        // Sort changes by interval so we can use index to select changes
        (interval,changesOnInterval) <- changes.toList.sortWith{case ((i1,_),(i2,_)) => i1.getStart() isBefore i2.getStart() }

      } yield {
        val lines = for {
          change <- changesOnInterval
          nodeName = allNodeInfos.get(change.nodeId).map (_.hostname)
          directiveName = directiveLib.allDirectives.get(change.directiveId).map(_._2.name)
        } yield {
          ChangeLine(change, nodeName , ruleName, directiveName)
        }

       JsArray(lines.toList.map(_.json))
      }

    JsArray(jsonChanges.toSeq:_*)
  }
}


/*
 *   Javascript object containing all data to create a line in the DataTable
 *   { "rule" : Rule name [String]
 *   , "id" : Rule id [String]
 *   , "compliance" : compliance percent as String, not used in message popup [List[String]]
 *   , "details" : Details of components contained in the Directive [Array of Component values ]
 *   }
 */
case class RuleComplianceLine (
    name        : String
  , id          : RuleId
  , compliance  : ComplianceLevel
  , details     : JsTableData[DirectiveComplianceLine]
) extends JsTableLine {
  val json = {
    JsObj (
        ( "rule"       ->  name )
      , ( "compliance" -> jsCompliance(compliance) )
      , ( "id"         -> id.value )
      , ( "details"    -> details.json )
      //unique id, usable as DOM id - rules, directives, etc can
      //appear several time in a page
      , ( "jsid"       -> nextFuncName )
    )
  }
}

/*
 *   Javascript object containing all data to create a line in the DataTable
 *   { "directive" : Directive name [String]
 *   , "id" : Rule id [String]
 *   , "techniqueName": Name of the technique the Directive is based upon [String]
 *   , "techniqueVersion" : Version of the technique the Directive is based upon  [String]
 *   , "compliance" : compliance percent as String, not used in message popup [List[String]]
 *   , "details" : Details of components contained in the Directive [Array of Directive values ]
 *   }
 */
case class DirectiveComplianceLine (
    directive        : String
  , id               : DirectiveId
  , techniqueName    : String
  , techniqueVersion : TechniqueVersion
  , compliance       : ComplianceLevel
  , details          : JsTableData[ComponentComplianceLine]
) extends JsTableLine {

  val json =  {
    JsObj (
        ( "directive"        -> directive )
      , ( "id"               -> id.value )
      , ( "techniqueName"    -> techniqueName )
      , ( "techniqueVersion" -> techniqueVersion.toString )
      , ( "compliance"       -> jsCompliance(compliance))
      , ( "details"          -> details.json )
      //unique id, usable as DOM id - rules, directives, etc can
      //appear several time in a page
      , ( "jsid"             -> nextFuncName )
    )
  }
}


/*
 *   Javascript object containing all data to create a line in the DataTable
 *   { "node" : Directive name [String]
 *   , "id" : Rule id [String]
 *   , "compliance" : compliance percent as String, not used in message popup [List[String]]
 *   , "details" : Details of components contained in the Directive [Array of Component values ]
 *   }
 */
case class NodeComplianceLine (
    nodeInfo   : NodeInfo
  , compliance : ComplianceLevel
  , details    : JsTableData[DirectiveComplianceLine]
) extends JsTableLine {
  val json = {
    JsObj (
        ( "node"       -> nodeInfo.hostname )
      , ( "compliance" -> jsCompliance(compliance))
      , ( "id"         -> nodeInfo.id.value )
      , ( "details"    -> details.json )
      //unique id, usable as DOM id - rules, directives, etc can
      //appear several time in a page
      , ( "jsid"       -> nextFuncName )
    )
  }
}

/*
 *   Javascript object containing all data to create a line in the DataTable
 *   { "component" : component name [String]
 *   , "id" : id generated about that component [String]
 *   , "compliance" : compliance percent as String, not used in message popup [List[String]]
 *   , "details" : Details of values contained in the component [ Array of Component values ]
 *   , "noExpand" : The line should not be expanded if all values are "None", not used in message popup [Boolean]
 *   }
 */
case class ComponentComplianceLine (
    component   : String
  , id          : String
  , compliance  : ComplianceLevel
  , details     : JsTableData[ValueComplianceLine]
  , noExpand    : Boolean
) extends JsTableLine {

  val json = {
    JsObj (
        ( "component"   -> component )
      , ( "id"          -> id )
      , ( "compliance"  -> jsCompliance(compliance))
      , ( "details"     -> details.json )
      , ( "noExpand"    -> noExpand )
      //unique id, usable as DOM id - rules, directives, etc can
      //appear several time in a page
      , ( "jsid"        -> nextFuncName )
    )
  }

}

/*
 *   Javascript object containing all data to create a line in the DataTable
 *   { "value" : value of the key [String]
 *   , "compliance" : compliance percent as String, not used in message popup [String]
 *   , "status" : Worst status of the Directive [String]
 *   , "statusClass" : Class to use on status cell [String]
 *   , "callback" : Function to when clicking on compliance percent, not used in message popup [ Function ]
 *   , "message" : Message linked to that value, only used in message popup [ Array[String] ]
 *   }
 */
case class ValueComplianceLine (
    value       : String
  , messages    : List[String]
  , compliance  : ComplianceLevel
  , status      : String
  , statusClass : String
) extends JsTableLine {

  val json = {
    JsObj (
        ( "value"       -> value )
      , ( "status"      -> status )
      , ( "statusClass" -> statusClass )
      , ( "messages"    -> JsArray(messages.map(Str)))
      , ( "compliance"  -> jsCompliance(compliance))
      //unique id, usable as DOM id - rules, directives, etc can
      //appear several time in a page
      , ( "jsid"        -> nextFuncName )
    )
  }

}


object ComplianceData extends Loggable {

  /*
   * For a given rule, display compliance by nodes.
   * For each node, elements displayed are restraint
   */
  def getRuleByNodeComplianceDetails (
      directiveLib: FullActiveTechniqueCategory
    , report      : RuleStatusReport
    , allNodeInfos: Map[NodeId, NodeInfo]
  ) : JsTableData[NodeComplianceLine]= {


    // Compute node compliance detail
    val nodeComplianceLine = for {
      (nodeId, aggregate) <- report.byNodes
      nodeInfo            <- allNodeInfos.get(nodeId)
    } yield {

      val details = getDirectivesComplianceDetails(aggregate.directives.values.toSet, directiveLib)
      NodeComplianceLine(
          nodeInfo
        , aggregate.compliance
        , JsTableData(details)
      )
    }

    JsTableData(nodeComplianceLine.toList)
  }


  /*
   * For a given unique node, create the "by rule"
   * tree structure of compliance elements.
   * (rule -> directives -> components -> value with messages and status)
   */
  def getNodeByRuleComplianceDetails (
      nodeId      : NodeId
    , report      : NodeStatusReport
    , allNodeInfos: Map[NodeId, NodeInfo]
    , directiveLib: FullActiveTechniqueCategory
    , rules       : Seq[Rule]
  ) : JsTableData[RuleComplianceLine] = {

    val ruleComplianceLine = for {
      (ruleId, aggregate) <- report.byRules
      rule                <- rules.find( _.id == ruleId )
    } yield {
      val details = getDirectivesComplianceDetails(aggregate.directives.values.toSet, directiveLib)

      RuleComplianceLine (
<<<<<<< HEAD
          rule.name
        , rule.id
        , aggregate.compliance
        , JsTableData(details)
=======
          rule
        , status
        , severity
        , details
>>>>>>> 29b10b3b
      )

    }

    JsTableData(ruleComplianceLine.toList)
  }


  //////////////// Directive Report ///////////////

  // From Rule Point of view
  def getRuleByDirectivesComplianceDetails (
      report          : RuleStatusReport
    , rule            : Rule
    , allNodeInfos    : Map[NodeId, NodeInfo]
    , directiveLib    : FullActiveTechniqueCategory
  ) : JsTableData[DirectiveComplianceLine] = {

<<<<<<< HEAD
    val lines = getDirectivesComplianceDetails(report.report.directives.values.toSet, directiveLib)

    JsTableData(lines.toList)
=======
      DirectiveComplianceLine (
          directive
        , techniqueName
        , techniqueVersion
        , Some(buildComplianceChart(directiveStatus))
        , status
        , severity
        , components
        , Some(callback)
      )
    }
>>>>>>> 29b10b3b

  }

  // From Node Point of view
  private[this] def getDirectivesComplianceDetails (
      directivesReport: Set[DirectiveStatusReport]
    , directiveLib    : FullActiveTechniqueCategory
  ) : List[DirectiveComplianceLine] = {
    val directivesComplianceData = for {
      directiveStatus                  <- directivesReport
      (fullActiveTechnique, directive) <- directiveLib.allDirectives.get(directiveStatus.directiveId)
    } yield {
      val techniqueName    = fullActiveTechnique.techniques.get(directive.techniqueVersion).map(_.name).getOrElse("Unknown technique")
      val techniqueVersion = directive.techniqueVersion;
      val components =  getComponentsComplianceDetails(directiveStatus.components.values.toSet, true)

      DirectiveComplianceLine (
          directive
        , techniqueName
<<<<<<< HEAD
        , techniqueVersion : TechniqueVersion
        , directiveStatus.compliance
=======
        , techniqueVersion
        , None
        , status
        , severity
>>>>>>> 29b10b3b
        , components
      )
    }

    directivesComplianceData.toList
  }
  //////////////// Component Report ///////////////


  // From Node Point of view
  private[this] def getComponentsComplianceDetails (
      components    : Set[ComponentStatusReport]
    , includeMessage: Boolean
  ) : JsTableData[ComponentComplianceLine] = {

    val componentsComplianceData = components.map { component =>

      val (noExpand, values) = if(!includeMessage) {
        (true, getValuesComplianceDetails(component.componentValues.values.toSet))
      } else {
        val noExpand  = component.componentValues.forall( x => x._1 == "None")

        (noExpand, getValuesComplianceDetails(component.componentValues.values.toSet))
      }


      ComponentComplianceLine(
          component.componentName
        , Helpers.nextFuncName
        , component.compliance
        , values
        , noExpand
      )
    }

    JsTableData(componentsComplianceData.toList)
  }

  //////////////// Value Report ///////////////


  // From Node Point of view
  private[this] def getValuesComplianceDetails (
      values  : Set[ComponentValueStatusReport]
  ) : JsTableData[ValueComplianceLine] = {
    val valuesComplianceData = for {
      value <- values
    } yield {
      val severity = ReportType.getWorseType(value.messages.map( _.reportType))
      val status = getDisplayStatusFromSeverity(severity)
      val key = value.unexpandedComponentValue.getOrElse(value.componentValue)
      val messages = value.messages.flatMap( _.message)

      ValueComplianceLine(
          key
        , messages
        , value.compliance
        , status
        , severity
      )
    }
    JsTableData(valuesComplianceData.toList)
  }

   private[this] def getDisplayStatusFromSeverity(severity: String) : String = {
    S.?(s"reports.severity.${severity}")
  }

}
<<<<<<< HEAD
=======

/*
 *   Javascript object containing all data to create a line in the DataTable
 *   { "value" : value of the key [String]
 *   , "compliance" : compliance percent as String, not used in message popup [String]
 *   , "status" : Worst status of the Directive [String]
 *   , "statusClass" : Class to use on status cell [String]
 *   , "callback" : Function to when clicking on compliance percent, not used in message popup [ Function ]
 *   , "message" : Message linked to that value, only used in message popup [ Array[String] ]
 *   }
 */
case class ValueComplianceLine (
    value       : String
  , compliance  : Option[String]
  , status      : String
  , statusClass : String
  , callback    : Option[AnonFunc]
  , messages    : Option[List[String]]
) extends JsTableLine {

  val complianceField =  compliance.map(r => ( "compliance" -> Str(r)))

  val messageField = messages.map(msgs => ( "message" -> JsArray(msgs.map(Str))))

  val callbackField = callback.map(cb => ( "callback" -> cb))

  val optFields : Seq[(String,JsExp)]= complianceField.toSeq ++ messageField ++ callbackField

  val baseFields = {
    JsObj (
        ( "value"       -> value )
      , ( "status"      -> status )
      , ( "statusClass" -> statusClass )
    )
  }

  val json = baseFields +* JsObj(optFields:_*)
}

/*
 *   Javascript object containing all data to create a line in the DataTable
 *   { "component" : component name [String]
 *   , "id" : id generated about that component [String]
 *   , "compliance" : compliance percent as String, not used in message popup [String]
 *   , "status" : Worst status of the Directive [String]
 *   , "statusClass" : Class to use on status cell [String]
 *   , "details" : Details of values contained in the component [ Array of Component values ]
 *   , "noExpand" : The line should not be expanded if all values are "None", not used in message popup [Boolean]
 *   , "callback" : Function to when clicking on compliance percent, not used in message popup [ Function ]
 *   }
 */
case class ComponentComplianceLine (
    component   : String
  , id          : String
  , compliance  : Option[String]
  , status      : String
  , statusClass : String
  , details     : JsTableData[ValueComplianceLine]
  , noExpand    : Option[Boolean]
  , callback    : Option[AnonFunc]
) extends JsTableLine {

  val complianceField =  compliance.map(r => ( "compliance" -> Str(r)))

  val noExpandField = noExpand.map(cb => ( "noExpand" -> boolToJsExp(cb)))

  val callbackField = callback.map(cb => ( "callback" -> cb))

  val optFields : Seq[(String,JsExp)]= complianceField.toSeq ++ noExpandField ++ callbackField


  val baseFields = {
    JsObj (
        ( "component"   -> component )
      , ( "id"          -> id )
      , ( "status"      -> status )
      , ( "statusClass" -> statusClass )
      , ( "details"     -> details.json )
    )
  }

   val json = baseFields +* JsObj(optFields:_*)
}

/*
 *   Javascript object containing all data to create a line in the DataTable
 *   { "directive" : Directive name [String]
 *   , "id" : Directive id [String]
 *   , "compliance" : compliance percent as String [String]
 *   , "techniqueName": Name of the technique the Directive is based upon [String]
 *   , "techniqueVersion" : Version of the technique the Directive is based upon  [String]
 *   , "status" : Worst status of the Directive [String]
 *   , "statusClass" : Class to use on status cell [String]
 *   , "details" : Details of components contained in the Directive [Array of Directive values ]
 *   , "callback" : Function to when clicking on compliance percent [ Function ]
 *   , "isSystem" : Is it a system Directive? [Boolean]
 *   }
 */
case class DirectiveComplianceLine (
    directive        : Directive
  , techniqueName    : String
  , techniqueVersion : TechniqueVersion
  , compliance       : Option[String]
  , status           : String
  , statusClass      : String
  , details          : JsTableData[ComponentComplianceLine]
  , callback         : Option[AnonFunc]
) extends JsTableLine {

  val complianceField =  compliance.map(r => ( "compliance" -> Str(r)))

  val callbackField = callback.map(cb => ( "callback" -> cb))

  val optFields : Seq[(String,JsExp)]= complianceField.toSeq  ++ callbackField

  val baseFields =  {
    JsObj (
        ( "directive"        -> directive.name )
      , ( "id"               -> directive.id.value )
      , ( "techniqueName"    -> techniqueName )
      , ( "techniqueVersion" -> techniqueVersion.toString )
      , ( "status"           -> status )
      , ( "statusClass"      -> statusClass )
      , ( "details"          -> details.json )
      , ( "isSystem"         -> directive.isSystem )
    )
  }

  val json = baseFields +* JsObj(optFields:_*)

}

/*
 *   Javascript object containing all data to create a line in the DataTable
 *   { "node" : Directive name [String]
 *   , "id" : Rule id [String]
 *   , "status" : Worst status of the Directive [String]
 *   , "statusClass" : Class to use on status cell [String]
 *   , "details" : Details of components contained in the Directive [Array of Component values ]
 *   }
 */
case class NodeComplianceLine (
    nodeInfo         : NodeInfo
  , status           : String
  , statusClass      : String
  , details          : JsTableData[ComponentComplianceLine]
) extends JsTableLine {
  val json = {
    JsObj (
        ( "node" ->  nodeInfo.hostname )
      , ( "status" -> status )
      , ( "statusClass" -> statusClass )
      , ( "id" -> nodeInfo.id.value )
      , ( "details" -> details.json )
    )
  }
}

/*
 *   Javascript object containing all data to create a line in the DataTable
 *   { "rule" : Rule name [String]
 *   , "id" : Rule id [String]
 *   , "status" : Worst status of the Rule [String]
 *   , "statusClass" : Class to use on status cell [String]
 *   , "details" : Details of directives contained in the Rule [Array of Directives ]
 *   , "isSystem" : is it a system Rule? [Boolean]
 *   }
 */
case class RuleComplianceLine (
    rule        : Rule
  , status      : String
  , statusClass : String
  , details     : JsTableData[DirectiveComplianceLine]
) extends JsTableLine {
  val json = {
    JsObj (
        ( "rule" ->  rule.name )
      , ( "status" -> status )
      , ( "statusClass" -> statusClass )
      , ( "id" -> rule.id.value )
      , ( "details" -> details.json )
      , ( "isSystem" -> rule.isSystem )
    )
  }
}
>>>>>>> 29b10b3b
<|MERGE_RESOLUTION|>--- conflicted
+++ resolved
@@ -66,10 +66,12 @@
 
 /*
  *   Javascript object containing all data to create a line about a change in the DataTable
- *   { "rule" : Rule name [String]
- *   , "id" : Rule id [String]
- *   , "compliance" : compliance percent as String, not used in message popup [List[String]]
- *   , "details" : Details of components contained in the Directive [Array of Component values ]
+ *   { "nodeName" : Name of the node [String]
+ *   , "message" : Messages linked to that change [String]
+ *   , "directiveName" : Name of the directive [String]
+ *   , "component" : Component name [String]
+ *   , "value": Value of the change [String]
+ *   , "executionDate" : date the report was run on the Node [String]
  *   }
  */
 case class ChangeLine (
@@ -124,25 +126,28 @@
  *   Javascript object containing all data to create a line in the DataTable
  *   { "rule" : Rule name [String]
  *   , "id" : Rule id [String]
- *   , "compliance" : compliance percent as String, not used in message popup [List[String]]
- *   , "details" : Details of components contained in the Directive [Array of Component values ]
+ *   , "compliance" : array of number of reports by compliance status [Array[Float]]
+ *   , "details" : Details of Directives contained in the Rule [Array of Directive values]
+ *   , "jsid"    : unique identifier for the line [String]
+ *   , "isSystem" : Is it a system Rule? [Boolean]
  *   }
  */
 case class RuleComplianceLine (
-    name        : String
+    rule        : Rule
   , id          : RuleId
   , compliance  : ComplianceLevel
   , details     : JsTableData[DirectiveComplianceLine]
 ) extends JsTableLine {
   val json = {
     JsObj (
-        ( "rule"       ->  name )
+        ( "rule"       ->  rule.name )
       , ( "compliance" -> jsCompliance(compliance) )
-      , ( "id"         -> id.value )
+      , ( "id"         -> rule.id.value )
       , ( "details"    -> details.json )
       //unique id, usable as DOM id - rules, directives, etc can
       //appear several time in a page
       , ( "jsid"       -> nextFuncName )
+      , ( "isSystem"   -> rule.isSystem )
     )
   }
 }
@@ -150,16 +155,17 @@
 /*
  *   Javascript object containing all data to create a line in the DataTable
  *   { "directive" : Directive name [String]
- *   , "id" : Rule id [String]
+ *   , "id" : Directive id [String]
  *   , "techniqueName": Name of the technique the Directive is based upon [String]
  *   , "techniqueVersion" : Version of the technique the Directive is based upon  [String]
- *   , "compliance" : compliance percent as String, not used in message popup [List[String]]
- *   , "details" : Details of components contained in the Directive [Array of Directive values ]
+ *   , "compliance" : array of number of reports by compliance status [Array[Float]]
+ *   , "details" : Details of components contained in the Directive [Array of Component values]
+ *   , "jsid"    : unique identifier for the line [String]
+ *   , "isSystem" : Is it a system Directive? [Boolean]
  *   }
  */
 case class DirectiveComplianceLine (
-    directive        : String
-  , id               : DirectiveId
+    directive        : Directive
   , techniqueName    : String
   , techniqueVersion : TechniqueVersion
   , compliance       : ComplianceLevel
@@ -168,8 +174,8 @@
 
   val json =  {
     JsObj (
-        ( "directive"        -> directive )
-      , ( "id"               -> id.value )
+        ( "directive"        -> directive.name )
+      , ( "id"               -> directive.id.value )
       , ( "techniqueName"    -> techniqueName )
       , ( "techniqueVersion" -> techniqueVersion.toString )
       , ( "compliance"       -> jsCompliance(compliance))
@@ -177,6 +183,7 @@
       //unique id, usable as DOM id - rules, directives, etc can
       //appear several time in a page
       , ( "jsid"             -> nextFuncName )
+      , ( "isSystem"         -> directive.isSystem )
     )
   }
 }
@@ -184,10 +191,11 @@
 
 /*
  *   Javascript object containing all data to create a line in the DataTable
- *   { "node" : Directive name [String]
- *   , "id" : Rule id [String]
- *   , "compliance" : compliance percent as String, not used in message popup [List[String]]
- *   , "details" : Details of components contained in the Directive [Array of Component values ]
+ *   { "node" : Node name [String]
+ *   , "id" : Node id [String]
+ *   , "compliance" : array of number of reports by compliance status [Array[Float]]
+ *   , "details" : Details of Directive applied by the Node [Array of Directive values ]
+ *   , "jsid"    : unique identifier for the line [String]
  *   }
  */
 case class NodeComplianceLine (
@@ -212,14 +220,14 @@
  *   Javascript object containing all data to create a line in the DataTable
  *   { "component" : component name [String]
  *   , "id" : id generated about that component [String]
- *   , "compliance" : compliance percent as String, not used in message popup [List[String]]
+ *   , "compliance" : array of number of reports by compliance status [Array[Float]]
  *   , "details" : Details of values contained in the component [ Array of Component values ]
- *   , "noExpand" : The line should not be expanded if all values are "None", not used in message popup [Boolean]
+ *   , "noExpand" : The line should not be expanded if all values are "None" [Boolean]
+ *   , "jsid"    : unique identifier for the line [String]
  *   }
  */
 case class ComponentComplianceLine (
     component   : String
-  , id          : String
   , compliance  : ComplianceLevel
   , details     : JsTableData[ValueComplianceLine]
   , noExpand    : Boolean
@@ -228,13 +236,9 @@
   val json = {
     JsObj (
         ( "component"   -> component )
-      , ( "id"          -> id )
       , ( "compliance"  -> jsCompliance(compliance))
       , ( "details"     -> details.json )
       , ( "noExpand"    -> noExpand )
-      //unique id, usable as DOM id - rules, directives, etc can
-      //appear several time in a page
-      , ( "jsid"        -> nextFuncName )
     )
   }
 
@@ -243,11 +247,11 @@
 /*
  *   Javascript object containing all data to create a line in the DataTable
  *   { "value" : value of the key [String]
- *   , "compliance" : compliance percent as String, not used in message popup [String]
+ *   , "compliance" : array of number of reports by compliance status [Array[Float]]
  *   , "status" : Worst status of the Directive [String]
  *   , "statusClass" : Class to use on status cell [String]
- *   , "callback" : Function to when clicking on compliance percent, not used in message popup [ Function ]
- *   , "message" : Message linked to that value, only used in message popup [ Array[String] ]
+ *   , "messages" : Message linked to that value, only used in message popup [ Array[String] ]
+ *   , "jsid"    : unique identifier for the line [String]
  *   }
  */
 case class ValueComplianceLine (
@@ -325,17 +329,10 @@
       val details = getDirectivesComplianceDetails(aggregate.directives.values.toSet, directiveLib)
 
       RuleComplianceLine (
-<<<<<<< HEAD
-          rule.name
+          rule
         , rule.id
         , aggregate.compliance
         , JsTableData(details)
-=======
-          rule
-        , status
-        , severity
-        , details
->>>>>>> 29b10b3b
       )
 
     }
@@ -354,23 +351,9 @@
     , directiveLib    : FullActiveTechniqueCategory
   ) : JsTableData[DirectiveComplianceLine] = {
 
-<<<<<<< HEAD
     val lines = getDirectivesComplianceDetails(report.report.directives.values.toSet, directiveLib)
 
     JsTableData(lines.toList)
-=======
-      DirectiveComplianceLine (
-          directive
-        , techniqueName
-        , techniqueVersion
-        , Some(buildComplianceChart(directiveStatus))
-        , status
-        , severity
-        , components
-        , Some(callback)
-      )
-    }
->>>>>>> 29b10b3b
 
   }
 
@@ -390,15 +373,8 @@
       DirectiveComplianceLine (
           directive
         , techniqueName
-<<<<<<< HEAD
-        , techniqueVersion : TechniqueVersion
+        , techniqueVersion
         , directiveStatus.compliance
-=======
-        , techniqueVersion
-        , None
-        , status
-        , severity
->>>>>>> 29b10b3b
         , components
       )
     }
@@ -424,10 +400,8 @@
         (noExpand, getValuesComplianceDetails(component.componentValues.values.toSet))
       }
 
-
       ComponentComplianceLine(
           component.componentName
-        , Helpers.nextFuncName
         , component.compliance
         , values
         , noExpand
@@ -467,192 +441,4 @@
     S.?(s"reports.severity.${severity}")
   }
 
-}
-<<<<<<< HEAD
-=======
-
-/*
- *   Javascript object containing all data to create a line in the DataTable
- *   { "value" : value of the key [String]
- *   , "compliance" : compliance percent as String, not used in message popup [String]
- *   , "status" : Worst status of the Directive [String]
- *   , "statusClass" : Class to use on status cell [String]
- *   , "callback" : Function to when clicking on compliance percent, not used in message popup [ Function ]
- *   , "message" : Message linked to that value, only used in message popup [ Array[String] ]
- *   }
- */
-case class ValueComplianceLine (
-    value       : String
-  , compliance  : Option[String]
-  , status      : String
-  , statusClass : String
-  , callback    : Option[AnonFunc]
-  , messages    : Option[List[String]]
-) extends JsTableLine {
-
-  val complianceField =  compliance.map(r => ( "compliance" -> Str(r)))
-
-  val messageField = messages.map(msgs => ( "message" -> JsArray(msgs.map(Str))))
-
-  val callbackField = callback.map(cb => ( "callback" -> cb))
-
-  val optFields : Seq[(String,JsExp)]= complianceField.toSeq ++ messageField ++ callbackField
-
-  val baseFields = {
-    JsObj (
-        ( "value"       -> value )
-      , ( "status"      -> status )
-      , ( "statusClass" -> statusClass )
-    )
-  }
-
-  val json = baseFields +* JsObj(optFields:_*)
-}
-
-/*
- *   Javascript object containing all data to create a line in the DataTable
- *   { "component" : component name [String]
- *   , "id" : id generated about that component [String]
- *   , "compliance" : compliance percent as String, not used in message popup [String]
- *   , "status" : Worst status of the Directive [String]
- *   , "statusClass" : Class to use on status cell [String]
- *   , "details" : Details of values contained in the component [ Array of Component values ]
- *   , "noExpand" : The line should not be expanded if all values are "None", not used in message popup [Boolean]
- *   , "callback" : Function to when clicking on compliance percent, not used in message popup [ Function ]
- *   }
- */
-case class ComponentComplianceLine (
-    component   : String
-  , id          : String
-  , compliance  : Option[String]
-  , status      : String
-  , statusClass : String
-  , details     : JsTableData[ValueComplianceLine]
-  , noExpand    : Option[Boolean]
-  , callback    : Option[AnonFunc]
-) extends JsTableLine {
-
-  val complianceField =  compliance.map(r => ( "compliance" -> Str(r)))
-
-  val noExpandField = noExpand.map(cb => ( "noExpand" -> boolToJsExp(cb)))
-
-  val callbackField = callback.map(cb => ( "callback" -> cb))
-
-  val optFields : Seq[(String,JsExp)]= complianceField.toSeq ++ noExpandField ++ callbackField
-
-
-  val baseFields = {
-    JsObj (
-        ( "component"   -> component )
-      , ( "id"          -> id )
-      , ( "status"      -> status )
-      , ( "statusClass" -> statusClass )
-      , ( "details"     -> details.json )
-    )
-  }
-
-   val json = baseFields +* JsObj(optFields:_*)
-}
-
-/*
- *   Javascript object containing all data to create a line in the DataTable
- *   { "directive" : Directive name [String]
- *   , "id" : Directive id [String]
- *   , "compliance" : compliance percent as String [String]
- *   , "techniqueName": Name of the technique the Directive is based upon [String]
- *   , "techniqueVersion" : Version of the technique the Directive is based upon  [String]
- *   , "status" : Worst status of the Directive [String]
- *   , "statusClass" : Class to use on status cell [String]
- *   , "details" : Details of components contained in the Directive [Array of Directive values ]
- *   , "callback" : Function to when clicking on compliance percent [ Function ]
- *   , "isSystem" : Is it a system Directive? [Boolean]
- *   }
- */
-case class DirectiveComplianceLine (
-    directive        : Directive
-  , techniqueName    : String
-  , techniqueVersion : TechniqueVersion
-  , compliance       : Option[String]
-  , status           : String
-  , statusClass      : String
-  , details          : JsTableData[ComponentComplianceLine]
-  , callback         : Option[AnonFunc]
-) extends JsTableLine {
-
-  val complianceField =  compliance.map(r => ( "compliance" -> Str(r)))
-
-  val callbackField = callback.map(cb => ( "callback" -> cb))
-
-  val optFields : Seq[(String,JsExp)]= complianceField.toSeq  ++ callbackField
-
-  val baseFields =  {
-    JsObj (
-        ( "directive"        -> directive.name )
-      , ( "id"               -> directive.id.value )
-      , ( "techniqueName"    -> techniqueName )
-      , ( "techniqueVersion" -> techniqueVersion.toString )
-      , ( "status"           -> status )
-      , ( "statusClass"      -> statusClass )
-      , ( "details"          -> details.json )
-      , ( "isSystem"         -> directive.isSystem )
-    )
-  }
-
-  val json = baseFields +* JsObj(optFields:_*)
-
-}
-
-/*
- *   Javascript object containing all data to create a line in the DataTable
- *   { "node" : Directive name [String]
- *   , "id" : Rule id [String]
- *   , "status" : Worst status of the Directive [String]
- *   , "statusClass" : Class to use on status cell [String]
- *   , "details" : Details of components contained in the Directive [Array of Component values ]
- *   }
- */
-case class NodeComplianceLine (
-    nodeInfo         : NodeInfo
-  , status           : String
-  , statusClass      : String
-  , details          : JsTableData[ComponentComplianceLine]
-) extends JsTableLine {
-  val json = {
-    JsObj (
-        ( "node" ->  nodeInfo.hostname )
-      , ( "status" -> status )
-      , ( "statusClass" -> statusClass )
-      , ( "id" -> nodeInfo.id.value )
-      , ( "details" -> details.json )
-    )
-  }
-}
-
-/*
- *   Javascript object containing all data to create a line in the DataTable
- *   { "rule" : Rule name [String]
- *   , "id" : Rule id [String]
- *   , "status" : Worst status of the Rule [String]
- *   , "statusClass" : Class to use on status cell [String]
- *   , "details" : Details of directives contained in the Rule [Array of Directives ]
- *   , "isSystem" : is it a system Rule? [Boolean]
- *   }
- */
-case class RuleComplianceLine (
-    rule        : Rule
-  , status      : String
-  , statusClass : String
-  , details     : JsTableData[DirectiveComplianceLine]
-) extends JsTableLine {
-  val json = {
-    JsObj (
-        ( "rule" ->  rule.name )
-      , ( "status" -> status )
-      , ( "statusClass" -> statusClass )
-      , ( "id" -> rule.id.value )
-      , ( "details" -> details.json )
-      , ( "isSystem" -> rule.isSystem )
-    )
-  }
-}
->>>>>>> 29b10b3b
+}