--- conflicted
+++ resolved
@@ -121,13 +121,8 @@
     currentRuleDisplayer.set(Full(new RuleDisplayer(
         None
       , "rules_grid_zone"
-<<<<<<< HEAD
       , detailsCallbackLink(changeMsgEnabled)
       , (rule : Rule ) => onCreateRule(changeMsgEnabled)(rule,"showEditForm")
-=======
-      , detailsCallbackLink(workflowEnabled, changeMsgEnabled)
-      , (rule : Rule ) => onCreateRule(workflowEnabled, changeMsgEnabled)(rule,"showForm")
->>>>>>> 31601ef6
       , showPopup
       , DisplayColumn.Force(true)
       , DisplayColumn.FromConfig
@@ -186,11 +181,7 @@
                 case JString(action) =>
                   onCreateRule(changeMsgEnabled)(rule,action)
                 case _ =>
-<<<<<<< HEAD
                   onCreateRule(changeMsgEnabled)(rule,"showEditForm")
-=======
-                  onCreateRule(workflowEnabled, changeMsgEnabled)(rule,"showForm")
->>>>>>> 31601ef6
               }
 
             case _ => Noop
