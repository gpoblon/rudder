<!--
Copyright 2011 Normation SAS

This file is part of Rudder.

Rudder is free software: you can redistribute it and/or modify
it under the terms of the GNU General Public License as published by
the Free Software Foundation, either version 3 of the License, or
(at your option) any later version.

In accordance with the terms of section 7 (7. Additional Terms.) of
the GNU General Public License version 3, the copyright holders add
the following Additional permissions:
Notwithstanding to the terms of section 5 (5. Conveying Modified Source
Versions) and 6 (6. Conveying Non-Source Forms.) of the GNU General
Public License version 3, when you create a Related Module, this
Related Module is not considered as a part of the work and may be
distributed under the license agreement of your choice.
A "Related Module" means a set of sources files including their
documentation that, without modification of the Source Code, enables
supplementary functions or services in addition to those offered by
the Software.

Rudder is distributed in the hope that it will be useful,
but WITHOUT ANY WARRANTY; without even the implied warranty of
MERCHANTABILITY or FITNESS FOR A PARTICULAR PURPOSE.  See the
GNU General Public License for more details.

You should have received a copy of the GNU General Public License
along with Rudder.  If not, see <http://www.gnu.org/licenses/>.
-->
<project xmlns="http://maven.apache.org/POM/4.0.0" xmlns:xsi="http://www.w3.org/2001/XMLSchema-instance" xsi:schemaLocation="http://maven.apache.org/POM/4.0.0 http://maven.apache.org/maven-v4_0_0.xsd">
  <modelVersion>4.0.0</modelVersion>
  <artifactId>rudder-web</artifactId>
  <packaging>war</packaging>

  <parent>
    <groupId>com.normation.rudder</groupId>
    <artifactId>rudder-parent</artifactId>
    <version>3.2.5-SNAPSHOT</version>
  </parent>

  <description>
    This is the web front end project that manage the CMDB
  </description>

  <repositories>
    <repository>
      <id>Sonatype snapshot</id>
      <name>Sonatype OSS repository - snapshots</name>
      <url>https://oss.sonatype.org/content/groups/public</url>
      <snapshots><enabled>true</enabled></snapshots>
      <releases><enabled>false</enabled></releases>
    </repository>
<<<<<<< HEAD
  </repositories>
=======
  </repositories>  
>>>>>>> 7f7ba1d9

  <build>
    <plugins>
       <!-- this is needed to have Rudder plugins access rudder-web in jar format -->
       <plugin>
        <artifactId>maven-war-plugin</artifactId>
        <version>2.5</version>
        <configuration>
          <attachClasses>true</attachClasses>
        </configuration>
      </plugin>
      <plugin>
        <groupId>org.mortbay.jetty</groupId>
        <artifactId>jetty-maven-plugin</artifactId>
        <version>7.1.6.v20100715</version>
        <configuration>
          <scanIntervalSeconds>0</scanIntervalSeconds>
          <webAppConfig>
            <contextPath>/rudder-web</contextPath>
          </webAppConfig>
        </configuration>
      </plugin>
    </plugins>
  </build>

  <dependencies>

    <dependency>
      <groupId>com.typesafe</groupId>
      <artifactId>config</artifactId>
      <version>1.2.1</version>
    </dependency>

    <dependency>
      <groupId>com.normation.rudder</groupId>
      <artifactId>rudder-core</artifactId>
      <version>${rudder-version}</version>
    </dependency>
<!--     <dependency> -->
<!--       <groupId>com.normation</groupId> -->
<!--       <artifactId>authorization-api</artifactId> -->
<!--       <version>${rudder-version}</version> -->
<!--     </dependency> -->

    <dependency>
      <groupId>net.liftmodules</groupId>
      <artifactId>widgets_2.6_${scala-binary-version}</artifactId>
      <version>1.4-SNAPSHOT</version>
    </dependency>

    <!-- it seems to not be resolved, don't know why -->
    <dependency>
      <groupId>com.thoughtworks.paranamer</groupId>
      <artifactId>paranamer</artifactId>
      <version>2.6</version>
    </dependency>

    <dependency>
      <groupId>javax.servlet</groupId>
      <artifactId>servlet-api</artifactId>
      <version>2.5</version>
      <scope>provided</scope>
    </dependency>

    <dependency>
      <groupId>org.eclipse.jetty</groupId>
      <artifactId>jetty-servlets</artifactId>
      <version>7.1.6.v20100715</version>
    </dependency>

    <dependency>
      <groupId>commons-io</groupId>
      <artifactId>commons-io</artifactId>
      <version>${commons-io-version}</version>
    </dependency>

    <!-- Authentication -->
    <!-- spring dep needed so that the correct version is resolved -->
    <dependency>
      <groupId>org.springframework</groupId>
      <artifactId>spring-expression</artifactId>
      <version>${spring-version}</version>
      <scope>compile</scope>
      <exclusions>
        <exclusion>
          <artifactId>commons-logging</artifactId>
          <groupId>commons-logging</groupId>
        </exclusion>
      </exclusions>
    </dependency>
    <dependency>
      <groupId>org.springframework</groupId>
      <artifactId>spring-web</artifactId>
      <version>${spring-version}</version>
      <scope>compile</scope>
      <exclusions>
        <exclusion>
          <artifactId>commons-logging</artifactId>
          <groupId>commons-logging</groupId>
        </exclusion>
      </exclusions>
    </dependency>
    <dependency>
      <groupId>org.springframework</groupId>
      <artifactId>spring-tx</artifactId>
      <version>${spring-version}</version>
      <scope>compile</scope>
      <exclusions>
        <exclusion>
          <artifactId>commons-logging</artifactId>
          <groupId>commons-logging</groupId>
        </exclusion>
      </exclusions>
    </dependency>
    <dependency>
      <groupId>org.springframework.security</groupId>
      <artifactId>spring-security-web</artifactId>
      <version>${spring-security-version}</version>
      <exclusions>
        <exclusion>
          <groupId>org.springframework</groupId>
          <artifactId>spring-core</artifactId>
        </exclusion>
        <exclusion>
          <groupId>org.springframework</groupId>
          <artifactId>spring-beans</artifactId>
        </exclusion>
      </exclusions>
    </dependency>
    <dependency>
      <groupId>org.springframework.security</groupId>
      <artifactId>spring-security-config</artifactId>
      <version>${spring-security-version}</version>
    </dependency>

    <!-- Needed for LDAP authentication -->
    <dependency>
      <groupId>org.springframework.security</groupId>
      <artifactId>spring-security-ldap</artifactId>
      <version>${spring-security-version}</version>
    </dependency>

  </dependencies>
</project><|MERGE_RESOLUTION|>--- conflicted
+++ resolved
@@ -52,11 +52,7 @@
       <snapshots><enabled>true</enabled></snapshots>
       <releases><enabled>false</enabled></releases>
     </repository>
-<<<<<<< HEAD
-  </repositories>
-=======
   </repositories>  
->>>>>>> 7f7ba1d9
 
   <build>
     <plugins>
