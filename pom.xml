--- conflicted
+++ resolved
@@ -18,11 +18,7 @@
 
   <groupId>com.normation</groupId>
   <artifactId>parent-pom</artifactId>
-<<<<<<< HEAD
   <version>4.4.0~alpha1-SNAPSHOT</version>
-=======
-  <version>4.3.0~beta2-SNAPSHOT</version>
->>>>>>> 41f165a3
   <packaging>pom</packaging>
 
   <!-- ====================================  PROJECT INFORMATION  ==================================== -->
@@ -333,15 +329,9 @@
     <!-- Libraries version that MUST be used in all children project -->
 
     <current-year>2018</current-year>
-<<<<<<< HEAD
     <rudder-major-version>4.4</rudder-major-version>
     <rudder-version>4.4.0~alpha1-SNAPSHOT</rudder-version>
     <spring-run-dep-version>4.4.0~alpha1-SNAPSHOT</spring-run-dep-version>
-=======
-    <rudder-major-version>4.3</rudder-major-version>
-    <rudder-version>4.3.0~beta2-SNAPSHOT</rudder-version>
-    <spring-run-dep-version>4.3.0~beta2-SNAPSHOT</spring-run-dep-version>
->>>>>>> 41f165a3
 
     <scala-version>2.12.4</scala-version>
     <scala-binary-version>2.12</scala-binary-version>
