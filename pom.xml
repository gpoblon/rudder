<!--
Copyright 2011 Normation SAS

Licensed under the Apache License, Version 2.0 (the "License");
you may not use this file except in compliance with the License.
You may obtain a copy of the License at

http://www.apache.org/licenses/LICENSE-2.0

Unless required by applicable law or agreed to in writing, software
distributed under the License is distributed on an "AS IS" BASIS,
WITHOUT WARRANTIES OR CONDITIONS OF ANY KIND, either express or implied.
See the License for the specific language governing permissions and
limitations under the License.
-->
<project xmlns="http://maven.apache.org/POM/4.0.0" xmlns:xsi="http://www.w3.org/2001/XMLSchema-instance" xsi:schemaLocation="http://maven.apache.org/POM/4.0.0 http://maven.apache.org/xsd/maven-4.0.0.xsd">
  <modelVersion>4.0.0</modelVersion>

  <groupId>com.normation</groupId>
  <artifactId>parent-pom</artifactId>
  <version>3.2.2-SNAPSHOT</version>
  <packaging>pom</packaging>

  <!-- ====================================  PROJECT INFORMATION  ==================================== -->

  <description>
    This is the master parent pom, which knows all common dependencies, generic infos about resources,users.
    For now, it includes (Normation) private resources.
  </description>

  <organization>
    <name>Normation SAS</name>
    <url>http://www.normation.com/</url>
  </organization>

  <developers>
    <developer>
      <id>ncharles</id>
      <name>Nicolas Charles</name>
      <timezone>+1</timezone>
      <email>nicolas.charles [at] normation.com</email>
    </developer>
    <developer>
      <id>fanf42</id>
      <name>Francois Armand</name>
      <timezone>+1</timezone>
    </developer>
    <developer>
      <id>jooooooon</id>
      <name>Jonathan Clarke</name>
      <timezone>+1</timezone>
    </developer>
  </developers>

  <!-- ====================================  /PROJECT INFORMATION  ==================================== -->

  <!-- ====================================  PROJECT REPOS  ==================================== -->

  <repositories>
    <repository>
      <id>maven_central</id>
      <name>Default maven repository</name>
      <url>http://repo1.maven.org/maven2/</url>
      <snapshots><enabled>true</enabled></snapshots>
    </repository>
    <repository>
      <id>rudder-project</id>
      <url>http://www.rudder-project.org/maven-repo/</url>
      <layout>default</layout>
    </repository>
  </repositories>

  <!-- ====================================  /PROJECT REPOS  ==================================== -->

  <!-- ====================================  PROJECT BUILD  ==================================== -->

  <distributionManagement>
    <snapshotRepository>
      <id>snapshots.nexus.normation.com</id>
      <name>Normation internal nexus repository for snapshots</name>
      <url>http://nexus.normation.com/nexus/content/repositories/snapshots</url>
    </snapshotRepository>
    <repository>
      <id>releases.nexus.normation.com</id>
      <name>Normation internal nexus repository for release</name>
      <url>http://nexus.normation.com/nexus/content/repositories/releases</url>
    </repository>
  </distributionManagement>

  <reporting>
    <plugins>
      <plugin>
        <groupId>net.alchim31.maven</groupId>
        <artifactId>scala-maven-plugin</artifactId>
        <version>${scala-maven-plugin-version}</version>
      </plugin>
    </plugins>
  </reporting>

  <build>
    <extensions>
      <extension>
        <groupId>org.apache.maven.wagon</groupId>
        <artifactId>wagon-ssh</artifactId>
        <version>2.6</version>
      </extension>
    </extensions>
    <plugins>
      <plugin>

        <groupId>org.codehaus.mojo</groupId>
        <artifactId>cobertura-maven-plugin</artifactId>
        <version>2.6</version>

        <configuration>
          <formats>
            <format>html</format>
            <format>xml</format>
          </formats>
        </configuration>
      </plugin>
      <plugin>
        <groupId>org.apache.maven.plugins</groupId>
          <artifactId>maven-war-plugin</artifactId>
          <version>2.4</version>
       </plugin>
       <plugin>
        <groupId>net.alchim31.maven</groupId>
        <artifactId>scala-maven-plugin</artifactId>
        <version>${scala-maven-plugin-version}</version>
        <executions>
          <execution>
            <id>scala-compile-first</id>
            <phase>process-resources</phase>
            <goals>
              <goal>add-source</goal>
              <goal>compile</goal>
            </goals>
          </execution>
          <execution>
            <id>scala-test-compile</id>
            <phase>process-test-resources</phase>
            <goals>
              <goal>testCompile</goal>
            </goals>
          </execution>
        </executions>
        <configuration>
          <scalaCompatVersion>${scala-binary-version}</scalaCompatVersion>
          <args>
            <arg>-target:jvm-1.7</arg>
            <arg>-dependencyfile</arg>
            <arg>${basedir}/.scala_dependencies</arg>
          </args>
          <jvmArgs>
            <jvmArg>-server</jvmArg>
          </jvmArgs>
        </configuration>
      </plugin>
      <plugin>
        <groupId>org.zeroturnaround</groupId>
        <artifactId>jrebel-maven-plugin</artifactId>
        <version>1.1.3</version>
        <executions>
          <execution>
            <id>generate-rebel-xml</id>
            <phase>process-resources</phase>
            <goals>
              <goal>generate</goal>
            </goals>
          </execution>
        </executions>
        <dependencies>
          <dependency>
            <groupId>org.codehaus.plexus</groupId>
            <artifactId>plexus-utils</artifactId>
            <version>1.4.1</version>
              <scope>runtime</scope>
          </dependency>
        </dependencies>
      </plugin>
      <plugin>
        <groupId>org.apache.maven.plugins</groupId>
        <artifactId>maven-compiler-plugin</artifactId>
        <version>3.1</version>
        <configuration>
          <source>1.7</source>
          <target>1.7</target>
        </configuration>
        <executions>
          <execution>
            <phase>compile</phase>
            <goals>
              <goal>compile</goal>
            </goals>
          </execution>
        </executions>
      </plugin>
      <plugin>
        <groupId>org.apache.maven.plugins</groupId>
        <artifactId>maven-source-plugin</artifactId>
        <version>2.2.1</version>
        <executions>
          <execution>
            <id>attach-sources</id>
            <phase>verify</phase>
            <goals>
              <goal>jar-no-fork</goal>
            </goals>
          </execution>
        </executions>
      </plugin>
    </plugins>
    <pluginManagement>
    <plugins>
      <plugin>
        <groupId>org.eclipse.m2e</groupId>
        <artifactId>lifecycle-mapping</artifactId>
        <version>1.0.0</version>
        <configuration>
          <lifecycleMappingMetadata>
            <pluginExecutions>
              <pluginExecution>
                <pluginExecutionFilter>
                  <groupId>org.zeroturnaround</groupId>
                  <artifactId>jrebel-maven-plugin</artifactId>
                  <versionRange>[0.1,)</versionRange>
                  <goals>
                    <goal>generate</goal>
                  </goals>
                </pluginExecutionFilter>
                <action>
                  <execute/>
                </action>
              </pluginExecution>
              <pluginExecution>
                <pluginExecutionFilter>
                  <groupId>net.alchim31.maven</groupId>
                  <artifactId>scala-maven-plugin</artifactId>
                  <versionRange>[0.1,)</versionRange>
                  <goals>
                    <goal>add-source</goal>
                    <goal>compile</goal>
                    <goal>testCompile</goal>
                  </goals>
                </pluginExecutionFilter>
                <action>
                  <configurator>
                    <id>org.maven.ide.eclipse.scala</id>
                  </configurator>
                </action>
              </pluginExecution>
            </pluginExecutions>
          </lifecycleMappingMetadata>
        </configuration>
      </plugin>
    </plugins>
    </pluginManagement>
  </build>

  <!-- ====================================  /PROJECT BUILD  ==================================== -->

  <!-- ==================================== PROJECT PROPERTIES  ==================================== -->

  <properties>
    <!-- we use UTF-8 for everything -->
    <project.build.sourceEncoding>UTF-8</project.build.sourceEncoding>

    <!-- Maven plugin version -->
    <scala-maven-plugin-version>3.2.2</scala-maven-plugin-version>

    <!-- Libraries version that MUST be used in all children project -->

<<<<<<< HEAD
    <rudder-version>3.2.2-SNAPSHOT</rudder-version>
    <spring-run-dep-version>3.2.2-SNAPSHOT</spring-run-dep-version>
    
    <scala-version>2.11.7</scala-version>
    <scala-binary-version>2.11</scala-binary-version>
    <lift-version>2.6.2</lift-version>
=======
    <rudder-version>3.1.9-SNAPSHOT</rudder-version>
    <spring-run-dep-version>3.1.9-SNAPSHOT</spring-run-dep-version>

    <scala-version>2.10.4</scala-version>
    <scala-binary-version>2.10</scala-binary-version>
    <lift-version>2.5.2</lift-version>
>>>>>>> 1f01c937
    <slf4j-version>1.7.7</slf4j-version>
    <logback-version>1.1.2</logback-version>
    <junit-version>4.11</junit-version>
    <jodatime-version>2.3</jodatime-version>
    <jodaconvert-version>1.6</jodaconvert-version>
    <commons-io-version>2.4</commons-io-version>
    <commons-codec-version>1.9</commons-codec-version>
    <commons-lang-version>2.6</commons-lang-version>
    <specs2-version>3.6.6</specs2-version>
    <spring-version>3.2.9.RELEASE</spring-version>
    <spring-security-version>3.2.4.RELEASE</spring-security-version>
    <squeryl-version>0.9.5-7</squeryl-version>
    <jgit-version>3.4.1.201406201815-r</jgit-version>
    <cglib-version>3.1</cglib-version>
  </properties>

  <!-- ==================================== PROJECT DEPENDENCIES  ==================================== -->

  <dependencies>
    <dependency>
      <groupId>org.scala-lang</groupId>
      <artifactId>scala-library</artifactId>
      <version>${scala-version}</version>
    </dependency>

    <dependency>
      <groupId>joda-time</groupId>
      <artifactId>joda-time</artifactId>
      <version>${jodatime-version}</version>
    </dependency>
    <!--
         The Scala compiler require to be able to find these symbol even if they are not used.
         So we mark them as needed for compilation, but "provided" so that it does not go into
         the final jars.
     -->
    <dependency>
      <groupId>org.joda</groupId>
      <artifactId>joda-convert</artifactId>
      <version>${jodaconvert-version}</version>
      <scope>provided</scope>
    </dependency>

    <dependency>
      <groupId>net.liftweb</groupId>
      <artifactId>lift-common_${scala-binary-version}</artifactId>
      <version>${lift-version}</version>
      <exclusions>
        <exclusion>
          <groupId>org.slf4j</groupId>
          <artifactId>slf4j-log4j12</artifactId>
        </exclusion>
        <exclusion>
          <artifactId>log4j</artifactId>
          <groupId>log4j</groupId>
        </exclusion>
      </exclusions>
    </dependency>

    <!--
      We use SLF4J log facade with logback implementation
    -->
    <dependency>
      <groupId>org.slf4j</groupId>
      <artifactId>slf4j-api</artifactId>
      <version>${slf4j-version}</version>
    </dependency>

    <!--  test -->
    <dependency>
      <groupId>junit</groupId>
      <artifactId>junit</artifactId>
      <version>${junit-version}</version>
      <scope>test</scope>
    </dependency>

    <dependency>
      <groupId>org.specs2</groupId>
      <artifactId>specs2-core_${scala-binary-version}</artifactId>
      <version>${specs2-version}</version>
      <scope>test</scope>
    </dependency>
    <dependency>
      <groupId>org.specs2</groupId>
      <artifactId>specs2-matcher-extra_${scala-binary-version}</artifactId>
      <version>${specs2-version}</version>
      <scope>test</scope>
    </dependency>
    <dependency>
      <groupId>org.specs2</groupId>
      <artifactId>specs2-junit_${scala-binary-version}</artifactId>
      <version>${specs2-version}</version>
      <scope>test</scope>
    </dependency>

    <!--
        included to use slf4j native backend
        If you want to use another backend,
        exclude these dependencies from parent
    -->
    <dependency>
      <groupId>ch.qos.logback</groupId>
      <artifactId>logback-core</artifactId>
      <version>${logback-version}</version>
    </dependency>
    <dependency>
      <groupId>ch.qos.logback</groupId>
      <artifactId>logback-classic</artifactId>
      <version>${logback-version}</version>
    </dependency>

    <!--
        If you need to use Spring, you will HAVE TO include that first dependency
        or com.normation.spring-run-dependencies pom
    -->
    <!--
    <dependency>
      <groupId>org.springframework</groupId>
      <artifactId>spring-context</artifactId>
      <version>${spring-version}</version>
      <exclusions>
        <exclusion>
          <groupId>commons-logging</groupId>
          <artifactId>commons-logging</artifactId>
        </exclusion>
      </exclusions>
    </dependency>
    -->

  </dependencies>
</project><|MERGE_RESOLUTION|>--- conflicted
+++ resolved
@@ -271,21 +271,12 @@
 
     <!-- Libraries version that MUST be used in all children project -->
 
-<<<<<<< HEAD
     <rudder-version>3.2.2-SNAPSHOT</rudder-version>
     <spring-run-dep-version>3.2.2-SNAPSHOT</spring-run-dep-version>
-    
+
     <scala-version>2.11.7</scala-version>
     <scala-binary-version>2.11</scala-binary-version>
     <lift-version>2.6.2</lift-version>
-=======
-    <rudder-version>3.1.9-SNAPSHOT</rudder-version>
-    <spring-run-dep-version>3.1.9-SNAPSHOT</spring-run-dep-version>
-
-    <scala-version>2.10.4</scala-version>
-    <scala-binary-version>2.10</scala-binary-version>
-    <lift-version>2.5.2</lift-version>
->>>>>>> 1f01c937
     <slf4j-version>1.7.7</slf4j-version>
     <logback-version>1.1.2</logback-version>
     <junit-version>4.11</junit-version>
