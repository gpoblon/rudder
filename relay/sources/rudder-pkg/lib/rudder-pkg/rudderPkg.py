"""
    Contains functions called by the parser and nothing else.
"""
import sys
import os
import io
import re
import shutil
import requests as requests
import logging
import plugin
import rpkg
import rudderPkgUtils as utils
from lxml import html
import traceback

logger = logging.getLogger("rudder-pkg")


"""
    Expect a list of path as parameter.
    Try to install the given rpkgs.
"""
def install_file(package_files):
    for package_file in package_files:
        logger.info("Installing " + package_file)
        # First, check if file exists
        if not os.path.isfile(package_file):
            utils.fail("Error: Package file " + package_file + " does not exist")
        metadata = utils.rpkg_metadata(package_file)
        exist = utils.package_check(metadata)
        # As dependencies are only displayed messages for now,
        # wait until the end to make them visible.
        # This should be moved before actual installation once implemented.
        if not utils.install_dependencies(metadata):
            exit(1)
        if exist:
            logger.info("The package is already installed, I will upgrade it.")
        script_dir = utils.extract_scripts(metadata, package_file)
        utils.run_script("preinst", script_dir, exist)
        utils.install(metadata, package_file, exist)
        utils.run_script("postinst", script_dir, exist)
        if metadata['type'] == 'plugin' and 'jar-files' in metadata:
            for j in metadata['jar-files']:
                utils.jar_status(j, True)

"""
    List installed plugins.
"""
def package_list_installed():
    toPrint = []
    printLatest = os.path.isfile(utils.INDEX_PATH)

    pluginName = []
    version = []
    latestRelease = []
    currentStatus = []

    for p in utils.DB["plugins"].keys():
        pluginName.append(p)

        # Get version
        currentVersion = rpkg.PluginVersion(utils.DB["plugins"][p]["version"])
        version.append(currentVersion.pluginLongVersion)

        # Get status
        # Only plugin containing jars can be disabled
        status = "enabled"
        if not os.path.exists(utils.PLUGINS_CONTEXT_XML):
            return
        text = open(utils.PLUGINS_CONTEXT_XML).read()
        match = re.search(r'<Set name="extraClasspath">(.*?)</Set>', text)
        if match:
            enabled = match.group(1).split(',')
        metadata = utils.DB["plugins"][p]
        if 'jar-files' in metadata:
            for j in metadata['jar-files']:
                if j not in enabled:
                   status = "disabled"
        currentStatus.append(status)

        # Get latest available version
        extra = ""
        try:
            if printLatest:
                pkgs = plugin.Plugin(p)
                pkgs.getAvailablePackages()
                latestVersion = pkgs.getLatestCompatibleRelease().version
                if currentVersion < latestVersion:
                    extra = "version %s is available"%(latestVersion.pluginLongVersion)
                latestRelease.append(latestVersion.pluginLongVersion + " " + extra)
            else:
                latestRelease.append("")
        except:
            latestRelease.append("")

    table = [
                { "title": "Plugin Name", "value": pluginName },
                { "title": "Version"    , "value": version    },
                { "title": "Status"     , "value": currentStatus  },
            ]
    if printLatest:
        table.insert(2, { "title": "Latest release", "value": latestRelease })
    print(utils.dictToAsciiTable(table))

"""
    List available plugin names.
"""
def package_list_name():
    utils.readConf()
    pluginDict = utils.list_plugin_name()
    pluginName = []
    shortName = []
    latestRelease = []
    description = []
    for p in pluginDict.keys():
        if utils.check_download(utils.URL + "/" + utils.RUDDER_VERSION + "/" + str(pluginDict[p][0])):
            pluginName.append(str(p))
            shortName.append(str(pluginDict[p][0]))
            description.append(str(pluginDict[p][1]))

            pkgs = plugin.Plugin(p)
            pkgs.getAvailablePackages()
            try:
                latestVersion = pkgs.getLatestCompatibleRelease().version.pluginLongVersion
            except:
                latestVersion = ""
            latestRelease.append(latestVersion)
    table = [
                { "title": "Plugin Name"      , "value": pluginName    },
                { "title": "Plugin Short Name", "value": shortName     },
                { "title": "Description"      , "value": description   },
                { "title": "Latest release"   , "value": latestRelease }
            ]
    print(utils.dictToAsciiTable(table))

"""
    Given a name, a version, and a mode, print associated plugin metadata.
    If no version is given it will take the latest version in the given mode.
"""
def package_show(name, version, mode):
    utils.readConf()
    pkgs = plugin.Plugin(name[0])
    pkgs.getAvailablePackages()
    if version != "":
        rpkg = pkgs.getRpkgByLongVersion(version, mode)
    else:
        if mode == "release":
            rpkg = pkgs.getLatestCompatibleRelease()
        else:
            rpkg = pkgs.getLatestCompatibleNightly()
    if rpkg is not None:
        rpkg.show_metadata()
    else:
        utils.fail("Could not find any package in %s for %s"%(mode, name))


"""
    Given a name, lookf for a the given packages availables for this plugin.
"""
def package_search(name):
    utils.readConf()
    pkgs = plugin.Plugin(name[0])
    pkgs.getAvailablePackages()
    pluginName = []
    releaseMode = []
    version = []
    compatible = []

    for iRpkg in sorted(pkgs.packagesInfo):
        data = iRpkg.toTabulate()
        pluginName.append(data[0])
        releaseMode.append(data[1])
        version.append(data[2])
        compatible.append(data[3])

    table = [
                { "title": "Plugin Name" , "value": pluginName  },
                { "title": "Release Mode", "value": releaseMode },
                { "title": "Version"     , "value": version     },
                { "title": "Compatible"  , "value": compatible  },
            ]
    print(utils.dictToAsciiTable(table))

"""
    Install the package for a given plugin in a specific version.
    It will not check for compatibility and will let it to the installer since
    the user explicitly asked for this version.
"""
def package_install_specific_version(name, longVersion, mode="release", quiet=False):
    utils.readConf()
    pkgs = plugin.Plugin(name[0])
    pkgs.getAvailablePackages()
    rpkg = pkgs.getRpkgByLongVersion(longVersion, mode)
    if rpkg is not None:
        rpkgPath = utils.downloadByRpkg(rpkg, quiet)
        install_file([rpkgPath])
    else:
        utils.fail("Could not find any package for %s in version %s"%(name, longVersion))

"""
    Install the latest available and compatible package for a given plugin.
    If no release mode is given, it will only look in the released rpkg.
"""
def package_install_latest(name, mode="release", quiet=False):
    utils.readConf()
    pkgs = plugin.Plugin(name[0])
    pkgs.getAvailablePackages()
    if mode == "release":
        rpkg = pkgs.getLatestCompatibleRelease()
    else:
        rpkg = pkgs.getLatestCompatibleNightly()
    if rpkg is not None:
        rpkgPath = utils.downloadByRpkg(rpkg, quiet)
        install_file([rpkgPath])
    else:
        utils.fail("Could not find any compatible %s for %s"%(mode, name))

"""Remove a given plugin. Expect a list of name as parameter."""
def remove(package_names):
    for package_name in package_names:
        logger.info("Removing " + package_name)
        if package_name not in utils.DB["plugins"]:
            utils.fail("This package is not installed. Aborting!", 2)
        script_dir = utils.DB_DIRECTORY + "/" + package_name
        metadata = utils.DB["plugins"][package_name]
        if metadata['type'] == 'plugin' and 'jar-files' in metadata:
            for j in metadata['jar-files']:
                utils.jar_status(j, False)
        utils.run_script("prerm", script_dir, None)
        utils.remove_files(metadata)
        utils.run_script("postrm", script_dir, None)
        shutil.rmtree(script_dir)
        del utils.DB["plugins"][package_name]
        utils.db_save()

def rudder_postupgrade():
    for plugin in utils.DB["plugins"]:
        script_dir = utils.DB_DIRECTORY + "/" + plugin
        utils.run_script("postinst", script_dir, True)

def check_compatibility():
    for p in utils.DB["plugins"]:
        metadata = utils.DB["plugins"][p]
        if not utils.check_plugin_compatibility(metadata):
            logger.warning("Plugin " + p + " is not compatible with rudder anymore, disabling it.")
            if 'jar-files' in metadata:
                for j in metadata['jar-files']:
                    utils.jar_status(j, False)
            logger.warning("Please install a new version of " + p + " to enable it again.")
            logger.info("")
            utils.jetty_needs_restart = True

def plugin_save_status():
    enabled = []
    if not os.path.exists(utils.PLUGINS_CONTEXT_XML):
        return
    text = open(utils.PLUGINS_CONTEXT_XML).read()
    match = re.search(r'<Set name="extraClasspath">(.*?)</Set>', text)
    if match:
        enabled = match.group(1).split(',')
    for p in utils.DB["plugins"]:
        metadata = utils.DB["plugins"][p]
        if 'jar-files' in metadata:
            for j in metadata['jar-files']:
                if j in enabled:
                    print("enabled " + j)
                else:
                    print("disabled " + j)

def plugin_restore_status():
    lines = sys.stdin.readlines()
    for line in lines:
        line = line.strip()
        if line.startswith("enabled "):
            print("enable " + line.split(' ')[1])
            utils.jar_status(line.split(' ')[1], True)
        if line.startswith("disabled "):
            utils.jar_status(line.split(' ')[1], False)
    check_compatibility()

def plugin_status(plugins, status):
    for plugin in plugins:
        if status:
            print("Enabling " + plugin)
        else:
            print("Disabling " + plugin)
        if plugin not in utils.DB["plugins"]:
            utils.fail("Unknown plugin " + plugin)
        metadata = utils.DB["plugins"][plugin]
        if 'jar-files' in metadata:
            for j in metadata['jar-files']:
                utils.jar_status(j, status)

def plugin_disable_all():
    plugin_status(utils.DB["plugins"].keys(), False)

def plugin_enable_all():
    plugin_status(utils.DB["plugins"].keys(), True)

"""
Update the licences from the Rudder repo
It first check for the */licenses page and find the subfolders.
Iterate through them to find all *.license files and *.key files.
"""
def update_licenses(quiet=False):
    utils.readConf()
    url = utils.URL.rstrip("/") + "/licenses"
    r = requests.get(url, auth=(utils.USERNAME, utils.PASSWORD))
    htmlElements = html.document_fromstring(r.text)
    htmlElements.make_links_absolute(url + "/", resolve_base_href=True)

    folderPattern = re.compile(url + '/[a-z0-9\-]+/')
    downloadPattern = re.compile('\S+\.(license|key)')

    # Filter to only keep folders
    licenseFolders = list(filter(lambda x: folderPattern.match(x), [elem[2] for elem in htmlElements.iterlinks()]))

<<<<<<< HEAD
    # Find the .licence and .key files under each folder
    for folderUrl in set(licenseFolders):
        r = requests.get(folderUrl, auth=(utils.USERNAME, utils.PASSWORD))
        htmlElements = html.document_fromstring(r.text)
        htmlElements.make_links_absolute(folderUrl + "/", resolve_base_href=True)
        for link in set([elem[2] for elem in htmlElements.iterlinks()]):
            match = downloadPattern.search(link)
            if match is not None:
                logger.info("downloading %s"%(link))
                utils.download(link, utils.LICENCES_PATH + "/" + os.path.basename(link), quiet)
=======
    if len(licenseFolders) == 0:
        logger.info("No license files found!")
    else:
        # Find the .licence and .key files under each folder
        for folderUrl in set(licenseFolders):
            r = requests.get(folderUrl, auth=(utils.USERNAME, utils.PASSWORD))
            htmlElements = html.document_fromstring(r.text)
            htmlElements.make_links_absolute(folderUrl + "/", resolve_base_href=True)
            for link in set([elem[2] for elem in htmlElements.iterlinks()]):
                match = downloadPattern.search(link)
                if match is not None:
                    logger.info("downloading %s"%(link))
                    utils.download(link, utils.LICENCES_PATH + "/" + os.path.basename(link))
>>>>>>> c0224a0b

# TODO validate index sign if any?
""" Download the index file on the repos """
def update(quiet=False):
    utils.readConf()
    logger.debug('Updating the index')
    utils.getRudderKey()
    # backup the current indexFile if it exists
    logger.debug("backuping %s in %s"%(utils.INDEX_PATH, utils.INDEX_PATH + ".bkp"))
    if os.path.isfile(utils.INDEX_PATH):
        os.rename(utils.INDEX_PATH, utils.INDEX_PATH + ".bkp")
    try:
        utils.download(utils.URL + "/" + "rpkg.index", quiet=quiet)
    except Exception as e:
        traceback.print_exc(file=sys.stdout)
        if os.path.isfile(utils.INDEX_PATH + ".bkp"):
            logger.debug("restoring %s from %s"%(utils.INDEX_PATH, utils.INDEX_PATH + ".bkp"))
            os.rename(utils.INDEX_PATH + ".bkp", utils.INDEX_PATH)
        utils.fail(e)

"""
    Upgrade all plugins install in their latest compatible version
"""
def upgrade_all(mode, quiet=False):
    for p in utils.DB["plugins"].keys():
        currentVersion = rpkg.PluginVersion(utils.DB["plugins"][p]["version"])
        pkgs = plugin.Plugin(p)
        pkgs.getAvailablePackages()
        if mode == "nightly":
            latestVersion = pkgs.getLatestCompatibleNightly().version
        else:
            latestVersion = pkgs.getLatestCompatibleRelease().version
        if currentVersion < latestVersion:
            print("The plugin %s is installed in version %s. The version %s %s is available, the plugin will be upgraded."%(p, currentVersion.pluginLongVersion, mode, latestVersion.pluginLongVersion))
            package_install_latest([p], mode, quiet)
        else:
            print("No newer %s compatible versions found for the plugin %s"%(mode, p))<|MERGE_RESOLUTION|>--- conflicted
+++ resolved
@@ -316,18 +316,6 @@
     # Filter to only keep folders
     licenseFolders = list(filter(lambda x: folderPattern.match(x), [elem[2] for elem in htmlElements.iterlinks()]))
 
-<<<<<<< HEAD
-    # Find the .licence and .key files under each folder
-    for folderUrl in set(licenseFolders):
-        r = requests.get(folderUrl, auth=(utils.USERNAME, utils.PASSWORD))
-        htmlElements = html.document_fromstring(r.text)
-        htmlElements.make_links_absolute(folderUrl + "/", resolve_base_href=True)
-        for link in set([elem[2] for elem in htmlElements.iterlinks()]):
-            match = downloadPattern.search(link)
-            if match is not None:
-                logger.info("downloading %s"%(link))
-                utils.download(link, utils.LICENCES_PATH + "/" + os.path.basename(link), quiet)
-=======
     if len(licenseFolders) == 0:
         logger.info("No license files found!")
     else:
@@ -340,8 +328,7 @@
                 match = downloadPattern.search(link)
                 if match is not None:
                     logger.info("downloading %s"%(link))
-                    utils.download(link, utils.LICENCES_PATH + "/" + os.path.basename(link))
->>>>>>> c0224a0b
+                    utils.download(link, utils.LICENCES_PATH + "/" + os.path.basename(link), quiet)
 
 # TODO validate index sign if any?
 """ Download the index file on the repos """
