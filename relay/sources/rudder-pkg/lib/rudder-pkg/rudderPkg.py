"""
    Contains functions called by the parser and nothing else.
"""
import sys
import os
import io
import re
import shutil
import logging
import plugin
import rpkg
import rudderPkgUtils as utils
from lxml import html
import traceback

logger = logging.getLogger("rudder-pkg")


"""
    Expect a list of path as parameter.
    Try to install the given rpkgs.
"""
<<<<<<< HEAD
def install_file(package_files, version):
=======
def install_file(package_files, exit_on_error=True):
>>>>>>> b802a3dd
    for package_file in package_files:
        logger.info("Installing " + package_file)
        # First, check if file exists
        if not os.path.isfile(package_file):
            utils.fail("Error: Package file " + package_file + " does not exist")
        metadata = utils.rpkg_metadata(package_file)
        exist = utils.package_check(metadata, version)
        # As dependencies are only displayed messages for now,
        # wait until the end to make them visible.
        # This should be moved before actual installation once implemented.
        if not utils.install_dependencies(metadata):
            if exit_on_error:
                exit(1)
        if exist:
            logger.info("The package is already installed, I will upgrade it.")
        script_dir = utils.extract_scripts(metadata, package_file)
        utils.run_script("preinst", script_dir, exist, exit_on_error=exit_on_error)
        utils.install(metadata, package_file, exist)
        utils.run_script("postinst", script_dir, exist, exit_on_error=exit_on_error)
        if metadata['type'] == 'plugin' and 'jar-files' in metadata:
            for j in metadata['jar-files']:
                utils.jar_status(j, True)

"""
    List installed plugins.
"""
def package_list_installed():
    toPrint = []
    printLatest = os.path.isfile(utils.INDEX_PATH)

    pluginName = []
    version = []
    latestRelease = []
    currentStatus = []

    for p in utils.DB["plugins"].keys():
        pluginName.append(p)

        # Get version
        currentVersion = rpkg.PluginVersion(utils.DB["plugins"][p]["version"])
        version.append(currentVersion.pluginLongVersion)

        # Get status
        # Only plugin containing jars can be disabled
        status = "enabled"
        if not os.path.exists(utils.PLUGINS_CONTEXT_XML):
            return
        text = open(utils.PLUGINS_CONTEXT_XML).read()
        match = re.search(r'<Set name="extraClasspath">(.*?)</Set>', text)
        if match:
            enabled = match.group(1).split(',')
        metadata = utils.DB["plugins"][p]
        if 'jar-files' in metadata:
            for j in metadata['jar-files']:
                if j not in enabled:
                   status = "disabled"
        currentStatus.append(status)

        # Get latest available version
        extra = ""
        try:
            if printLatest:
                pkgs = plugin.Plugin(p)
                pkgs.getAvailablePackages()
                latestVersion = pkgs.getLatestCompatibleRelease(None).version
                if currentVersion < latestVersion:
                    extra = "version %s is available"%(latestVersion.pluginLongVersion)
                latestRelease.append(latestVersion.pluginLongVersion + " " + extra)
            else:
                latestRelease.append("")
        except:
            latestRelease.append("")

    table = [
                { "title": "Plugin Name", "value": pluginName },
                { "title": "Version"    , "value": version    },
                { "title": "Status"     , "value": currentStatus  },
            ]
    if printLatest:
        table.insert(2, { "title": "Latest release", "value": latestRelease })
    print(utils.dictToAsciiTable(table))

"""
    List available plugin names.
"""
def package_list_name():
    pluginDict = utils.list_plugin_name()
    pluginName = []
    shortName = []
    latestRelease = []
    description = []
    for p in pluginDict.keys():
        if utils.check_download(utils.URL + "/" + utils.RUDDER_VERSION + "/" + str(pluginDict[p][0])):
            pluginName.append(str(p))
            shortName.append(str(pluginDict[p][0]))
            description.append(str(pluginDict[p][1]))

            pkgs = plugin.Plugin(p)
            pkgs.getAvailablePackages()
            try:
                latestVersion = pkgs.getLatestCompatibleRelease(None).version.pluginLongVersion
            except:
                latestVersion = ""
            latestRelease.append(latestVersion)
    table = [
                { "title": "Plugin Name"      , "value": pluginName    },
                { "title": "Plugin Short Name", "value": shortName     },
                { "title": "Description"      , "value": description   },
                { "title": "Latest release"   , "value": latestRelease }
            ]
    print(utils.dictToAsciiTable(table))

"""
    Given a name, a version, and a mode, print associated plugin metadata.
    If no version is given it will take the latest version in the given mode.
"""
def package_show(name, version, mode):
    pkgs = plugin.Plugin(name[0])
    pkgs.getAvailablePackages()
    if version != "":
        rpkg = pkgs.getRpkgByLongVersion(version, mode)
    else:
        if mode == "release":
            rpkg = pkgs.getLatestCompatibleRelease(None)
        else:
            rpkg = pkgs.getLatestCompatibleNightly(None)
    if rpkg is not None:
        rpkg.show_metadata()
    else:
        utils.fail("Could not find any package in %s for %s"%(mode, name))


"""
    Given a name, lookf for a the given packages availables for this plugin.
"""
def package_search(name):
    pkgs = plugin.Plugin(name[0])
    pkgs.getAvailablePackages()
    pluginName = []
    releaseMode = []
    version = []
    compatible = []

    for iRpkg in sorted(pkgs.packagesInfo):
        data = iRpkg.toTabulate()
        pluginName.append(data[0])
        releaseMode.append(data[1])
        version.append(data[2])
        compatible.append(data[3])

    table = [
                { "title": "Plugin Name" , "value": pluginName  },
                { "title": "Release Mode", "value": releaseMode },
                { "title": "Version"     , "value": version     },
                { "title": "Compatible"  , "value": compatible  },
            ]
    print(utils.dictToAsciiTable(table))

"""
    Install the package for a given plugin in a specific version.
    It will not check for compatibility and will let it to the installer since
    the user explicitly asked for this version.
"""
def package_install_specific_version(name, longVersion, mode="release"):
    pkgs = plugin.Plugin(name[0])
    pkgs.getAvailablePackages()
    rpkg = pkgs.getRpkgByLongVersion(longVersion, mode)
    if rpkg is not None:
        rpkgPath = utils.downloadByRpkg(rpkg)
        install_file([rpkgPath], None)
    else:
        utils.fail("Could not find any package for %s in version %s"%(name, longVersion))

"""
    Install the latest available and compatible package for a given plugin.
    If no release mode is given, it will only look in the released rpkg.
"""
<<<<<<< HEAD
def package_install_latest(name, mode="release", version = None):
=======
def package_install_latest(name, mode="release", quiet=False, exit_on_error=True):
    utils.readConf()
>>>>>>> b802a3dd
    pkgs = plugin.Plugin(name[0])
    pkgs.getAvailablePackages()
    if mode == "release":
        rpkg = pkgs.getLatestCompatibleRelease(version)
    else:
        rpkg = pkgs.getLatestCompatibleNightly(version)
    if rpkg is not None:
<<<<<<< HEAD
        rpkgPath = utils.downloadByRpkg(rpkg)
        install_file([rpkgPath], version)
=======
        rpkgPath = utils.downloadByRpkg(rpkg, quiet)
        install_file([rpkgPath], exit_on_error=exit_on_error)
>>>>>>> b802a3dd
    else:
        utils.fail("Could not find any compatible %s for %s"%(mode, name), exit_on_error=exit_on_error)

"""Remove a given plugin. Expect a list of name as parameter."""
def remove(package_names):
    for package_name in package_names:
        logger.info("Removing " + package_name)
        if package_name not in utils.DB["plugins"]:
            utils.fail("This package is not installed. Aborting!", 2)
        script_dir = utils.DB_DIRECTORY + "/" + package_name
        metadata = utils.DB["plugins"][package_name]
        if metadata['type'] == 'plugin' and 'jar-files' in metadata:
            for j in metadata['jar-files']:
                utils.jar_status(j, False)
        utils.run_script("prerm", script_dir, None)
        utils.remove_files(metadata)
        utils.run_script("postrm", script_dir, None)
        shutil.rmtree(script_dir)
        del utils.DB["plugins"][package_name]
        utils.db_save()

def rudder_postupgrade():
    for plugin in utils.DB["plugins"]:
        script_dir = utils.DB_DIRECTORY + "/" + plugin
        utils.run_script("postinst", script_dir, True)

def check_compatibility(version):
    for p in utils.DB["plugins"]:
        metadata = utils.DB["plugins"][p]
        if not utils.check_plugin_compatibility(metadata, version):
            logger.warning("Plugin " + p + " is not compatible with rudder anymore, disabling it.")
            if 'jar-files' in metadata:
                for j in metadata['jar-files']:
                    utils.jar_status(j, False)
            logger.warning("Please install a new version of " + p + " to enable it again.")
            logger.info("")
            utils.jetty_needs_restart = True

def plugin_save_status():
    enabled = []
    if not os.path.exists(utils.PLUGINS_CONTEXT_XML):
        return
    text = open(utils.PLUGINS_CONTEXT_XML).read()
    match = re.search(r'<Set name="extraClasspath">(.*?)</Set>', text)
    if match:
        enabled = match.group(1).split(',')
    for p in utils.DB["plugins"]:
        metadata = utils.DB["plugins"][p]
        if 'jar-files' in metadata:
            for j in metadata['jar-files']:
                if j in enabled:
                    print("enabled " + j)
                else:
                    print("disabled " + j)

def plugin_restore_status(version):
    lines = sys.stdin.readlines()
    for line in lines:
        line = line.strip()
        if line.startswith("enabled "):
            print("enable " + line.split(' ')[1])
            utils.jar_status(line.split(' ')[1], True)
        if line.startswith("disabled "):
            utils.jar_status(line.split(' ')[1], False)
    check_compatibility(version)

def plugin_status(plugins, status):
    for plugin in plugins:
        if status:
            print("Enabling " + plugin)
        else:
            print("Disabling " + plugin)
        if plugin not in utils.DB["plugins"]:
            utils.fail("Unknown plugin " + plugin)
        metadata = utils.DB["plugins"][plugin]
        if 'jar-files' in metadata:
            for j in metadata['jar-files']:
                utils.jar_status(j, status)

def plugin_disable_all():
    plugin_status(utils.DB["plugins"].keys(), False)

def plugin_enable_all():
    plugin_status(utils.DB["plugins"].keys(), True)

"""
Update the licences from the Rudder repo
It first check for the */licenses page and find the subfolders.
Iterate through them to find all *.license files and *.key files.
"""
def update_licenses():
    url = utils.URL.rstrip("/") + "/licenses"
    r = utils.getRequest(url, False)
    htmlElements = html.document_fromstring(r.text)
    htmlElements.make_links_absolute(url + "/", resolve_base_href=True)

    folderPattern = re.compile(url + '/[a-z0-9\-]+/')
    downloadPattern = re.compile('\S+\.(license|key)')

    # Filter to only keep folders
    licenseFolders = list(filter(lambda x: folderPattern.match(x), [elem[2] for elem in htmlElements.iterlinks()]))

    if len(licenseFolders) == 0:
        logger.info("No license files found!")
    else:
        # Find the .licence and .key files under each folder
        for folderUrl in set(licenseFolders):
            r = utils.getRequest(folderUrl, False)
            htmlElements = html.document_fromstring(r.text)
            htmlElements.make_links_absolute(folderUrl + "/", resolve_base_href=True)
            for link in set([elem[2] for elem in htmlElements.iterlinks()]):
                match = downloadPattern.search(link)
                if match is not None:
                    logger.info("downloading %s"%(link))
                    utils.download(link, utils.LICENCES_PATH + "/" + os.path.basename(link))

# TODO validate index sign if any?
""" Download the index file on the repos and update licenses"""
def update():
    logger.debug('Updating the index')
    utils.getRudderKey()
    # backup the current indexFile if it exists
    logger.debug("backuping %s in %s"%(utils.INDEX_PATH, utils.INDEX_PATH + ".bkp"))
    if os.path.isfile(utils.INDEX_PATH):
        os.rename(utils.INDEX_PATH, utils.INDEX_PATH + ".bkp")
    try:
        utils.download(utils.URL + "/" + "rpkg.index")
    except Exception as e:
        traceback.print_exc(file=sys.stdout)
        if os.path.isfile(utils.INDEX_PATH + ".bkp"):
            logger.debug("restoring %s from %s"%(utils.INDEX_PATH, utils.INDEX_PATH + ".bkp"))
            os.rename(utils.INDEX_PATH + ".bkp", utils.INDEX_PATH)
        utils.fail(e)
    update_licenses()

"""
    Upgrade all plugins install in their latest compatible version
"""
def upgrade_all(mode, version):
    for p in utils.DB["plugins"].keys():
        currentVersion = rpkg.PluginVersion(utils.DB["plugins"][p]["version"])
        latestVersion = currentVersion
        pkgs = plugin.Plugin(p)
        pkgs.getAvailablePackages()
        if mode == "nightly":
            latest_packages = pkgs.getLatestCompatibleNightly(version)
            if (latest_packages is None):
                logger.debug("No newer nightly %s compatible versions found for the plugin %s"%(mode, p))
            else:
                latestVersion = latest_packages.version
        else:
            latest_packages = pkgs.getLatestCompatibleRelease(version)
            if (latest_packages is None):
                logger.debug("No newer release %s compatible versions found for the plugin %s"%(mode, p))
            else:
                latestVersion = latest_packages.version
        if currentVersion < latestVersion:
<<<<<<< HEAD
            logger.info("The plugin %s is installed in version %s. The version %s %s is available, the plugin will be upgraded."%(p, currentVersion.pluginLongVersion, mode, latestVersion.pluginLongVersion))
            package_install_latest([p], mode, version)
=======
            print("The plugin %s is installed in version %s. The version %s %s is available, the plugin will be upgraded."%(p, currentVersion.pluginLongVersion, mode, latestVersion.pluginLongVersion))
            package_install_latest([p], mode, quiet, exit_on_error=False)
>>>>>>> b802a3dd
        else:
            logger.info("No newer %s compatible versions than %s found for the plugin %s."%(mode, currentVersion.pluginLongVersion, p))<|MERGE_RESOLUTION|>--- conflicted
+++ resolved
@@ -20,11 +20,7 @@
     Expect a list of path as parameter.
     Try to install the given rpkgs.
 """
-<<<<<<< HEAD
-def install_file(package_files, version):
-=======
-def install_file(package_files, exit_on_error=True):
->>>>>>> b802a3dd
+def install_file(package_files, version, exit_on_error=True):
     for package_file in package_files:
         logger.info("Installing " + package_file)
         # First, check if file exists
@@ -188,12 +184,12 @@
     It will not check for compatibility and will let it to the installer since
     the user explicitly asked for this version.
 """
-def package_install_specific_version(name, longVersion, mode="release"):
+def package_install_specific_version(name, longVersion, mode="release", quiet=False):
     pkgs = plugin.Plugin(name[0])
     pkgs.getAvailablePackages()
     rpkg = pkgs.getRpkgByLongVersion(longVersion, mode)
     if rpkg is not None:
-        rpkgPath = utils.downloadByRpkg(rpkg)
+        rpkgPath = utils.downloadByRpkg(rpkg, quiet)
         install_file([rpkgPath], None)
     else:
         utils.fail("Could not find any package for %s in version %s"%(name, longVersion))
@@ -202,12 +198,7 @@
     Install the latest available and compatible package for a given plugin.
     If no release mode is given, it will only look in the released rpkg.
 """
-<<<<<<< HEAD
-def package_install_latest(name, mode="release", version = None):
-=======
-def package_install_latest(name, mode="release", quiet=False, exit_on_error=True):
-    utils.readConf()
->>>>>>> b802a3dd
+def package_install_latest(name, mode="release", version = None, quiet=False, exit_on_error=True):
     pkgs = plugin.Plugin(name[0])
     pkgs.getAvailablePackages()
     if mode == "release":
@@ -215,13 +206,8 @@
     else:
         rpkg = pkgs.getLatestCompatibleNightly(version)
     if rpkg is not None:
-<<<<<<< HEAD
-        rpkgPath = utils.downloadByRpkg(rpkg)
-        install_file([rpkgPath], version)
-=======
         rpkgPath = utils.downloadByRpkg(rpkg, quiet)
-        install_file([rpkgPath], exit_on_error=exit_on_error)
->>>>>>> b802a3dd
+        install_file([rpkgPath], version, exit_on_error=exit_on_error)
     else:
         utils.fail("Could not find any compatible %s for %s"%(mode, name), exit_on_error=exit_on_error)
 
@@ -336,7 +322,7 @@
                 match = downloadPattern.search(link)
                 if match is not None:
                     logger.info("downloading %s"%(link))
-                    utils.download(link, utils.LICENCES_PATH + "/" + os.path.basename(link))
+                    utils.download(link, utils.LICENCES_PATH + "/" + os.path.basename(link), quiet)
 
 # TODO validate index sign if any?
 """ Download the index file on the repos and update licenses"""
@@ -360,7 +346,7 @@
 """
     Upgrade all plugins install in their latest compatible version
 """
-def upgrade_all(mode, version):
+def upgrade_all(mode, version, quiet=False):
     for p in utils.DB["plugins"].keys():
         currentVersion = rpkg.PluginVersion(utils.DB["plugins"][p]["version"])
         latestVersion = currentVersion
@@ -379,12 +365,7 @@
             else:
                 latestVersion = latest_packages.version
         if currentVersion < latestVersion:
-<<<<<<< HEAD
             logger.info("The plugin %s is installed in version %s. The version %s %s is available, the plugin will be upgraded."%(p, currentVersion.pluginLongVersion, mode, latestVersion.pluginLongVersion))
-            package_install_latest([p], mode, version)
-=======
-            print("The plugin %s is installed in version %s. The version %s %s is available, the plugin will be upgraded."%(p, currentVersion.pluginLongVersion, mode, latestVersion.pluginLongVersion))
-            package_install_latest([p], mode, quiet, exit_on_error=False)
->>>>>>> b802a3dd
+            package_install_latest([p], mode, version, quiet, exit_on_error=False)
         else:
             logger.info("No newer %s compatible versions than %s found for the plugin %s."%(mode, currentVersion.pluginLongVersion, p))