/*
*************************************************************************************
* Copyright 2011 Normation SAS
*************************************************************************************
*
* This file is part of Rudder.
*
* Rudder is free software: you can redistribute it and/or modify
* it under the terms of the GNU General Public License as published by
* the Free Software Foundation, either version 3 of the License, or
* (at your option) any later version.
*
* In accordance with the terms of section 7 (7. Additional Terms.) of
* the GNU General Public License version 3, the copyright holders add
* the following Additional permissions:
* Notwithstanding to the terms of section 5 (5. Conveying Modified Source
* Versions) and 6 (6. Conveying Non-Source Forms.) of the GNU General
* Public License version 3, when you create a Related Module, this
* Related Module is not considered as a part of the work and may be
* distributed under the license agreement of your choice.
* A "Related Module" means a set of sources files including their
* documentation that, without modification of the Source Code, enables
* supplementary functions or services in addition to those offered by
* the Software.
*
* Rudder is distributed in the hope that it will be useful,
* but WITHOUT ANY WARRANTY; without even the implied warranty of
* MERCHANTABILITY or FITNESS FOR A PARTICULAR PURPOSE.  See the
* GNU General Public License for more details.
*
* You should have received a copy of the GNU General Public License
* along with Rudder.  If not, see <http://www.gnu.org/licenses/>.

*
*************************************************************************************
*/

package com.normation.rudder.services.policies

import org.joda.time.DateTime
import org.junit.runner._
import org.specs2.runner._
import org.specs2.mutable._
import org.specs2.specification._
import com.normation.cfclerk.domain.InputVariableSpec
import com.normation.cfclerk.domain.Variable
import com.normation.inventory.domain._
import com.normation.rudder.domain.nodes.NodeInfo
import com.normation.rudder.domain.parameters.ParameterName
import com.normation.rudder.services.policies.nodeconfig.ParameterForConfiguration
import net.liftweb.common._
import com.normation.utils.Control.sequence
import scala.collection.immutable.TreeMap
import com.normation.rudder.domain.policies.InterpolationContext
import InterpolationContext._
<<<<<<< HEAD
import com.normation.rudder.reports.FullCompliance
import com.normation.rudder.reports.ReportingConfiguration
=======
>>>>>>> 023924f8

/**
 * Test how parametrized variables are replaced for
 * parametrization with ${rudder.param.XXX} and
 * ${rudder.node.YYYY}
 */

@RunWith(classOf[JUnitRunner])
class TestNodeAndParameterLookup extends Specification {
  import NodeConfigData._
  //null is for RuleValService, only used in
  //rule lookup, node tested here.
  val compiler = new InterpolatedValueCompilerImpl()
  val lookupService = new RuleValServiceImpl(compiler)

<<<<<<< HEAD
  val id1 = NodeId("node1")
  val hostname1 = "node1.localhost"
  val admin1 = "root"
  val rootId = NodeId("root")
  val rootHostname = "root.localhost"
  val rootAdmin = "root"

  private val emptyNodeReportingConfiguration = ReportingConfiguration(None,None)

  val node1 = NodeInfo(
      id            = id1
    , name          = "node1"
    , description   = ""
    , hostname      = hostname1
    , machineType   = "vm"
    , osName        = "Debian"
    , osVersion     = "7.0"
    , servicePack   = None
    , ips           = List("192.168.0.10")
    , inventoryDate = DateTime.now
    , publicKey     = ""
    , agentsName    = Seq(COMMUNITY_AGENT)
    , policyServerId= rootId
    , localAdministratorAccountName= admin1
    , creationDate  = DateTime.now
    , isBroken      = false
    , isSystem      = false
    , isPolicyServer= true
    , serverRoles   = Set()
    , emptyNodeReportingConfiguration
    , Seq()
  )

  val root = NodeInfo(
      id            = rootId
    , name          = "root"
    , description   = ""
    , hostname      = rootHostname
    , machineType   = "vm"
    , osName        = "Debian"
    , osVersion     = "7.0"
    , servicePack   = None
    , ips           = List("192.168.0.100")
    , inventoryDate = DateTime.now
    , publicKey     = ""
    , agentsName    = Seq(COMMUNITY_AGENT)
    , policyServerId= rootId
    , localAdministratorAccountName= rootAdmin
    , creationDate  = DateTime.now
    , isBroken      = false
    , isSystem      = false
    , isPolicyServer= true
    , serverRoles   = Set()
    , emptyNodeReportingConfiguration
    , Seq()
  )

  val nodeInventory1: NodeInventory = NodeInventory(
      NodeSummary(
          node1.id
        , AcceptedInventory
        , node1.localAdministratorAccountName
        , node1.hostname
        , Linux(Debian, "test machine", new Version("1.0"), None, new Version("3.42"))
        , root.id
      )
      , name                 = None
      , description          = None
      , ram                  = None
      , swap                 = None
      , inventoryDate        = None
      , receiveDate          = None
      , archDescription      = None
      , lastLoggedUser       = None
      , lastLoggedUserTime   = None
      , agentNames           = Seq()
      , publicKeys           = Seq()
      , serverIps            = Seq()
      , machineId            = None //if we want several ids, we would have to ass an "alternate machine" field
      , softwareIds          = Seq()
      , accounts             = Seq()
      , environmentVariables = Seq(EnvironmentVariable("THE_VAR", Some("THE_VAR value!")))
      , processes            = Seq()
      , vms                  = Seq()
      , networks             = Seq()
      , fileSystems          = Seq()
      , serverRoles          = Set()
  )

=======
>>>>>>> 023924f8
  val context = InterpolationContext(
        parameters      = Map()
      , nodeInfo        = node1
      , policyServerInfo= root
        //environment variable for that server
      , nodeContext     = Map()
  )

  def lookup(
      variables: Seq[Variable]
    , context: InterpolationContext
  )(test:Seq[Seq[String]] => Example) : Example  = {
    lookupService.lookupNodeParameterization(variables)(context) match {
      case eb:EmptyBox =>
        val e = eb ?~! "Error in test"
        val ex = e ?~! e.rootExceptionCause.map( _.getMessage ).openOr("(not caused by an other exception)")
        failure(ex.messageChain)
      case Full(res) => test(res.values.map( _.values ).toSeq)
    }
  }

  //two variables
  val var1 = InputVariableSpec("var1", "").toVariable(Seq("== ${rudder.param.foo} =="))
  val var1_double = InputVariableSpec("var1_double", "").toVariable(Seq("== ${rudder.param.foo}${rudder.param.bar} =="))
  val var1_double_space = InputVariableSpec("var1_double_space", "").toVariable(Seq("== ${rudder.param.foo} contains ${rudder.param.bar} =="))

  val pathCaseInsensitive = InputVariableSpec("pathCaseInsensitive", "").toVariable(Seq("== ${RudDer.paRam.foo} =="))

  val paramNameCaseSensitive = InputVariableSpec("paramNameCaseSensitive", "").toVariable(Seq("== ${rudder.param.Foo} =="))

  val recurVariable = InputVariableSpec("recurParam", "").toVariable(Seq("== ${rudder.param.recurToFoo} =="))

  val dangerVariable = InputVariableSpec("danger", "").toVariable(Seq("${rudder.param.danger}"))

  val multilineParamVariable = InputVariableSpec("multiParam", "").toVariable(Seq("== ${rudder.\rparam.\nfoo} =="))
  val multilineInputVariable = InputVariableSpec("multiInput", "").toVariable(Seq("=\r= \n${rudder.param.foo} =\n="))

  val var2 = InputVariableSpec("var1", "", multivalued = true).toVariable(Seq(
      "a${rudder.node.id})"
    , "=${rudder.node.hostname}/"
    , ".${rudder.node.admin}]"
    , "$${rudder.node.policyserver.id}|"
    , "{${rudder.node.policyserver.hostname}&"
    , "!${rudder.node.policyserver.admin}^"
  ))

  val badEmptyRudder = InputVariableSpec("empty", "").toVariable(Seq("== ${rudder.} =="))
  val badUnclosed = InputVariableSpec("empty", "").toVariable(Seq("== ${rudder.param.foo =="))
  val badUnknown = InputVariableSpec("empty", "").toVariable(Seq("== ${rudder.foo} =="))

  val fooParam = ParameterForConfiguration(ParameterName("foo"), "fooValue")
  val barParam = ParameterForConfiguration(ParameterName("bar"), "barValue")
  val recurParam = ParameterForConfiguration(ParameterName("recurToFoo"), """${rudder.param.foo}""")

  val badChars = """$¹ ${plop} (foo) \$ @ %plop & \\ | $[xas]^"""
  val dangerousChars = ParameterForConfiguration(ParameterName("danger"), badChars)

  def p(params: ParameterForConfiguration*): Map[ParameterName, InterpolationContext => Box[String]] = {
    sequence(params.toSeq) { param =>
      for {
        p <- compiler.compile(param.value) ?~! s"Error when looking for interpolation variable in global parameter '${param.name}'"
      } yield {
        (param.name, p)
      }
    }.map{seq =>
      Map(seq:_*)
   } match {
      case Full(m) => m
      case eb: EmptyBox =>
        throw new RuntimeException((eb ?~! "Error when parsing parameters for interpolated variables").messageChain)
    }
  }

  /**
   * Test that the parser correctly parse strings
   * to the expected AST
   */
  "Parsing values" should {
    import compiler.{failure => fff, _}

    //in case of success, test for the result
    def test[T](r: ParseResult[T], result: Any) = r match {
      case NoSuccess(msg, x) => ko(msg)
      case Success(x, remaining) =>  x === result
    }

    "parse (multiline) plain text" in {
      val s = """some vars chars with \z \n plop foo"""
      test(parseAll(plainString, s), CharSeq(s))
    }

    "parse a rudder param variable" in {
      test(parseAll(interpol, """${rudder.param.foo}"""), Param("foo"))
    }

    "parse a rudder node variable" in {
      test(parseAll(interpol, """${rudder.node.foo.bar.baz}"""), NodeAccessor(List("foo", "bar", "baz")))
    }

    "parse a rudder param variable with all parser" in {
      test(parseAll(all, """${rudder.param.foo}"""), List(Param("foo")))
    }

    "parse text and variable and text" in {
      val s1 = "plj jmoji h imj "
      val s2 = " alkjf fm ^{i àié${rudde ut ùt "
      test(parseAll(all, s1+"${rudder.node.policyserver.id}"+s2), List(CharSeq(s1), NodeAccessor(List("policyserver", "id")), CharSeq(s2)))
    }

    "parse (multiline) text and variable and text" in {
      val s1 = "plj jmoji \n h \timj "
      val s2 = " alkjf \n\rfm ^{i àié${rudde ut ùt "
      test(parseAll(all, s1+"${rudder.node.policyserver.id}"+s2), List(CharSeq(s1), NodeAccessor(List("policyserver", "id")), CharSeq(s2)))
    }

    "parse a standard cfengine variable" in {
      val s = """${bla.foo}"""
      test(parseAll(all, s), List(CharSeq(s)))
    }

    "accept rudder_parameters variable as a plain variable" in {
      val s = """${rudder_parameters.foo}"""
      test(parseAll(all, s), List(CharSeq(s)))
    }
  }

<<<<<<< HEAD
  def compileAndGet(s:String) = compiler.compile(s).openOrThrowException("Initialisation test error")

=======
>>>>>>> 023924f8
  /**
   * Test that the interpretation of an AST is
   * correctly done (with forged interpretation contexts)
   */
  "Interpretation of a parsed interpolated string" should {

    val nodeId = compileAndGet("${rudder.node.uuid}")
    val policyServerId = compileAndGet("${rudder.node.id}")
    val paramVar = compileAndGet("${rudder.node.uuid}")

    "know for the 6 node & policy server param" in {

      //build a triplet: accessor, interpolation function, expected
      def comp(accessor:String, expected:String) = (
          accessor
        , compileAndGet(s"$${rudder.node.${accessor}}")
        , expected
      )

      //map of server.param -> AST
      val accessors = List(
          comp("id", context.nodeInfo.id.value)
        , comp("hostname", context.nodeInfo.hostname)
        , comp("admin", context.nodeInfo.localAdministratorAccountName)
        , comp("policyserver.id", context.policyServerInfo.id.value)
        , comp("policyserver.hostname", context.policyServerInfo.hostname)
        , comp("policyserver.admin", context.policyServerInfo.localAdministratorAccountName)
      )

      accessors must contain( (x:(String, InterpolationContext => Box[String], String)) => x._2(context) match {
        case eb:EmptyBox => ko((eb ?~! s"Error when evaluating context for accessor ${x._1} with expected result '${x._3}'").messageChain)
        case Full(result) => result === x._3
      }).forall
    }

    "raise an error for an unknow accessor" in {
      val badAccessor = "rudder.node.foo"
      compiler.compile("${"+badAccessor+"}") match {
        case eb:EmptyBox => ko((eb?~!"Error when parsing interpolated value").messageChain)
        case Full(i) => i(context) match {
          case Full(res) => ko(s"When interpreted, an unkown accessor '${badAccessor}' should yield an error")
          case Empty => ko("Unknown accessor should yield a real Failure, not an Empty")
          case f:Failure => 1 === 1 //here, ok(...) leads to a typing error
        }
      }
    }

    "correctly interpret simple param" in {
      val res = "p1 replaced"
      val i = compileAndGet("${rudder.param.p1}")
      val c = context.copy(parameters = Map(
          (ParameterName("p1"), (i:InterpolationContext) => Full(res))
      ))
      i(c) must beEqualTo(Full(res))
    }

    "fails on missing param in context" in {
      val res = "p1 replaced"
      val i = compileAndGet("${rudder.param.p1}")
      i(context) match {
        case Full(_) => ko("The parameter should not have been found")
        case Empty => ko("Real Failure are expected, not Empty")
        case f:Failure => 1 === 1 //ok(...) leads to type error
      }
    }

    "correcly replace parameter with interpolated values" in {
      val res = "p1 replaced with p2 value"
      val i = compileAndGet("${rudder.param.p1}")
      val p1value = compileAndGet("${rudder.param.p2}")
      val c = context.copy(parameters = Map(
          (ParameterName("p1"), p1value)
        , (ParameterName("p2"), (i:InterpolationContext) => Full(res))
      ))
      i(c) must beEqualTo(Full(res))
    }

    "correctly replace maxDepth-1 parameter with interpolated values" in {
      val res = "p1 replaced with p2 value"
      val i = compileAndGet("${rudder.param.p1}")
      val p1value = compileAndGet("${rudder.param.p2}")
      val p2value = compileAndGet("${rudder.param.p3}")
      val p3value = compileAndGet("${rudder.param.p4}")
      val c = context.copy(parameters = Map(
          (ParameterName("p1"), p1value)
        , (ParameterName("p2"), p2value)
        , (ParameterName("p3"), p3value)
        , (ParameterName("p4"), (i:InterpolationContext) => Full(res))
      ))

      (compiler.maxEvaluationDepth == 5) and
      (i(c) must beEqualTo(Full(res)))
    }

    "fails to replace maxDepth parameter with interpolated values" in {
      val res = "p1 replaced with p2 value"
      val i = compileAndGet("${rudder.param.p1}")
      val p1value = compileAndGet("${rudder.param.p2}")
      val p2value = compileAndGet("${rudder.param.p3}")
      val p3value = compileAndGet("${rudder.param.p4}")
      val p4value = compileAndGet("${rudder.param.p5}")
      val c = context.copy(parameters = Map(
          (ParameterName("p1"), p1value)
        , (ParameterName("p2"), p2value)
        , (ParameterName("p3"), p3value)
        , (ParameterName("p4"), p3value)
        , (ParameterName("p5"), (i:InterpolationContext) => Full(res))
      ))

      (compiler.maxEvaluationDepth == 5) and
      (i(c) match {
        case Full(_) => ko("Was expecting an error due to too deep evaluation")
        case Empty => ko("Was expecting an error due to too deep evaluation")
        case f:Failure => 1 === 1 //ok(...) does not type check
      })
    }

    "fails to replace recurring parameter value" in {
      val i = compileAndGet("${rudder.param.p1}")
      val c = context.copy(parameters = Map(
          (ParameterName("p1"), i)
      ))

      i(c) match {
        case Full(_) => ko("Was expecting an error due to too deep evaluation")
        case Empty => ko("Was expecting an error due to too deep evaluation")
        case f:Failure => 1 === 1 //ok(...) does not type check
      }
    }

  }

  "A single parameter" should {
    "be replaced by its value" in {
      lookup(Seq(var1), context.copy(parameters =  p(fooParam)))( values =>
        values must containTheSameElementsAs(Seq(Seq("== fooValue ==")))
      )
    }

    "understand if its value is a parameter" in {
      lookup(Seq(recurVariable), context.copy(parameters = p(fooParam, recurParam)))( values =>
        values must containTheSameElementsAs(Seq(Seq("== fooValue ==")))
      )
    }

    "correctly escape regex special chars" in {
      lookup(Seq(dangerVariable), context.copy(parameters = p(dangerousChars)))( values =>
        values must containTheSameElementsAs(Seq(Seq(badChars)))
      )
    }

    "match when inputs are on multiline" in {
      lookup(Seq(multilineInputVariable), context.copy(parameters = p(fooParam)))( values =>
        values must containTheSameElementsAs(Seq(Seq("=\r= \nfooValue =\n=")))
      )
    }

    "fails when the curly brace after ${rudder. is not closed" in {
      lookupService.lookupNodeParameterization(Seq(badUnclosed))(context) must beEqualTo(
        Failure("""Error when parsing variable empty""",Empty,Full(Failure("""Error when parsing value "== ${rudder.param.foo ==", error message is: `}' expected but ` ' found""")))
      )
    }

    "fails when the part after ${rudder.} is empty" in {
      lookupService.lookupNodeParameterization(Seq(badEmptyRudder))(context) must beEqualTo(
        Failure("""Error when parsing variable empty""",Empty,Full(Failure("""Error when parsing value "== ${rudder.} ==", error message is: string matching regex `(?iu)\Qparam\E' expected but `}' found""")))
      )
    }

    "fails when the part after ${rudder.} is not recognised" in {
      lookupService.lookupNodeParameterization(Seq(badUnknown))(context.copy(parameters = p(fooParam))) must beEqualTo(
        Failure("""Error when parsing variable empty""",Empty,Full(Failure("""Error when parsing value "== ${rudder.foo} ==", error message is: string matching regex `(?iu)\Qparam\E' expected but `f' found""")))
      )
    }

    "not match when parameter names are splited on multiple lines" in {
      lookupService.lookupNodeParameterization(Seq(multilineParamVariable))(context.copy(parameters = p(fooParam))) must beEqualTo(
        Failure("""Error when parsing variable multiParam""",Empty,Full(Failure("Error when parsing value \"== ${rudder.\rparam.\nfoo} ==\", error message is: string matching regex `(?iu)\\Qparam\\E' expected but `\r' found",Empty,Empty)))
      )
    }

  }

  "A double parameter" should {
    "be replaced by its value" in {
      lookup(Seq(var1_double), context.copy(parameters = p(fooParam, barParam)))( values =>
        values must containTheSameElementsAs(Seq(Seq("== fooValuebarValue ==")))
      )
    }
    "accept space between values" in {
      lookup(Seq(var1_double_space), context.copy(parameters = p(fooParam, barParam)))( values =>
        values must containTheSameElementsAs(Seq(Seq("== fooValue contains barValue ==")))
      )
    }

  }

  "Node parameters" should {
    "be correclty replaced by their values" in  {
      lookup(Seq(var2), context)( values =>
        values must containTheSameElementsAs(
            Seq(Seq(
                s"a${id1.value})"
              , s"=${hostname1}/"
              , s".${admin1}]"
              , "$"+rootId.value+"|"
              , s"{${rootHostname}&"
              , s"!${rootAdmin}^"
            ))
        )
      )
    }
  }

  "Case" should {
    "not matter in the path" in {
      lookup(Seq(pathCaseInsensitive), context.copy(parameters = p(fooParam)))( values =>
        values must containTheSameElementsAs(Seq(Seq("== fooValue ==")))
      )
    }

    "matter for parameter names" in {
      lookupService.lookupNodeParameterization(Seq(paramNameCaseSensitive))(context) must beEqualTo(
        Failure(
            "Error when resolving interpolated variable in directive variable paramNameCaseSensitive"
          , Empty
          , Full(Failure("Error when trying to interpolate a variable: Rudder parameter not found: 'Foo'",Empty,Empty))
        )
      )
    }

    "not matter in nodes path accessor" in {
      val i = compileAndGet("${rudder.node.HoStNaMe}")
      i(context) must beEqualTo(Full("node1.localhost"))
    }

    "matter in param names" in {
      val i = compileAndGet("${rudder.param.xX}")
      val c = context.copy(parameters = Map(
          //test all combination
          (ParameterName("XX"), (i:InterpolationContext) => Full("bad"))
        , (ParameterName("Xx"), (i:InterpolationContext) => Full("bad"))
        , (ParameterName("xx"), (i:InterpolationContext) => Full("bad"))
      ))
      i(c) match {
        case Full(_) => ko("No, case must matter!")
        case Empty => ko("No, we should have a failure")
        case Failure(m,_,_) => m must beEqualTo("Error when trying to interpolate a variable: Rudder parameter not found: 'xX'")
      }
    }

  }

}<|MERGE_RESOLUTION|>--- conflicted
+++ resolved
@@ -53,11 +53,8 @@
 import scala.collection.immutable.TreeMap
 import com.normation.rudder.domain.policies.InterpolationContext
 import InterpolationContext._
-<<<<<<< HEAD
 import com.normation.rudder.reports.FullCompliance
 import com.normation.rudder.reports.ReportingConfiguration
-=======
->>>>>>> 023924f8
 
 /**
  * Test how parametrized variables are replaced for
@@ -73,98 +70,6 @@
   val compiler = new InterpolatedValueCompilerImpl()
   val lookupService = new RuleValServiceImpl(compiler)
 
-<<<<<<< HEAD
-  val id1 = NodeId("node1")
-  val hostname1 = "node1.localhost"
-  val admin1 = "root"
-  val rootId = NodeId("root")
-  val rootHostname = "root.localhost"
-  val rootAdmin = "root"
-
-  private val emptyNodeReportingConfiguration = ReportingConfiguration(None,None)
-
-  val node1 = NodeInfo(
-      id            = id1
-    , name          = "node1"
-    , description   = ""
-    , hostname      = hostname1
-    , machineType   = "vm"
-    , osName        = "Debian"
-    , osVersion     = "7.0"
-    , servicePack   = None
-    , ips           = List("192.168.0.10")
-    , inventoryDate = DateTime.now
-    , publicKey     = ""
-    , agentsName    = Seq(COMMUNITY_AGENT)
-    , policyServerId= rootId
-    , localAdministratorAccountName= admin1
-    , creationDate  = DateTime.now
-    , isBroken      = false
-    , isSystem      = false
-    , isPolicyServer= true
-    , serverRoles   = Set()
-    , emptyNodeReportingConfiguration
-    , Seq()
-  )
-
-  val root = NodeInfo(
-      id            = rootId
-    , name          = "root"
-    , description   = ""
-    , hostname      = rootHostname
-    , machineType   = "vm"
-    , osName        = "Debian"
-    , osVersion     = "7.0"
-    , servicePack   = None
-    , ips           = List("192.168.0.100")
-    , inventoryDate = DateTime.now
-    , publicKey     = ""
-    , agentsName    = Seq(COMMUNITY_AGENT)
-    , policyServerId= rootId
-    , localAdministratorAccountName= rootAdmin
-    , creationDate  = DateTime.now
-    , isBroken      = false
-    , isSystem      = false
-    , isPolicyServer= true
-    , serverRoles   = Set()
-    , emptyNodeReportingConfiguration
-    , Seq()
-  )
-
-  val nodeInventory1: NodeInventory = NodeInventory(
-      NodeSummary(
-          node1.id
-        , AcceptedInventory
-        , node1.localAdministratorAccountName
-        , node1.hostname
-        , Linux(Debian, "test machine", new Version("1.0"), None, new Version("3.42"))
-        , root.id
-      )
-      , name                 = None
-      , description          = None
-      , ram                  = None
-      , swap                 = None
-      , inventoryDate        = None
-      , receiveDate          = None
-      , archDescription      = None
-      , lastLoggedUser       = None
-      , lastLoggedUserTime   = None
-      , agentNames           = Seq()
-      , publicKeys           = Seq()
-      , serverIps            = Seq()
-      , machineId            = None //if we want several ids, we would have to ass an "alternate machine" field
-      , softwareIds          = Seq()
-      , accounts             = Seq()
-      , environmentVariables = Seq(EnvironmentVariable("THE_VAR", Some("THE_VAR value!")))
-      , processes            = Seq()
-      , vms                  = Seq()
-      , networks             = Seq()
-      , fileSystems          = Seq()
-      , serverRoles          = Set()
-  )
-
-=======
->>>>>>> 023924f8
   val context = InterpolationContext(
         parameters      = Map()
       , nodeInfo        = node1
@@ -291,11 +196,8 @@
     }
   }
 
-<<<<<<< HEAD
   def compileAndGet(s:String) = compiler.compile(s).openOrThrowException("Initialisation test error")
 
-=======
->>>>>>> 023924f8
   /**
    * Test that the interpretation of an AST is
    * correctly done (with forged interpretation contexts)
