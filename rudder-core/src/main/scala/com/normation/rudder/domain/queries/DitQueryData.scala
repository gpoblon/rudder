--- conflicted
+++ resolved
@@ -262,11 +262,7 @@
 case class LDAPObjectType(
     baseDn        : DN
   , scope         : SearchScope
-<<<<<<< HEAD
-  , filter        : Filter
-=======
   , filter        : Option[Filter]
->>>>>>> e04988fa
   , join          : LDAPJoinElement
   , specialFilters: Set[(CriterionComposition, SpecialFilter)] = Set()
 ) extends HashcodeCaching
@@ -280,7 +276,6 @@
     "process" -> LDAPObjectType(dit.NODES.dn, One, Some(ALL), DNJoin),
     "virtualMachineLogicalElement" -> LDAPObjectType(dit.NODES.dn, Sub, Some(IS(OC_VM_INFO)), ParentDNJoin),
     "environmentVariable" -> LDAPObjectType(dit.NODES.dn, One, Some(ALL), DNJoin),
-    "networkInterfaceLogicalElement" -> LDAPObjectType(dit.NODES.dn, Sub, Some(IS(OC_NET_IF)), ParentDNJoin),
     "fileSystemLogicalElement" -> LDAPObjectType(dit.NODES.dn, Sub, Some(IS(OC_FS)), ParentDNJoin),
     "machine" -> LDAPObjectType(dit.MACHINES.dn, One, Some(ALL), DNJoin),
     "processorPhysicalElement" -> LDAPObjectType(dit.MACHINES.dn, Sub, Some(IS(OC_PROCESSOR)), ParentDNJoin),
