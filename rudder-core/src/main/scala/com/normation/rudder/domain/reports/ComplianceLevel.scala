--- conflicted
+++ resolved
@@ -70,41 +70,23 @@
 
   override def toString() = s"[p:${pending} s:${success} r:${repaired} e:${error} u:${unexpected} m:${missing} nr:${noAnswer} na:${notApplicable} rd:${reportsDisabled}]"
 
-<<<<<<< HEAD
-  val total = pending+success+repaired+error+unexpected+missing+noAnswer+notApplicable+reportsDisabled
+  lazy val total = pending+success+repaired+error+unexpected+missing+noAnswer+notApplicable+reportsDisabled
 
-  val complianceWithoutPending = pc_for(success+repaired+notApplicable, total-pending-reportsDisabled)
-  val compliance = pc_for(success+repaired+notApplicable, total)
-=======
-  lazy val total = pending+success+repaired+error+unexpected+missing+noAnswer+notApplicable
-
-  lazy val complianceWithoutPending = pc_for(success+repaired+notApplicable, total-pending)
+  lazy val complianceWithoutPending = pc_for(success+repaired+notApplicable, total-pending-reportsDisabled)
   lazy val compliance = pc_for(success+repaired+notApplicable, total)
->>>>>>> 5440b779
 
   private[this] def pc_for(i:Int, total:Int) : Double = if(total == 0) 0 else (i * 100 / BigDecimal(total)).setScale(2, BigDecimal.RoundingMode.HALF_UP).toDouble
   private[this] def pc(i:Int) : Double = pc_for(i, total)
 
-<<<<<<< HEAD
-  val pc_pending         = pc(pending)
-  val pc_success         = pc(success)
-  val pc_repaired        = pc(repaired)
-  val pc_error           = pc(error)
-  val pc_unexpected      = pc(unexpected)
-  val pc_missing         = pc(missing)
-  val pc_reportsDisabled = pc(reportsDisabled)
-  val pc_noAnswer        = pc(noAnswer)
-  val pc_notApplicable   = pc(notApplicable)
-=======
-  lazy val pc_pending       = pc(pending)
-  lazy val pc_success       = pc(success)
-  lazy val pc_repaired      = pc(repaired)
-  lazy val pc_error         = pc(error)
-  lazy val pc_unexpected    = pc(unexpected)
-  lazy val pc_missing       = pc(missing)
-  lazy val pc_noAnswer      = pc(noAnswer)
-  lazy val pc_notApplicable = pc(notApplicable)
->>>>>>> 5440b779
+  lazy val pc_pending         = pc(pending)
+  lazy val pc_success         = pc(success)
+  lazy val pc_repaired        = pc(repaired)
+  lazy val pc_error           = pc(error)
+  lazy val pc_unexpected      = pc(unexpected)
+  lazy val pc_missing         = pc(missing)
+  lazy val pc_reportsDisabled = pc(reportsDisabled)
+  lazy val pc_noAnswer        = pc(noAnswer)
+  lazy val pc_notApplicable   = pc(notApplicable)
 
   def +(compliance: ComplianceLevel): ComplianceLevel = {
     ComplianceLevel(
