/*
*************************************************************************************
* Copyright 2011 Normation SAS
*************************************************************************************
*
* This program is free software: you can redistribute it and/or modify
* it under the terms of the GNU Affero General Public License as
* published by the Free Software Foundation, either version 3 of the
* License, or (at your option) any later version.
*
* In accordance with the terms of section 7 (7. Additional Terms.) of
* the GNU Affero GPL v3, the copyright holders add the following
* Additional permissions:
* Notwithstanding to the terms of section 5 (5. Conveying Modified Source
* Versions) and 6 (6. Conveying Non-Source Forms.) of the GNU Affero GPL v3
* licence, when you create a Related Module, this Related Module is
* not considered as a part of the work and may be distributed under the
* license agreement of your choice.
* A "Related Module" means a set of sources files including their
* documentation that, without modification of the Source Code, enables
* supplementary functions or services in addition to those offered by
* the Software.
*
* This program is distributed in the hope that it will be useful,
* but WITHOUT ANY WARRANTY; without even the implied warranty of
* MERCHANTABILITY or FITNESS FOR A PARTICULAR PURPOSE. See the
* GNU Affero General Public License for more details.
*
* You should have received a copy of the GNU Affero General Public License
* along with this program. If not, see <http://www.gnu.org/licenses/agpl.html>.
*
*************************************************************************************
*/

package com.normation.rudder.domain.reports.bean

import com.normation.inventory.domain.NodeId
import com.normation.rudder.domain.policies.RuleId
import com.normation.rudder.domain.policies.DirectiveId
import scala.collection._
import org.joda.time._
import org.joda.time.format._
import com.normation.rudder.domain.Constants
import com.normation.cfclerk.domain.{Cf3PolicyDraftId}
import com.normation.rudder.domain.reports.ReportComponent
import com.normation.rudder.domain.reports.DirectiveExpectedReports
import com.normation.utils.HashcodeCaching
import scala.collection.mutable.Buffer
import ConfigurationExecutionBatch._
import com.normation.rudder.domain.logger.ReportLogger
import com.normation.rudder.domain.policies.Directive
import com.normation.rudder.domain.reports.ReportComponent
import com.normation.inventory.domain.NodeId

/**
 * An execution batch contains the node reports for a given Rule / Directive at a given date
 * An execution Batch is at a given time <- TODO : Is it relevant when we have several node ?
 * @author Nicolas CHARLES
 */
trait ExecutionBatch {
  val ruleId : RuleId
  val serial : Int // the serial of the rule
  
  val executionTime : DateTime // this is the time of the batch
  
  val directiveExpectedReports : Seq[DirectiveExpectedReports] // the list of policies, list of component and cardinality
  
  val executionReports : Seq[Reports]
  
  val expectedNodeIds : Seq[NodeId]
  
  def getNodeStatus() : Seq[NodeStatusReport]
  
  def getRuleStatus() : Seq[DirectiveRuleStatusReport]
  
  def getSuccessReports() : Seq[Reports] = {
    executionReports.filter(x => x.isInstanceOf[ResultSuccessReport])
  }

  def getRepairedReports() : Seq[Reports] = {
    executionReports.filter(x => x.isInstanceOf[ResultRepairedReport])
  }
  
  /* Warn is temporarly unused*/
  /*
  def getWarnReports() : Seq[Reports] = {
    executionReports.filter(x => x.isInstanceOf[WarnReport])
  }*/
  
  def getErrorReports() : Seq[Reports] = {
    executionReports.filter(x => x.isInstanceOf[ResultErrorReport])
  }

}


object ConfigurationExecutionBatch {
  final val matchCFEngineVars = """.*\$(\{.+\}|\(.+\)).*""".r
  final val replaceCFEngineVars = """\$\{.+\}|\$\(.+\)"""

  final val matchEscapedQuote = """\\""""
  final val replaceEscapedQuote = """""""
}

/**
 * The execution batch for a rule, still a lot of intelligence to add within
 * 
 */
class ConfigurationExecutionBatch( 
    val ruleId                  : RuleId
  , val directiveExpectedReports: Seq[DirectiveExpectedReports]
  , val serial                  : Int
  , val executionTime           : DateTime
  , val executionReports        : Seq[Reports]
  , val expectedNodeIds         : Seq[NodeId]
  , val beginDate               : DateTime
  , val endDate                 : Option[DateTime]
) extends ExecutionBatch {  
  
  // A cache of the already computed values
  val cache = scala.collection.mutable.Map[String, Seq[NodeId]]()
   
  val nodeStatus = scala.collection.mutable.Map[String, Seq[NodeStatusReport]]()
  
  /**
   * This is the main entry point to get the detailed reporting
   * It returns a Sequence of NodeStatusReport which gives, for
   * each node, the status and all the directives associated
   *
   */
<<<<<<< HEAD
  def getNodeStatus() : Seq[NodeStatusReport] = {
    nodeStatus.getOrElseUpdate("nodeStatus", 
      (for {
        nodeId <- expectedNodeIds
        val nodeFilteredReports = executionReports.filter(x => (x.nodeId==nodeId))
       
        val directiveStatusReports  = for {
          expectedDirective <- directiveExpectedReports
          val directiveFilteredReports = nodeFilteredReports.filter(x => x.directiveId == expectedDirective.directiveId)
          
          // look for each component
          val componentsStatus = for {
            expectedComponent <- expectedDirective.components
            val componentFilteredReports = directiveFilteredReports.filter(x => x.component == expectedComponent.componentName)
            
            val componentStatusReport = checkExpectedComponentWithReports(
                    expectedComponent
                  , componentFilteredReports
                  , nodeId
            )
          } yield {
            componentStatusReport
          }
          
          val directiveStatusReport = DirectiveStatusReport(
              expectedDirective.directiveId
            , componentsStatus
            , ReportType.getWorseType(componentsStatus.map(x => x.componentReportType))
            , Seq()
          )
          
        } yield {
          directiveStatusReport
        }
        
        val nodeStatusReport = NodeStatusReport(
            nodeId
          , ruleId
          , directiveStatusReports
          , ReportType.getWorseType(directiveStatusReports.map(x => x.directiveReportType))
          , Seq()
        )
      } yield {
        nodeStatusReport
      })
=======
  private[this] def checkExpectedComponentValueSize(
      linearised             : Seq[LinearisedExpectedReport]
    , filteredReports        : Seq[Reports]
      // define what will be the condition on the linearised expected reports : forall or exists
    , linearisedTestType     : (Seq[LinearisedExpectedReport],LinearisedExpectedReport=>Boolean) => Boolean 
      // define OP so that: filteredReportsCard:Int OP expectedCard:Int
    , whenNoneCaseCondition  : (Int,Int) => Boolean 
      // define OP so that: 'filteredReportsCard' OP card:Int
    , whenCfeVarCaseCondition: Int => Boolean
      // define OP so that: 'filteredReportsCard' OP card:Int
    , whenStringCaseCondition: Int => Boolean
  ) : Boolean = {
    
    linearisedTestType(linearised, expected => {
      // Replace all \" by " in the expected component value
      val unescapedComponentValue = expected.componentValue.replaceAll(matchEscapedQuote, replaceEscapedQuote)
      
      unescapedComponentValue match {
        case "None" =>
          // each non defined component key must have the right cardinality, no more, no less
          whenNoneCaseCondition(
              filteredReports.filter( x => x.component == expected.componentName).size 
            , expected.cardinality
          )
        case matchCFEngineVars(_) =>
          // this is a case when we have a CFEngine Variable
          val matchableExpected = unescapedComponentValue.replaceAll(replaceCFEngineVars, ".*")
          // We've converted the string into a regexp, by replacing ${} and $() by .*
          whenCfeVarCaseCondition(filteredReports.filter( x =>  
               x.component == expected.componentName 
            && x.keyValue.matches(matchableExpected)
          ).size)
        case _:String =>
          // for a given component, if the key is not "None", then we are 
          // checking that what is have is what we wish
          // we can have more reports that what we expected, because of
          // name collision, but it would be resolved by the total number 
          whenStringCaseCondition(filteredReports.filter( x => 
               x.component == expected.componentName 
            && x.keyValue == unescapedComponentValue
          ).size)
      }
      }
>>>>>>> 45384282
    )
  }
  
  protected[bean] def checkExpectedComponentWithReports(
      expectedComponent : ReportComponent
    , filteredReports   : Seq[Reports]
    , nodeId            : NodeId
  ) : ComponentStatusReport = {
    
    // easy case : No Reports mean no answer
    filteredReports.size match {
      case 0 => 
        val components = for {
          component <- expectedComponent.componentsValues
        } yield {
          ComponentValueStatusReport(
              component
            , getNoAnswerOrPending()
            , Nil
            , nodeId
          ) 
        }
        ComponentStatusReport(
            expectedComponent.componentName
          , components
          , getNoAnswerOrPending()
          , Nil
          , Seq()
        )
      case _ => 
        // First, filter out all the not interesting reports
        val purgedReports = filteredReports.filter(x => x.isInstanceOf[ResultErrorReport] 
                               || x.isInstanceOf[ResultRepairedReport]  
                               || x.isInstanceOf[ResultSuccessReport]
                               || x.isInstanceOf[UnknownReport])
      
                               
        val components = for {
            componentValue <- expectedComponent.componentsValues
            val (status,message) = checkExpectedComponentStatus(
                              expectedComponent
                            , componentValue
                            , purgedReports
                            , expectedComponent.componentsValues )
        } yield {
          ComponentValueStatusReport(
                componentValue
              , status
              , message
              , nodeId)
        }
        
        // must fetch extra entries
        val unexpectedReports = getUnexpectedReports(
            expectedComponent.componentsValues.toList
          , purgedReports
        )

        unexpectedReports.size match {
          case 0 =>
            ComponentStatusReport(
                expectedComponent.componentName
              , components
              , ReportType.getWorseType(components.map(x => x.cptValueReportType))
              , purgedReports.map(_.message).toList
              , Seq() 
            )

          case _ => // some bad report
            unexpectedReports.foreach{ invalidReport =>
              ReportLogger.warn("Unexpected report for Directive %s, Rule %s generated on %s on node %s, Component is %s, keyValue is %s. The associated message is : %s".format(
                  invalidReport.directiveId
                , invalidReport.ruleId
                , invalidReport.executionTimestamp
                , invalidReport.nodeId
                , invalidReport.component
                , invalidReport.keyValue
                , invalidReport.message))
            }
            val cpvalue = for {
              unexpectedReport <- unexpectedReports
            } yield {
                ComponentValueStatusReport(
                   unexpectedReport.keyValue
                 , UnknownReportType
                 , List(unexpectedReport.message)
                 , unexpectedReport.nodeId
                )
            }
             ComponentStatusReport(
                expectedComponent.componentName
              , components
              , UnknownReportType
              , unexpectedReports.map(_.message).toList
              , cpvalue
            )
        }
      
    }
  }
  

  private[this] def returnWorseStatus(
      reports : Seq[Reports]
  ) : ReportType = {
    if (reports.exists(x => x.isInstanceOf[ResultErrorReport])) {
      ErrorReportType
    } else {
      if (reports.exists(x => x.isInstanceOf[UnknownReport])) {
        UnknownReportType
      } else {
        if (reports.exists(x => x.isInstanceOf[ResultRepairedReport])) {
          RepairedReportType
        } else {
          if (reports.exists(x => x.isInstanceOf[ResultSuccessReport])) {
            SuccessReportType
          } else {
            getNoAnswerOrPending()
          }
        }
      }
    }
    
  }
  
  
  /*
   * An utility method that fetch the proper status and messages
   * of a component key. 
   * Parameters :
   * expectedComponent : the expected component (obviously)
   * currentValue : the current keyValue processes
   * filteredReports : the report for that component (but including all keys)
   * Return:
   * a couple containing the actual status of the component key and the messages associated
   */
  protected def checkExpectedComponentStatus(
      expectedComponent      : ReportComponent
    , currentValue           : String
    , purgedReports          : Seq[Reports]
    , values                 : Seq[String]
  ) : (ReportType,List[String]) = {

    val unexepectedReports = purgedReports.filterNot(value => values.contains(value.keyValue))

    /* Refactored this function because it was the same behavior for each case*/
    def getComponentStatus (filteredReports:Seq[Reports]) : (ReportType,List[String]) = {
       filteredReports.filter( x => x.isInstanceOf[ResultErrorReport]).size match {
          case i if i > 0 => (ErrorReportType,filteredReports.map(_.message).toList)
          case _ => {
            filteredReports.size match {
              /* Nothing was received at all for that component so : No Answer or Pending */
              case 0 if unexepectedReports.size==0 =>  (getNoAnswerOrPending(),Nil)
              /* Reports were received for that component, but not for that key, that's a missing report */
              case 0 =>  (UnknownReportType,Nil)
              case x if x == expectedComponent.componentsValues.filter( x => x == currentValue).size =>
                (returnWorseStatus(filteredReports),filteredReports.map(_.message).toList)
              case _ => (UnknownReportType,filteredReports.map(_.message).toList)
            }
          }
        }
    }

    currentValue match {
      case "None" =>
      val filteredReports = purgedReports.filter( x => x.keyValue == currentValue)
      getComponentStatus(filteredReports)

      case matchCFEngineVars(_) => 
        // convert the entry to regexp, and match what can be matched
         val matchableExpected = currentValue.replaceAll(replaceCFEngineVars, ".*")
         val matchedReports = purgedReports.filter( x => x.keyValue.matches(matchableExpected))

         matchedReports.filter( x => x.isInstanceOf[ResultErrorReport]).size match {
           case i if i > 0 => (ErrorReportType,matchedReports.map(_.message).toList)

           case _ => {

            matchedReports.size match {
              case 0 if unexepectedReports.size==0 => (getNoAnswerOrPending(),Nil)
              case 0 =>  (UnknownReportType,Nil)
              case x if x == expectedComponent.componentsValues.filter( x => x.matches(matchableExpected)).size =>
              (returnWorseStatus(matchedReports),matchedReports.map(_.message).toList)
              case _ => (UnknownReportType,matchedReports.map(_.message).toList)
            }

          }

         }


      case _: String => 
          // for a given component, if the key is not "None", then we are 
          // checking that what is have is what we wish
          // we can have more reports that what we expected, because of
          // name collision, but it would be resolved by the total number
        val keyReports =  purgedReports.filter( x => x.keyValue == currentValue)
        getComponentStatus(keyReports)
    }
  }
  
  /**
   * Retrieve all the reports that should not be there (due to
   * keyValue not present)
   */
  private[this] def getUnexpectedReports(
      keyValues      : List[String]
    , reports        : Seq[Reports]
    ) : Seq[Reports] = {
    keyValues match {
      case Nil => reports
      case head :: tail =>
        head match {
          case matchCFEngineVars(_) =>
            val matchableExpected = head.replaceAll(replaceCFEngineVars, ".*")
            getUnexpectedReports(
                tail
              , reports.filterNot(x => x.keyValue.matches(matchableExpected)) )
          case s: String =>
            getUnexpectedReports(
                tail
              , reports.filterNot(x => x.keyValue == s ) )
        }
    }
  }
  
  /**
   * Utility method to determine if we are in the pending time, or if the node hasn't answered for a long time
   */
  private[this] def getNoAnswerOrPending() : ReportType = {
    if (beginDate.plus(Constants.pendingDuration).isAfter(DateTime.now())) {
      PendingReportType
    } else {
      NoAnswerReportType
    }
  }

  /**
   * Get the actual status of a Rule, it returns a list of every directive contained by that Rule
   */
  def getRuleStatus() : Seq[DirectiveRuleStatusReport]={
     directiveExpectedReports.map{ directive =>
       val directiveId = directive.directiveId
       val componentReports = getNodeStatus().flatMap{ nodestatus =>
         val directivesStatus = nodestatus.directives.filter(_.directiveId == directiveId)
         getComponentRuleStatus(directiveId,directive.components,directivesStatus)
       }.groupBy(_.component).mapValues { componentReport =>
         val componentName = componentReport.map(_.component).head
         val componentValueReports = componentReport.flatMap(_.componentValues).
           groupBy(_.componentValue).mapValues{ componentValueReport =>
             val value = componentValueReport.map(_.componentValue).head
             val cptValueReportType = ReportType.getWorseType(componentValueReport.map(_.cptValueReportType))
             val reports = componentValueReport.flatMap(_.reports)
             ComponentValueRuleStatusReport(directiveId,componentName,value,cptValueReportType,reports)
         }.toSeq.map(_._2)
         val componentReportType = ReportType.getWorseType(componentReport.map(_.componentReportType))
         ComponentRuleStatusReport(directiveId,componentName,componentValueReports,componentReportType)
       }.toSeq.map(_._2)
       val reportType = ReportType.getWorseType(componentReports.map(_.componentReportType))
       DirectiveRuleStatusReport(directiveId,componentReports,reportType)
    }
  }
  /**
   * Get the status of every components of the directive passed as a parameter
   * Parameters:
   * directiveId : Components we are looking for are contained in that directive
   * components  : Expected component report format
   * directive   : Latest directive reports
   */
  def getComponentRuleStatus(directiveid:DirectiveId, components:Seq[ReportComponent], directive:Seq[DirectiveStatusReport]) : Seq[ComponentRuleStatusReport]={
     components.map{ component =>
       val id = component.componentName
       val componentvalues = directive.flatMap{ nodestatus =>
         val components = nodestatus.components.filter(_.component==id)
         getComponentValuesRuleStatus(directiveid,id,component.componentsValues,components) ++
         getUnexpectedComponentValuesRuleStatus(directiveid,id,components.flatMap(_.unexpectedCptValues))
       }
       val reportType =   if (componentvalues.map(_.cptValueReportType).contains(UnknownReportType))
           UnknownReportType
         else
           ReportType.getWorseType(componentvalues.map(_.cptValueReportType))

       ComponentRuleStatusReport(directiveid,id,componentvalues,reportType)
     }
 }
  /**
   * Get the status of expected values of the component passed as a parameter
   * Parameters:
   * directiveId : Values we are looking for are contained in that directive
   * component   : Values we are looking for are contained in that component
   * values      : Expected values format
   * components  : Latest components report
   */
 def getComponentValuesRuleStatus(directiveid:DirectiveId, component:String, values:Seq[String], components:Seq[ComponentStatusReport]) : Seq[ComponentValueRuleStatusReport]={
     values.map{
       value =>
         val componentValues = components.flatMap(_.componentValues.filter(_.componentValue==value))
         val nodes = componentValues.map(value => NodeReport(value.nodeId,value.cptValueReportType,value.message))
         val reports = ReportType.getWorseType(nodes.map(_.reportType))
         ComponentValueRuleStatusReport(directiveid,component,value,reports,nodes)
     }
 }

   /**
   * Get the status of expected values of the component passed as a parameter
   * Parameters:
   * directiveId : Unexpected Values have been received for that directive
   * component   : Unexpected Values have been received for that component
   * values      : Unexpected values received for that component
   */
 def getUnexpectedComponentValuesRuleStatus(directiveid:DirectiveId, component:String, values:Seq[ComponentValueStatusReport]) : Seq[ComponentValueRuleStatusReport]={
     values.map{
       value =>
         val nodes = Seq(NodeReport(value.nodeId,value.cptValueReportType,value.message))
         val reports = value.cptValueReportType
         ComponentValueRuleStatusReport(directiveid,component,value.componentValue,reports,nodes)
     }
 }

}

/**
 * For a component value, store the report status
 */
case class ComponentValueStatusReport(
    componentValue 		: String
  , cptValueReportType  : ReportType
  , message             : List[String]
  , nodeId	            : NodeId
)

/**
 * For a component, store the report status, as the worse status of the component
 * Or error if there is an unexpected component value
 */
case class ComponentStatusReport(
    component           : String
  , componentValues     : Seq[ComponentValueStatusReport]
  , componentReportType : ReportType
  , message             : List[String]
  , unexpectedCptValues : Seq[ComponentValueStatusReport]
)


case class DirectiveStatusReport(
    directiveId          : DirectiveId
  , components	         : Seq[ComponentStatusReport]
  , directiveReportType  : ReportType
  , unexpectedComponents : Seq[ComponentStatusReport]
)

case class NodeStatusReport(
    nodeId               : NodeId
  , ruleId               : RuleId
  , directives	         : Seq[DirectiveStatusReport]
  , nodeReportType	     : ReportType
  , unexpectedDirectives : Seq[DirectiveStatusReport]
)

case class NodeReport (
    node       : NodeId
  , reportType : ReportType
  , message    : List[String]
)

sealed trait RuleStatusReport {
  
  def nodesreport  : Seq[NodeReport]

  def computeCompliance : Option[Int] = {
    if (nodesreport.size>0){
      val reportsSize = nodesreport.size.toDouble
      Some((nodesreport.map(report => report.reportType match {
      case SuccessReportType => 1
      case _ => 0
    }):\ 0)((res:Int,value:Int) => res+value) * 100 / reportsSize).map{ res =>
      BigDecimal(res).setScale(0,BigDecimal.RoundingMode.HALF_UP).toInt
      }
    }
    else
      None
  }
}

case class ComponentValueRuleStatusReport(
    directiveid         : DirectiveId
  , component           : String
  , componentValue      : String
  , cptValueReportType  : ReportType
  , reports             : Seq[NodeReport]
) extends RuleStatusReport {
  
  override val nodesreport = reports

  def processMessageReport(filter: NodeReport => Boolean):Seq[MessageReport] ={
    reports.filter(filter).map(MessageReport(_,component,componentValue))
  }
}

case class ComponentRuleStatusReport (
    directiveid         : DirectiveId
  , component           : String
  , componentValues     : Seq[ComponentValueRuleStatusReport]
  , componentReportType : ReportType
) extends RuleStatusReport {
  
  override val nodesreport = componentValues.flatMap(_.nodesreport)
  
  override def computeCompliance =
   if (componentValues.size>0){
     Some((componentValues.map(_.computeCompliance.getOrElse(0))
         :\ 100)((res:Int,value:Int) => if(value>res)res else value))
   }
    else
      None
}

case class DirectiveRuleStatusReport(
    directiveId          : DirectiveId
  , components           : Seq[ComponentRuleStatusReport]
  , directiveReportType  : ReportType
) extends RuleStatusReport {
  
  override val nodesreport = components.flatMap(_.nodesreport)
  
  override def computeCompliance =
   if (components.size>0){
     Some((components.map(_.computeCompliance.getOrElse(0))
         :\ 100)((res:Int,value:Int) => if(value>res)res else value))
   }
    else
      None
}


  case class MessageReport(
        report    : NodeReport
      , component : String
      , value     : String
  )<|MERGE_RESOLUTION|>--- conflicted
+++ resolved
@@ -128,7 +128,6 @@
    * each node, the status and all the directives associated
    *
    */
-<<<<<<< HEAD
   def getNodeStatus() : Seq[NodeStatusReport] = {
     nodeStatus.getOrElseUpdate("nodeStatus", 
       (for {
@@ -174,51 +173,6 @@
       } yield {
         nodeStatusReport
       })
-=======
-  private[this] def checkExpectedComponentValueSize(
-      linearised             : Seq[LinearisedExpectedReport]
-    , filteredReports        : Seq[Reports]
-      // define what will be the condition on the linearised expected reports : forall or exists
-    , linearisedTestType     : (Seq[LinearisedExpectedReport],LinearisedExpectedReport=>Boolean) => Boolean 
-      // define OP so that: filteredReportsCard:Int OP expectedCard:Int
-    , whenNoneCaseCondition  : (Int,Int) => Boolean 
-      // define OP so that: 'filteredReportsCard' OP card:Int
-    , whenCfeVarCaseCondition: Int => Boolean
-      // define OP so that: 'filteredReportsCard' OP card:Int
-    , whenStringCaseCondition: Int => Boolean
-  ) : Boolean = {
-    
-    linearisedTestType(linearised, expected => {
-      // Replace all \" by " in the expected component value
-      val unescapedComponentValue = expected.componentValue.replaceAll(matchEscapedQuote, replaceEscapedQuote)
-      
-      unescapedComponentValue match {
-        case "None" =>
-          // each non defined component key must have the right cardinality, no more, no less
-          whenNoneCaseCondition(
-              filteredReports.filter( x => x.component == expected.componentName).size 
-            , expected.cardinality
-          )
-        case matchCFEngineVars(_) =>
-          // this is a case when we have a CFEngine Variable
-          val matchableExpected = unescapedComponentValue.replaceAll(replaceCFEngineVars, ".*")
-          // We've converted the string into a regexp, by replacing ${} and $() by .*
-          whenCfeVarCaseCondition(filteredReports.filter( x =>  
-               x.component == expected.componentName 
-            && x.keyValue.matches(matchableExpected)
-          ).size)
-        case _:String =>
-          // for a given component, if the key is not "None", then we are 
-          // checking that what is have is what we wish
-          // we can have more reports that what we expected, because of
-          // name collision, but it would be resolved by the total number 
-          whenStringCaseCondition(filteredReports.filter( x => 
-               x.component == expected.componentName 
-            && x.keyValue == unescapedComponentValue
-          ).size)
-      }
-      }
->>>>>>> 45384282
     )
   }
   
@@ -254,15 +208,17 @@
                                || x.isInstanceOf[ResultRepairedReport]  
                                || x.isInstanceOf[ResultSuccessReport]
                                || x.isInstanceOf[UnknownReport])
-      
-                               
+
+        // Replace all \" by " in the expected component value
+        val unescapedComponentValues = expectedComponent.componentsValues.map(x => x.replaceAll(matchEscapedQuote, replaceEscapedQuote))
+
         val components = for {
-            componentValue <- expectedComponent.componentsValues
+            componentValue <- unescapedComponentValues
             val (status,message) = checkExpectedComponentStatus(
-                              expectedComponent
-                            , componentValue
+                              componentValue
                             , purgedReports
-                            , expectedComponent.componentsValues )
+                            , unescapedComponentValues
+                            )
         } yield {
           ComponentValueStatusReport(
                 componentValue
@@ -273,7 +229,7 @@
         
         // must fetch extra entries
         val unexpectedReports = getUnexpectedReports(
-            expectedComponent.componentsValues.toList
+            unescapedComponentValues.toList
           , purgedReports
         )
 
@@ -356,12 +312,10 @@
    * a couple containing the actual status of the component key and the messages associated
    */
   protected def checkExpectedComponentStatus(
-      expectedComponent      : ReportComponent
-    , currentValue           : String
+      currentValue           : String
     , purgedReports          : Seq[Reports]
     , values                 : Seq[String]
   ) : (ReportType,List[String]) = {
-
     val unexepectedReports = purgedReports.filterNot(value => values.contains(value.keyValue))
 
     /* Refactored this function because it was the same behavior for each case*/
@@ -374,7 +328,7 @@
               case 0 if unexepectedReports.size==0 =>  (getNoAnswerOrPending(),Nil)
               /* Reports were received for that component, but not for that key, that's a missing report */
               case 0 =>  (UnknownReportType,Nil)
-              case x if x == expectedComponent.componentsValues.filter( x => x == currentValue).size =>
+              case x if x == values.filter( x => x == currentValue).size =>
                 (returnWorseStatus(filteredReports),filteredReports.map(_.message).toList)
               case _ => (UnknownReportType,filteredReports.map(_.message).toList)
             }
@@ -396,11 +350,10 @@
            case i if i > 0 => (ErrorReportType,matchedReports.map(_.message).toList)
 
            case _ => {
-
             matchedReports.size match {
               case 0 if unexepectedReports.size==0 => (getNoAnswerOrPending(),Nil)
-              case 0 =>  (UnknownReportType,Nil)
-              case x if x == expectedComponent.componentsValues.filter( x => x.matches(matchableExpected)).size =>
+              case 0 => (UnknownReportType,Nil)
+              case x if x == values.filter( x => x.matches(matchableExpected)).size =>
               (returnWorseStatus(matchedReports),matchedReports.map(_.message).toList)
               case _ => (UnknownReportType,matchedReports.map(_.message).toList)
             }
@@ -493,7 +446,9 @@
        val id = component.componentName
        val componentvalues = directive.flatMap{ nodestatus =>
          val components = nodestatus.components.filter(_.component==id)
-         getComponentValuesRuleStatus(directiveid,id,component.componentsValues,components) ++
+         // we need to unescape the quotes
+         val unescapedComponentValues = component.componentsValues.map(x => x.replaceAll(matchEscapedQuote, replaceEscapedQuote))
+         getComponentValuesRuleStatus(directiveid,id,unescapedComponentValues,components) ++
          getUnexpectedComponentValuesRuleStatus(directiveid,id,components.flatMap(_.unexpectedCptValues))
        }
        val reportType =   if (componentvalues.map(_.cptValueReportType).contains(UnknownReportType))
@@ -544,7 +499,7 @@
  * For a component value, store the report status
  */
 case class ComponentValueStatusReport(
-    componentValue 		: String
+    componentValue 		  : String
   , cptValueReportType  : ReportType
   , message             : List[String]
   , nodeId	            : NodeId
