--- conflicted
+++ resolved
@@ -279,11 +279,7 @@
   override val comparators = OrderedComparators.comparators
   override protected def validateSubCase(v:String,comparator:CriterionComparator) =  try {
     if(MemorySize.parse(v).isDefined) Full(v)
-<<<<<<< HEAD
-    else Failure("Invalide memory size : '%s', expecting '300 Mo', '16KB', etc".format(v))
-=======
     else Failure("Invalid memory size : '%s', expecting '300 Mo', '16KB', etc".format(v))
->>>>>>> 4c3fb46c
   }
   override def toLDAP(v:String) = MemorySize.parse(v) match {
     case Some(m) => Full(m.toString)
