--- conflicted
+++ resolved
@@ -47,14 +47,8 @@
 import com.normation.utils.Control.sequence
 import com.normation.utils.Control.sequenceEmptyable
 
-<<<<<<< HEAD
 trait RuleValService {
   def findRuleVal(ruleId:RuleId) : Box[RuleVal]
-=======
-trait ConfigurationRuleValService {
-  def findConfigurationRuleVal(configurationRuleId:ConfigurationRuleId) : Box[ConfigurationRuleVal]
->>>>>>> 56dc8a9e
-
 }
 
 
@@ -63,69 +57,40 @@
   val directiveRepo : DirectiveRepository,
   val techniqueRepository : TechniqueRepository,
   val variableBuilderService: VariableBuilderService
-<<<<<<< HEAD
 ) extends RuleValService with Loggable {
 
   private[this] def getContainer(piId : DirectiveId, ruleId:RuleId) : Box[Option[DirectiveVal]]= {
     directiveRepo.getDirective(piId) match {
       case e:Failure => e
-      case Empty => Failure("Cannot find Directive with id %s when building Rule %s".format(piId, ruleId))
-      case Full(pi) if !(pi.isEnabled) => None
+      case Empty => Failure("Cannot find Directive with id %s when building Rule %s".format(piId.value, ruleId.value))
+      case Full(pi) if !(pi.isEnabled) =>
+        logger.debug("The Directive with id %s is disabled and we don't generate a DirectiveVal for Rule %s".format(piId.value, ruleId.value))
+        Full(None)
       case Full(pi) if (pi.isEnabled) =>
         directiveRepo.getActiveTechnique(piId) match {
           case e:Failure => e
-          case Empty => Failure("Cannot find the active Technique on which Directive with id %s is based when building Rule %s".format(piId, ruleId))
-          case Full(upt) if !(upt.isEnabled) => None
+          case Empty => Failure("Cannot find the active Technique on which Directive with id %s is based when building Rule %s".format(piId.value, ruleId.value))
+          case Full(upt) if !(upt.isEnabled) =>
+             Failure("We are trying to apply the Directive with id %s which is based on disabled Technique %s".format(piId.value, upt.techniqueName))
           case Full(upt) if upt.isEnabled =>
             for {
               policyPackage <- techniqueRepository.get(TechniqueId(upt.techniqueName, pi.techniqueVersion))
-=======
-) extends ConfigurationRuleValService with Loggable {
-
-  private[this] def getContainer(piId : PolicyInstanceId, configurationRuleId:ConfigurationRuleId) : Box[Option[PolicyInstanceContainer]]= {
-    policyInstanceRepo.getPolicyInstance(piId) match {
-      case e:Failure => e
-      case Empty => Failure("Cannot find policy instance with id %s when building Configuration Rule %s".format(piId.value, configurationRuleId.value))
-      case Full(pi) if !(pi.isActivated) =>
-        logger.debug("The Policy Instance with id %s is disabled and we don't generate a container for Configuration Rule %s".format(piId.value, configurationRuleId.value))
-        Full(None)
-      case Full(pi) if (pi.isActivated) =>
-        policyInstanceRepo.getUserPolicyTemplate(piId) match {
-          case e:Failure => e
-          case Empty => Failure("Cannot find the PT on which Policy Instance with id %s is based when building Configuration Rule %s".format(piId.value, configurationRuleId.value))
-          case Full(upt) if !(upt.isActivated) =>
-            Failure("We are trying to apply the Policy Instance with id %s which is based on disabled Policy Template %s".format(piId.value, upt.referencePolicyTemplateName))
-          case Full(upt) if upt.isActivated =>
-            for {
-              policyPackage <- Box(policyPackageService.getPolicy(PolicyPackageId(upt.referencePolicyTemplateName,pi.policyTemplateVersion))) ?~! "Cannot find the Policy Template %s on which Policy Instance with id %s is based when building Configuration Rule %s".format(upt.referencePolicyTemplateName, piId.value, configurationRuleId.value)
->>>>>>> 56dc8a9e
               varSpecs = policyPackage.rootSection.getAllVariables ++ policyPackage.systemVariableSpecs :+ policyPackage.trackerVariableSpec
               vared <- variableBuilderService.buildVariables(varSpecs, pi.parameters)
               exists <- {
                 if (vared.isDefinedAt(policyPackage.trackerVariableSpec.name)) {
                   Full("OK")
                 } else {
-<<<<<<< HEAD
-                  logger.error("Cannot find key %s in Directive %s when building Rule %s".format(policyPackage.trackerVariableSpec.name, piId, ruleId))
-                  Failure("Cannot find key %s in Directibe %s when building Rule %s".format(policyPackage.trackerVariableSpec.name, piId, ruleId))
-=======
-                  logger.error("Cannot find key %s in Policy Instance %s when building Configration Rule %s".format(policyPackage.trackerVariableSpec.name, piId.value, configurationRuleId.value))
-                  Failure("Cannot find key %s in Policy Instance %s when building rule %s".format(policyPackage.trackerVariableSpec.name, piId.value, configurationRuleId.value))
->>>>>>> 56dc8a9e
+                  logger.error("Cannot find key %s in Directive %s when building Rule %s".format(policyPackage.trackerVariableSpec.name, piId.value, ruleId.value))
+                  Failure("Cannot find key %s in Directibe %s when building Rule %s".format(policyPackage.trackerVariableSpec.name, piId.value, ruleId.value))
                 }
               }
               trackerVariable <- vared.get(policyPackage.trackerVariableSpec.name)
               otherVars = vared - policyPackage.trackerVariableSpec.name
               } yield {
-<<<<<<< HEAD
-                logger.debug("Creating a DirectiveContainer %s from the ruleId %s".format(upt.techniqueName, ruleId))
+                logger.debug("Creating a DirectiveVal %s from the ruleId %s".format(upt.techniqueName, ruleId.value))
 
                 Some(DirectiveVal(
-=======
-                logger.debug("Creating a PolicyInstanceContainer %s from the configurationRuleId %s".format(upt.referencePolicyTemplateName, configurationRuleId.value))
-
-                Some(PolicyInstanceContainer(
->>>>>>> 56dc8a9e
                     policyPackage.id,
                     upt.id,
                     pi.id,
@@ -138,21 +103,12 @@
     }
   }
 
-<<<<<<< HEAD
   override def findRuleVal(ruleId:RuleId) : Box[RuleVal] = {
     for {
       rule         <- ruleRepo.get(ruleId)
       targets      = rule.targets
       directiveIds = rule.directiveIds.toSeq
       containers   <- sequence(directiveIds) { getContainer(_, ruleId) }
-=======
-  def findConfigurationRuleVal(configurationRuleId:ConfigurationRuleId) : Box[ConfigurationRuleVal] = {
-    for {
-      cr <- configurationRuleRepo.get(configurationRuleId)
-      target <- Box(cr.target) ?~! "Can not fetch configuration rule values for configuration rule with id %s. The reference target is not defined and I can not build a ConfigurationRuleVal for a not fully defined configuration rule".format(configurationRuleId.value)
-      pisId = cr.policyInstanceIds.toSeq
-      containers <- sequence(pisId) { piId => getContainer(piId, configurationRuleId) }
->>>>>>> 56dc8a9e
     } yield {
       RuleVal(
         rule.id,
