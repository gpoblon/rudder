/*
*************************************************************************************
* Copyright 2011 Normation SAS
*************************************************************************************
*
* This program is free software: you can redistribute it and/or modify
* it under the terms of the GNU Affero General Public License as
* published by the Free Software Foundation, either version 3 of the
* License, or (at your option) any later version.
*
* In accordance with the terms of section 7 (7. Additional Terms.) of
* the GNU Affero GPL v3, the copyright holders add the following
* Additional permissions:
* Notwithstanding to the terms of section 5 (5. Conveying Modified Source
* Versions) and 6 (6. Conveying Non-Source Forms.) of the GNU Affero GPL v3
* licence, when you create a Related Module, this Related Module is
* not considered as a part of the work and may be distributed under the
* license agreement of your choice.
* A "Related Module" means a set of sources files including their
* documentation that, without modification of the Source Code, enables
* supplementary functions or services in addition to those offered by
* the Software.
*
* This program is distributed in the hope that it will be useful,
* but WITHOUT ANY WARRANTY; without even the implied warranty of
* MERCHANTABILITY or FITNESS FOR A PARTICULAR PURPOSE. See the
* GNU Affero General Public License for more details.
*
* You should have received a copy of the GNU Affero General Public License
* along with this program. If not, see <http://www.gnu.org/licenses/agpl.html>.
*
*************************************************************************************
*/

package com.normation.rudder.services.queries

import com.normation.rudder.repository.ldap.LDAPEntityMapper
import com.normation.rudder.domain.nodes.NodeInfo
import com.normation.rudder.domain.queries._
import com.unboundid.ldap.sdk.{ SearchScope => _, LDAPConnection => _, _ }
import DereferencePolicy.NEVER
import com.normation.ldap.sdk._
import com.normation.inventory.domain._
import com.normation.rudder.domain._
import com.normation.inventory.ldap.core._
import BuildFilter._
import LDAPConstants._
import org.slf4j.LoggerFactory
import net.liftweb.common._
import com.normation.utils.Control.{sequence,pipeline}
import com.normation.rudder.domain.RudderLDAPConstants._
import java.util.regex.Pattern
import com.normation.utils.HashcodeCaching
import net.liftweb.util.Helpers






/*
 * We have two type of filters:
 * * pure LDAP filters that can be directly translated to LDAP ones
 * * special filter, that may be almost anything, and at least
 *   need special (pre/post)-processing.
 */
sealed trait ExtendedFilter
//pur LDAP filters
final case class LDAPFilter(f:Filter) extends ExtendedFilter with HashcodeCaching

//special ones
sealed trait SpecialFilter extends ExtendedFilter
final case class RegexFilter(attributeName:String, regex:String) extends SpecialFilter with HashcodeCaching


/*
 * An NodeQuery differ a little from a Query because it's component are sorted in two way :
 * - the server is apart with it's possible filter from criteria;
 * - other criteria are sorted by group of things that share the same dependency path to server,
 *   and the attribute on witch join are made.
 *   The attribute must be on server.
 *   For now, there is 3 groups:
 *   - Software : get their DN ;
 *   - Machine and physical element : get the Machine DN
 *   - Logical Element : get the Node DN
 *
 *   More over, we need a "DN to filter" function for the requested object type
 */
case class LDAPNodeQuery(
<<<<<<< HEAD
    returnTypeFilters: Option[Set[ExtendedFilter]],
    composition:CriterionComposition,           //the final composition to apply
    objectTypesFilters: Map[DnType, Map[String,Set[ExtendedFilter]]] //that map MUST not contains returnType
=======
    //filter on the return type.
    //a None here means that there was no criteria on the
    //return type, only on other objects
    nodeFilters       : Option[Set[ExtendedFilter]]
    //the final composition to apply
  , composition       : CriterionComposition
    //that map MUST not contains node related filters
  , objectTypesFilters: Map[DnType, Map[String,Set[ExtendedFilter]]]
>>>>>>> 02406192
) extends HashcodeCaching


case class RequestLimits (
  val subRequestTimeLimit:Int,
  val subRequestSizeLimit:Int,
  val requestTimeLimit:Int,
  val requestSizeLimit:Int
) extends HashcodeCaching

object DefaultRequestLimits extends RequestLimits(10,1000,10,1000)


/**
 * Processor that translates Queries into LDAP search operations
 * for accepted nodes (it also checks that the node is registered
 * in the ou=Nodes branch)
 */
class AccepetedNodesLDAPQueryProcessor(
    nodeDit:NodeDit,
    inventoryDit:InventoryDit,
    processor:InternalLDAPQueryProcessor
) extends QueryProcessor with Loggable {


  private[this] case class QueryResult(
<<<<<<< HEAD
      nodeEntry:LDAPEntry
    , inventoryEntry:LDAPEntry
    , machineEntry:Option[LDAPEntry]
=======
    nodeEntry:LDAPEntry,
    inventoryEntry:LDAPEntry
>>>>>>> 02406192
  ) extends HashcodeCaching

  /**
   * only report entries that match query in also in node
   * @param query
   * @param select
   * @param limitToNodeIds
   * @return
   */
  private[this] def queryAndChekNodeId(
      query:Query,
      select:Seq[String] = Seq(),
      limitToNodeIds:Option[Seq[NodeId]] = None
  ) : Box[Seq[QueryResult]] = {

    val debugId = if(logger.isDebugEnabled) Helpers.nextNum else 0L

    for {
      inventoryEntries <- processor.internalQueryProcessor(query,select,limitToNodeIds,debugId)
    } yield {
      val inNodes = (for {
        inventoryEntry <- inventoryEntries
        rdn <- inventoryEntry(A_NODE_UUID)
        con <- processor.ldap

        machine <- inventoryEntry(A_CONTAINER_DN) match {
          case Some(container) => inventoryDit.MACHINES.MACHINE.idFromDN(new DN(container)) match {
            case Full(machineId) =>  Full(con.get(inventoryDit.MACHINES.MACHINE.dn(machineId),Seq("*"):_*).toOption)
            case eb:EmptyBox => val msg = s"could not get machine from container ${container} : ${eb}"
              logger.error(msg)
              Failure(msg)
            }
          case None => logger.debug(s"no machine Inventory for ${inventoryEntry}")
            Full(None)
        }

        nodeEntry <- con.get(nodeDit.NODES.NODE.dn(rdn), Seq(SearchRequest.ALL_USER_ATTRIBUTES, A_OBJECT_CREATION_DATE):_*)
      } yield {
        QueryResult(nodeEntry,inventoryEntry,machine)
      })

      if(logger.isDebugEnabled) {
        val filtered = inventoryEntries.map( _(A_NODE_UUID).get ).toSet -- inNodes.flatMap { case QueryResult(e, _, _) => e(A_NODE_UUID) }.toSet
        if(!filtered.isEmpty) {
            logger.debug("[%s] [post-filter:rudderNode] %s results (%s not in ou=Nodes,cn=rudder-configuration)".format(debugId, inNodes.size, filtered.mkString(", ")))
        }
      }

      //filter out policy server if necessary

      query.returnType match {
        case NodeReturnType =>
          val withoutPolicyServer = inNodes.filterNot { case QueryResult(e, _, _) => e.isA(OC_POLICY_SERVER_NODE)}
          if(logger.isDebugEnabled) {
            val filtered = (inNodes.flatMap { case QueryResult(e, _, _) => e(A_NODE_UUID) }).toSet -- withoutPolicyServer.flatMap { case QueryResult(e, _, _) => e(A_NODE_UUID) }
            if(!filtered.isEmpty) {
                logger.debug("[%s] [post-filter:policyServer] %s results".format(debugId, withoutPolicyServer.size, filtered.mkString(", ")))
            }
          }
          withoutPolicyServer
        case NodeAndPolicyServerReturnType => inNodes
      }
    }
  }


  override def process(query:Query) : Box[Seq[NodeInfo]] = {
    //only keep the one of the form Full(...)
    queryAndChekNodeId(query, processor.ldapMapper.nodeInfoAttributes, None).map { seq => seq.flatMap {
      case QueryResult(nodeEntry, inventoryEntry,machine) =>
        processor.ldapMapper.convertEntriesToNodeInfos(nodeEntry, inventoryEntry,machine) match {
          case Full(nodeInfo) => Seq(nodeInfo)
          case e:EmptyBox =>
            logger.error((e ?~! "Ignoring entry in result set").messageChain)
            Seq()
        }
    } }
  }

}

/**
 * Processor that translates Queries into LDAP search operations
 * for pending nodes
 */
class PendingNodesLDAPQueryChecker(
    val checker:InternalLDAPQueryProcessor
) extends QueryChecker {


  override def check(query:Query, limitToNodeIds:Seq[NodeId]) : Box[Seq[NodeId]] = {
    for {
      entries <- checker.internalQueryProcessor(query, Seq("1.1"), Some(limitToNodeIds))
      ids <- sequence(entries) { entry =>
        checker.ldapMapper.nodeDn2OptNodeId(entry.dn) ?~! "Can not get node ID from dn %s".format(entry.dn)
      }
    } yield {
      ids
    }
  }
}


/**
 * Generic interface for LDAP query processor.
 * Must be implemented differently depending of
 * the InventoryDit (not the same behaviour for
 * accepted nodes and pending nodes)
 */
class InternalLDAPQueryProcessor(
  val ldap:LDAPConnectionProvider[RoLDAPConnection],
  val dit:InventoryDit,
  val ditQueryData:DitQueryData,
  val ldapMapper:LDAPEntityMapper, //for LDAP attribute for nodes
  val limits:RequestLimits = DefaultRequestLimits
) extends Loggable {

  import ditQueryData._

  /**
   *
   * The high level query processor, with all the
   * relevant logics.
   * Sub classes should call that method to
   * implement process&check method
   *
   * TODO: there is a lot of room to be smarter here.
   */
  def internalQueryProcessor(
      query:Query,
      select:Seq[String] = Seq(),
      limitToNodeIds:Option[Seq[NodeId]] = None, //
      debugId: Long = 0L
  ) : Box[Seq[LDAPEntry]] = {

<<<<<<< HEAD
=======

>>>>>>> 02406192
    //normalize the query: remove duplicates, order elements (last one server)
    val normalizedQuery = normalize(query) match {
      case Full(q) => q
      case f:Failure => return f
      case Empty => return Failure("Can not normalize query")
    }

    //log start query
    logger.debug("[%s] Start search for %s".format(debugId, query.toString))


    //TODO : with AND and empty set, we could return early

    /*
     * We have an LDAPQuery:
     * - a composition type (and/or)
     * - a target object type to return with its own filters (not combined)
     * - criteria as a map of (dn type -->  map(object type name --> filters ))
     *   (for each dnType, we have all the attribute that should return that dnType and their own filter not composed)
     */

    /*
     * First step: forall criteria, combined filters according to composition
     * (the result is given as an LDAPObjectType, so we have everything to process the query)
     * We have one request by LDAPObjectType
     *
     * We have to make separated requests for special filter,
     * and we need to have one by filter. So these one are in separated requests.
     *
     */
    val ldapObjectTypeSets = { createLDAPObjects(normalizedQuery, debugId) match {
      case Full(x) => x
      case e:EmptyBox => return e
    } }


    //then, actually execute queries
    val dnMapMapSets : Map[DnType, Map[String,Set[DN]]] =
      ldapObjectTypeSets map { case(dnType,mapLot) =>
        (dnType, (mapLot map { case (ot,lot) =>
        //for each set of filter, execute the query
          val dns = getDnsForObjectType(lot, normalizedQuery.composition, debugId) match {
            case eb:EmptyBox =>
              logger.debug("[%s] `-> stop query due to error: %s".format(debugId,eb))
              return eb
            case Full(s) => s
          }
          (ot, dns)
        })
        )
      }

    //now, groups resulting set of same DnType according to composition
    val dnMapSets : Map[DnType, Set[DN]] =
      dnMapMapSets map { case (dnType, dnMapSet) =>
        val dnSet:Set[DN] = normalizedQuery.composition match {
          case Or  => (Set[DN]() /: dnMapSet)( _ union _._2 )
          case And =>
            val s = if(dnMapSet.isEmpty) Set[DN]() else (dnMapSet.head._2 /: dnMapSet)( _ intersect _._2 )
            if(s.isEmpty) {
              logger.debug("[%s] `-> early stop query (empty sub-query)".format(debugId))
              return Full(Seq()) //there is no need to go farther, since it will lead to anding with empty set
            }
            else s
        }
        (dnType,dnSet)
      }

    if(logger.isTraceEnabled) {

      dnMapSets.foreach { case (dnType, dns) =>
        logger.trace("/// %s ==> %s".format(dnType, dns.map( _.getRDN).mkString(", ") ))
      }

    }

    //transform all the DNs we get to filters for the targeted object type
    //here, we are objectType dependent: we use a mapping that is saying
    // "for that objectType, that dnType is transformed into a filter like that"
    val filterSeqSet : Seq[Set[Filter]] =
      (dnMapSets map { case (dnType, dnMapSet) =>
        dnMapSet map { dn => nodeJoinFilters(dnType)(dn) }
      }).toSeq


    //now, build last filter depending on comparator :
    //or : just OR everything
    //and: and in Set, or between them so that: Set(a,b), Set(c,d) => OR( (a and c), (a and d), (b and c), (b and d) )
    //     or simpler: AND( (a or b), (c or d) )
    val (finalLdapFilter, finalSpecialFilters) = {
      unspecialiseFilters(normalizedQuery.nodeFilters.getOrElse(Set[ExtendedFilter]())) match {
        case e:EmptyBox =>
          val error = e ?~! "Error when processing final objet filters"
          logger.debug("[%s] `-> stop query due to error: %s".format(debugId,error))
          return error

        case Full((ldapFilters, specialFilters)) =>
          val finalLdapFilter = normalizedQuery.composition match {
            case Or  =>
              Some(OR( ((ldapFilters /: filterSeqSet)( _ union _ )).toSeq:_*))
            case And => //if returnFilter is None, just and other filter, else add it. TODO : may it be empty ?
              val seqFilter = ldapFilters.toSeq ++
                  filterSeqSet.map(s => if(s.size > 1) OR(s.toSeq:_*) else s.head ) //s should not be empty, since we returned earlier if it was the case
              seqFilter.size match {
                case x if x < 1 => None
                case 1 => Some(seqFilter.head)
                case _ => Some(AND( seqFilter:_* ))
              }
          }
          (finalLdapFilter, specialFilters )
        }
    }



    //final query, add "match only server id" filter if needed
    val rt = nodeObjectTypes.copy(filter = finalLdapFilter)

    logger.debug("[%s] |- (final query) %s".format(debugId, rt))

    val res = for {
      con      <- ldap
      results  <- executeQuery(rt.baseDn.toString, rt.scope, nodeObjectTypes.objectFilter, rt.filter, finalSpecialFilters, select.toSet, normalizedQuery.composition, debugId)
    } yield {
      postFilterNode(results.groupBy( _.dn ).map( _._2.head ).toSeq, query.returnType, limitToNodeIds)
    }

    if(logger.isDebugEnabled) {
      res match {
        case eb:EmptyBox => logger.debug("[%s] `-> error: %s".format(debugId, eb))
        case Full(seq) => logger.debug("[%s] `-> %s results".format(debugId, seq.size))
      }
    }

    res
  }


  /**
   * That method allows to post-process a list of nodes based on
   * the resultType.
   * - step1: filter out policy server if we only want "simple" nodes
   * - step2: filter out nodes based on a given list of acceptable entries
   */
  private[this] def postFilterNode(entries: Seq[LDAPEntry], returnType: QueryReturnType, limitToNodeIds:Option[Seq[NodeId]]) : Seq[LDAPEntry] = {

    val step1 = returnType match {
                  //actually, we are able at that point to know if we have a policy server,
                  //so we don't post-process anything.
                  case NodeReturnType => entries
                  case NodeAndPolicyServerReturnType => entries
                }
    val step2 = limitToNodeIds match {
                 case None => step1
                 case Some(seq) => step1.filter(e =>
                                     seq.exists(nodeId => nodeId.value == e(A_NODE_UUID).getOrElse("Missing attribute %s in node entry, that case is not supported.").format(A_NODE_UUID))
                                   )
               }

    step2
  }

  /*
   * From the list of DN to query with their filters, build a list of LDAPObjectType
   */
  private[this] def createLDAPObjects(query: LDAPNodeQuery, debugId: Long) : Box[Map[DnType, Map[String,LDAPObjectType]]] = {
      Full(query.objectTypesFilters map { case(dnType,mapOtFilters) =>
        (dnType, (mapOtFilters map { case (ot,setFilters) =>
          val (ldapFilters, specialFilters) = unspecialiseFilters(setFilters) match {
            case Full((ldapFilters, specialFilters)) =>
              val f = ldapFilters.size match {
                case 0 => None
                case 1 => Some(ldapFilters.head)
                case n =>
                  query.composition match {
                    case And => Some(AND(ldapFilters.toSeq:_*))
                    case Or  => Some(OR(ldapFilters.toSeq:_*))
                  }
              }

              query.composition match {
                case And => (f, specialFilters.map( ( And:CriterionComposition , _)) )
                case Or  => (f, specialFilters.map( ( Or :CriterionComposition , _)) )
              }

            case e:EmptyBox =>
              val error = e ?~! "Error when processing filters for object type %s".format(ot)
              logger.debug("[%s] `-> stop query due to error: %s".format(debugId,error))
              return error
          }

          //for each set of filter, build the query
          val f = ldapFilters match {
            case None    => objectTypes(ot).filter
            case Some(x) =>
              objectTypes(ot).filter match {
                case Some(y) => Some(AND(y, x))
                case None => Some(x)
              }
          }

          (ot, objectTypes(ot).copy(
            filter=f,
            join=joinAttributes(ot),
            specialFilters=specialFilters
          ))
        })
        )
      })
    }

  //execute a query with special filter based on the composition
  private[this] def executeQuery(base: DN, scope: SearchScope, objectFilter: LDAPObjectTypeFilter, filter: Option[Filter], specialFilters: Set[SpecialFilter], attributes:Set[String], composition: CriterionComposition, debugId: Long) : Box[Seq[LDAPEntry]] = {

    def buildSearchRequest(addedSpecialFilters:Set[SpecialFilter]) : Box[SearchRequest] = {

      //special filter can modify the filter and the attributes to get
      val params = ( (filter,attributes) /: addedSpecialFilters) {
            case ( (f, currentAttributes), r:RegexFilter) =>
              val filterToApply = composition match {
                case Or => Some(ALL)
                case And => f.orElse(Some(ALL))             }

              (filterToApply, currentAttributes ++ getAdditionnalAttributes(Set(r)))
            case (_, sf) => return Failure("Unknow special filter, can not build a request with it: " + sf)
      }

      val finalFilter = params._1 match {
        case None => return Failure("No filter (neither standard nor special) for request, can not process!")
        case Some(x) => AND(objectFilter.value, x)
      }

       /*
        * Optimization : we limit query time/size. That means that perhaps we won't have all response.
        * That DOES not change the validity of each final answer, just we may don't find ALL valid answer.
        * (in the case of a and, a missing result here can lead to an empty set at the end)
        * TODO : this behaviour should be removable
        */
      Full(new SearchRequest(
           base.toString
         , scope
         , NEVER
         , limits.subRequestSizeLimit
         , limits.subRequestTimeLimit
         , false
         , finalFilter
         , params._2.toSeq:_*
       ))
    }

    def baseQuery(con:RoLDAPConnection, addedSpecialFilters:Set[SpecialFilter]) : Box[Seq[LDAPEntry]] = {
      //special filter can modify the filter and the attributes to get

      for {
        sr      <- buildSearchRequest(addedSpecialFilters)
        _       <- { logger.debug("[%s] |--- %s".format(debugId, sr)) ; Full({}) }
        entries <- Full(con.search(sr))
        _       <- { logger.debug("[%s] |---- %s result(s)".format(debugId, entries.size)) ; Full({}) }
        post    <- postProcessQueryResults(entries, addedSpecialFilters.map( (composition,_) ), debugId)
      } yield {
        post
      }
    }

    def andQuery(con:RoLDAPConnection) : Box[Seq[LDAPEntry]] = {
      baseQuery(con, specialFilters)
    }

    /*
     * if the composition is "OR", we have to process in two steps:
     * - a first step to get entries thanks to "normal" LDAP filter
     * - a second step with one request for each special filter, because
     *   their post-processing doesn't compose. For example, the REGEX
     *   special filter will actually perform a search that return EVERYTHING
     *   and post-process it with regex. With only one step, only entries matching
     *   that filter would be returned, even if they match other part of the OR.
     */
    def orQuery(con:RoLDAPConnection) : Box[Seq[LDAPEntry]] = {
      //optimisation: we can group regex filter to post process them all in one pass

      val sf = specialFilters.groupBy {
        case r:RegexFilter => "regex"
        case _ => "other"
      }

      for {
        entries  <- filter match {
                      case Some(f) => baseQuery(con, Set())
                      //we are in a case of only special filter
                      case None    => Full(Seq())
                    }
                 //now, each filter individually
        _        <- { logger.debug("[%s] |--- or (base filter): %s".format(debugId, entries.size)) ; Full({}) }
        _        <- { logger.trace("[%s] |--- or (base filter): %s".format(debugId, entries.map( _.dn.getRDN  ).mkString(", "))) ; Full({}) }
        specials <- sequence(sf.toSeq){ case (k, filters) => baseQuery(con, filters) }
        sFlat    =  specials.flatten
        _        <- { logger.debug("[%s] |--- or (special filter): %s".format(debugId, sFlat.size)) ; Full({}) }
        _        <- { logger.trace("[%s] |--- or (special filter): %s".format(debugId, sFlat.map( _.dn.getRDN  ).mkString(", "))) ; Full({}) }
      } yield {
        val total = (entries ++ sFlat).distinct
        logger.debug("[%s] |--- or (total): %s".format(debugId, total.size))
        logger.trace("[%s] |--- or (total): %s".format(debugId, total.map( _.dn.getRDN  ).mkString(", ")))
        total
      }
    }

    //actual implementation for buildSearchRequest

    for {
      con         <- ldap
      results     <- composition match {
                       case Or  => orQuery(con)
                       case And => andQuery(con)
                     }
    } yield {
      results
    }
  }

  private[this] def getDnsForObjectType(lot:LDAPObjectType, composition: CriterionComposition, debugId: Long) : Box[Set[DN]] = {
    val LDAPObjectType(base,scope, objectFilter, ldapFilters,joinType,specialFilters) = lot

    //log sub-query with two "-"
    logger.debug("[%s] |-- %s".format(debugId, lot))
    for {
      results <- executeQuery(base, scope, objectFilter, ldapFilters, specialFilters.map( _._2), Set(joinType.selectAttribute), composition, debugId)
    } yield {
      val res = (results flatMap { e:LDAPEntry =>
        joinType match {
          case DNJoin => Some(e.dn)
          case ParentDNJoin => Some(e.dn.getParent)
          case AttributeJoin(attr) => e(attr) map {a:String => new DN(a) }  //that's why Join Attribute must be a DN
        }
      }).toSet
      logger.debug("[%s] |-- %s sub-results (merged)".format(debugId, res.size))
      logger.trace("[%s] |-- ObjectType: %s; ids: %s".format(debugId, lot.baseDn, res.map( _.getRDN).mkString(", ")))
      res
    }
  }


  /**
   * That method allows to transform a list of extended filter to
   * the corresponding list of pure LDAP filter and pure special filter.
   *
   * That method absolutly NOT modify standard filter with added filters
   * from special filter.
   * Special filter are handled in their own place
   */
  private[this] def unspecialiseFilters(filters:Set[ExtendedFilter]) : Box[(Set[Filter], Set[SpecialFilter])] = {
    val start = (Set[Filter](), Set[SpecialFilter]())
    Full((start /: filters) {
      case (  (ldapFilters,specials), LDAPFilter(f) ) => (ldapFilters + f, specials)
      case (  (ldapFilters,specials), r:RegexFilter ) => (ldapFilters, specials + r)
      case (x, f) => return Failure("Can not handle filter type: '%s', abort".format(f))
    })
  }

  /**
   * Special filters may need some attributes to work.
   * That method allows to get them
   */
  private[this] def getAdditionnalAttributes(filters:Set[SpecialFilter]) : Set[String] = {
    filters.flatMap {
      case RegexFilter(attr,v) => Set(attr)
    }
  }

  private[this] def postProcessQueryResults(
      results:Seq[LDAPEntry]
    , specialFilters:Set[(CriterionComposition,SpecialFilter)]
    , debugId: Long
  ) : Box[Seq[LDAPEntry]] = {
    def applyFilter(specialFilter:SpecialFilter, entries:Seq[LDAPEntry]) : Box[Seq[LDAPEntry]] = {
      specialFilter match {
        case RegexFilter(attr,regexText) =>
          val pattern = Pattern.compile(regexText)
          /*
           * We want to match "OK" an entry if any of the values for
           * the given attribute matches the regex.
           */
          Full(
            entries.filter { entry =>
              val res = entry.valuesFor(attr).exists { value =>
                pattern.matcher( value ).matches
              }
              logger.trace("[%5s] for regex check '%s' on attribute %s of entry: %s:%s".format(res, regexText, attr, entry.dn,entry.valuesFor(attr).mkString(",")))
              res
            }
          )
        case x => Failure("Don't know how to post process query results for filter '%s'".format(x))
      }
    }



    if(specialFilters.isEmpty) {
      Full(results)
    } else {
      val filterSeq = specialFilters.toSeq
      logger.debug("[%s] |---- post-process with filters: %s".format(debugId, filterSeq.mkString("[", "]  [", "]")))

      //we only know how to process homogeneous CriterionComposition. Different one are an error
      for {
        composition <- pipeline(filterSeq, filterSeq.head._1) {
                         case ( (newComp,_) ,  baseComp ) if(newComp == baseComp) => Full(baseComp)
                         case _ => Failure("Composition of special filters are not homogeneous, can not processed them. Special filters: " + specialFilters.toString)
                       }
        results     <- composition match {
                         case And => //each step of filtering is the input of the next => pipeline
                           pipeline(filterSeq,results) { case ((_,filter),currentResults) =>
                             applyFilter(filter, currentResults)
                           }
                         case Or => //each step of the filtering take all entries as input, and at the end, all are merged
                           pipeline(filterSeq,Seq[LDAPEntry]()) { case ((_,filter),currentResults) =>
                             applyFilter(filter, results).map( r => (Set() ++ r ++ currentResults).toSeq)
                           }
                       }
        _           <- { logger.debug("[%s] |---- results (post-process): %s".format(debugId, results.size)) ; Full({})}
      } yield {
        results
      }
    }
  }

  /*
   * Transform a Query into an LDAPNodeQuery:
   * - check that the query only contains known LDAP Objects.
   * - group criteria that target objects under the same 'root'
   *   together. We have three roots:
   *   - nodes,
   *   - software,
   *   - machines.
   *
   * It is also here that we handle the return type.
   * After that point, we only know how to handle NODES, but
   * perhaps
   */
  private def normalize(query:Query) : Box[LDAPNodeQuery] = {

    //validate that we knows the requested object type
    if(!objectTypes.isDefinedAt(query.returnType.value))
      return Failure("The requested type '%s' is not know".format(query.returnType))

    //validate that for each object type in criteria, we know it
    query.criteria foreach { cl =>
      if(!objectTypes.isDefinedAt(cl.objectType.objectType))
        return Failure("The object type '%s' is not know in criteria %s".format(cl.objectType.objectType,cl))
    }

    //group criteria by objectType, and map value to LDAPObjectType
    val groupedSetFilter: Map[DnType, Map[String,Set[ExtendedFilter]]] = {
      query.criteria.groupBy(c => c.objectType.objectType) map { case (objectType,seq) =>

        //here, we have a special case for "node" and "nodeAndPolicyServer" that
        //are in fact the same "objectType".
        //Question: should it just be a "normal" post-process not at that level,
        //but higher ? Why is it a type ?
        val tpe = if(objectType == "nodeAndPolicyServer") "node" else objectType

        (tpe , (seq map { case CriterionLine(ot,a,comp,value) =>
          (comp match {
            case Regex => a.buildRegex(a.name,value)
            case _ => LDAPFilter(a.buildFilter(comp,value))
          }) : ExtendedFilter
        }).toSet)
      }
    }.groupBy { case (objectType, v) => objectDnTypes(objectType) }


    val nodeFilters = groupedSetFilter.get(QueryNodeDn).flatMap( _.get("node").map( _.toSet) )
    val otherFilters = groupedSetFilter.flatMap { case(dn, map) =>
      val setFilter = map.flatMap { case (objectType, x) =>
        if(objectType == "node") None
        else Some(objectType -> x)
      }
      if(setFilter.isEmpty) None
      else Some( dn -> setFilter )
    }

    Full(LDAPNodeQuery(nodeFilters, query.composition, otherFilters))
  }

}<|MERGE_RESOLUTION|>--- conflicted
+++ resolved
@@ -87,11 +87,6 @@
  *   More over, we need a "DN to filter" function for the requested object type
  */
 case class LDAPNodeQuery(
-<<<<<<< HEAD
-    returnTypeFilters: Option[Set[ExtendedFilter]],
-    composition:CriterionComposition,           //the final composition to apply
-    objectTypesFilters: Map[DnType, Map[String,Set[ExtendedFilter]]] //that map MUST not contains returnType
-=======
     //filter on the return type.
     //a None here means that there was no criteria on the
     //return type, only on other objects
@@ -100,7 +95,6 @@
   , composition       : CriterionComposition
     //that map MUST not contains node related filters
   , objectTypesFilters: Map[DnType, Map[String,Set[ExtendedFilter]]]
->>>>>>> 02406192
 ) extends HashcodeCaching
 
 
@@ -127,14 +121,9 @@
 
 
   private[this] case class QueryResult(
-<<<<<<< HEAD
       nodeEntry:LDAPEntry
     , inventoryEntry:LDAPEntry
     , machineEntry:Option[LDAPEntry]
-=======
-    nodeEntry:LDAPEntry,
-    inventoryEntry:LDAPEntry
->>>>>>> 02406192
   ) extends HashcodeCaching
 
   /**
@@ -270,10 +259,6 @@
       debugId: Long = 0L
   ) : Box[Seq[LDAPEntry]] = {
 
-<<<<<<< HEAD
-=======
-
->>>>>>> 02406192
     //normalize the query: remove duplicates, order elements (last one server)
     val normalizedQuery = normalize(query) match {
       case Full(q) => q
