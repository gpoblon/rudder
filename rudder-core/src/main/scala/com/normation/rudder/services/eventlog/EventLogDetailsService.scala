--- conflicted
+++ resolved
@@ -930,19 +930,8 @@
       }
     }
 
-<<<<<<< HEAD
   private[this] def extractNodeProperties(xml : NodeSeq)(details: NodeSeq): Box[Seq[NodeProperty]] = {
-=======
-    def build(nodeId: NodeId, details: Option[SimpleDiff[Option[HeartbeatConfiguration]]]): ModifyNodeHeartbeatDiff = {
-      ModifyNodeHeartbeatDiff(nodeId, details)
-    }
-    getModifyNodeDetails(xml, "heartbeat", extract, build)
-  }
-
-  def getModifyNodePropertiesDetails(xml:NodeSeq) : Box[ModifyNodePropertiesDiff] = {
-    import net.liftweb.json.{parse => jparse }
-    def extract(details: NodeSeq): Box[Seq[NodeProperty]] = {
->>>>>>> 4320ca8b
+      import net.liftweb.json.{parse => jparse }
       if(details.isEmpty) Full(Seq())
       else for {
         properties <- sequence((details \ "property").toSeq) { prop =>
@@ -957,7 +946,8 @@
       } yield {
         properties
       }
-    }
+  }
+  
   def getModifyNodeAgentRunDetails(xml:NodeSeq) : Box[ModifyNodeDiff] = {
 
     def build(nodeId: NodeId, details: Option[SimpleDiff[Option[AgentRunInterval]]]) : ModifyNodeDiff = {
