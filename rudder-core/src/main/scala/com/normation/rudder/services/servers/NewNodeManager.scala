--- conflicted
+++ resolved
@@ -803,10 +803,7 @@
       {}
     }
   }
-<<<<<<< HEAD
-=======
-  
-  
+
   /**
    * Check if the given addresses are contained in any of the given networks (like 192.168.0.0/24)
    * Return the list of IP in authorized network.
@@ -824,7 +821,6 @@
       }
     }
   }
->>>>>>> 61fca932
 
 
   override def preAccept(sms:Seq[FullInventory], modId: ModificationId, actor:EventActor) : Box[Seq[FullInventory]] = {
