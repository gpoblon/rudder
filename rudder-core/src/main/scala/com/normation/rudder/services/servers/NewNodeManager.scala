--- conflicted
+++ resolved
@@ -95,11 +95,8 @@
 import com.normation.rudder.hooks.HookEnvPairs
 import com.normation.rudder.domain.eventlog.InventoryLogDetails
 import com.normation.rudder.hooks.HooksLogger
-<<<<<<< HEAD
-=======
 import com.normation.rudder.domain.nodes.NodeInfo
 import com.normation.rudder.services.nodes.NodeInfoService
->>>>>>> 94e45cba
 
 
 /**
@@ -162,10 +159,7 @@
 class PostNodeAcceptanceHookScripts(
     HOOKS_D              : String
   , HOOKS_IGNORE_SUFFIXES: List[String]
-<<<<<<< HEAD
-=======
   , nodeInfoService      : NodeInfoService
->>>>>>> 94e45cba
 ) extends NewNodeManagerHooks with Loggable {
 
   override def afterNodeAcceptedAsync(nodeId: NodeId): Unit = {
@@ -173,15 +167,9 @@
       import scala.collection.JavaConverters._
       HookEnvPairs.build(System.getenv.asScala.toSeq:_*)
     }
-<<<<<<< HEAD
     val hookEnv = HookEnvPairs.build(
         ("RUDDER_NODEID", nodeId.value)
     )
-    val postHooksTime =  System.currentTimeMillis
-    HooksLogger.info(s"Executing post-node-acceptance hooks for node with id '${nodeId.value}'")
-    for {
-=======
-
     val postHooksTime =  System.currentTimeMillis
     HooksLogger.info(s"Executing post-node-acceptance hooks for node with id '${nodeId.value}'")
     for {
@@ -197,7 +185,6 @@
                          , ("RUDDER_NODE_POLICY_SERVER_ID",  nodeInfo.policyServerId.value)
                          , ("RUDDER_AGENT_TYPE"           ,  nodeInfo.agentsName.headOption.map(_.name.tagValue).getOrElse(""))
                        )
->>>>>>> 94e45cba
       postHooks     <- RunHooks.getHooks(HOOKS_D + "/node-post-acceptance", HOOKS_IGNORE_SUFFIXES)
       runPostHook   =  RunHooks.syncRun(postHooks, hookEnv, systemEnv)
       timePostHooks =  (System.currentTimeMillis - postHooksTime)
@@ -228,10 +215,7 @@
   , val eventLogRepository : EventLogRepository
   , override val updateDynamicGroups : UpdateDynamicGroups
   , val cacheToClear: List[CachedRepository]
-<<<<<<< HEAD
-=======
   , nodeInfoService : NodeInfoService
->>>>>>> 94e45cba
   , HOOKS_D              : String
   , HOOKS_IGNORE_SUFFIXES: List[String]
 ) extends NewNodeManager with ListNewNode with ComposedNewNodeManager with NewNodeManagerHooks {
@@ -239,11 +223,7 @@
   private[this] val codeHooks = collection.mutable.Buffer[NewNodeManagerHooks]()
 
   //by default, add the script hooks
-<<<<<<< HEAD
-  appendPostAcceptCodeHook(new PostNodeAcceptanceHookScripts(HOOKS_D, HOOKS_IGNORE_SUFFIXES))
-=======
   appendPostAcceptCodeHook(new PostNodeAcceptanceHookScripts(HOOKS_D, HOOKS_IGNORE_SUFFIXES, nodeInfoService))
->>>>>>> 94e45cba
 
   override def afterNodeAcceptedAsync(nodeId: NodeId): Unit = {
     codeHooks.foreach( _.afterNodeAcceptedAsync(nodeId) )
