--- conflicted
+++ resolved
@@ -548,18 +548,14 @@
           group <- roGroupRepo.getNodeGroup(groupId) ?~! "Can not find group with id: %s".format(groupId)
           updatedGroup = group.copy( serverList = group.serverList + sm.node.main.id )
           msg = Some("Automatic update of system group due to acceptation of node "+ sm.node.main.id.value)
-<<<<<<< HEAD
-          saved <- woGroupRepo.update(updatedGroup, modId, actor, msg) ?~! "Error when trying to update dynamic group %s with member %s".format(groupId,sm.node.main.id.value)
-=======
           saved <- {
                      val res = if(updatedGroup.isSystem) {
-                       groupRepo.updateSystemGroup(updatedGroup, modId, actor, msg)
+                       woGroupRepo.updateSystemGroup(updatedGroup, modId, actor, msg)
                      } else {
-                       groupRepo.update(updatedGroup, modId, actor, msg)
+                       woGroupRepo.update(updatedGroup, modId, actor, msg)
                      }
                      res ?~! "Error when trying to update dynamic group %s with member %s".format(groupId,sm.node.main.id.value)
                    }
->>>>>>> 289d1f8a
         } yield {
           saved
         }
@@ -582,18 +578,14 @@
             group <- roGroupRepo.getNodeGroup(groupId) ?~! "Can not find group with id: %s".format(groupId)
             updatedGroup = group.copy( serverList = group.serverList.filter(x => x != sm.node.main.id ) )
             msg = Some("Automatic update of system group due to rollback of acceptation of node "+ sm.node.main.id.value)
-<<<<<<< HEAD
-            saved <- woGroupRepo.update(updatedGroup, modId, actor, msg) ?~! "Error when trying to update dynamic group %s with member %s".format(groupId,sm.node.main.id.value)
-=======
             saved <- {
                        val res = if(updatedGroup.isSystem) {
-                         groupRepo.updateSystemGroup(updatedGroup, modId, actor, msg)
+                         woGroupRepo.updateSystemGroup(updatedGroup, modId, actor, msg)
                        } else {
-                         groupRepo.update(updatedGroup, modId, actor, msg)
+                         woGroupRepo.update(updatedGroup, modId, actor, msg)
                        }
                        res ?~! "Error when trying to update dynamic group %s with member %s".format(groupId,sm.node.main.id.value)
                      }
->>>>>>> 289d1f8a
           } yield {
             saved
           }
@@ -633,18 +625,14 @@
           group <- roGroupRepo.getNodeGroup(groupId)
           modGroup = group.copy( serverList = group.serverList - srv.id)
           msg = Some("Automatic update of groups due to refusal of node "+ srv.id.value)
-<<<<<<< HEAD
-          saved <- woGroupRepo.update(modGroup, modId, actor, msg)
-=======
           saved <- {
                      val res = if(modGroup.isSystem) {
-                       groupRepo.updateSystemGroup(modGroup, modId, actor, msg)
+                       woGroupRepo.updateSystemGroup(modGroup, modId, actor, msg)
                      } else {
-                       groupRepo.update(modGroup, modId, actor, msg)
+                       woGroupRepo.update(modGroup, modId, actor, msg)
                      }
                      res
                    }
->>>>>>> 289d1f8a
         } yield {
           saved
         }
