/*
*************************************************************************************
* Copyright 2011 Normation SAS
*************************************************************************************
*
* This file is part of Rudder.
*
* Rudder is free software: you can redistribute it and/or modify
* it under the terms of the GNU General Public License as published by
* the Free Software Foundation, either version 3 of the License, or
* (at your option) any later version.
*
* In accordance with the terms of section 7 (7. Additional Terms.) of
* the GNU General Public License version 3, the copyright holders add
* the following Additional permissions:
* Notwithstanding to the terms of section 5 (5. Conveying Modified Source
* Versions) and 6 (6. Conveying Non-Source Forms.) of the GNU General
* Public License version 3, when you create a Related Module, this
* Related Module is not considered as a part of the work and may be
* distributed under the license agreement of your choice.
* A "Related Module" means a set of sources files including their
* documentation that, without modification of the Source Code, enables
* supplementary functions or services in addition to those offered by
* the Software.
*
* Rudder is distributed in the hope that it will be useful,
* but WITHOUT ANY WARRANTY; without even the implied warranty of
* MERCHANTABILITY or FITNESS FOR A PARTICULAR PURPOSE.  See the
* GNU General Public License for more details.
*
* You should have received a copy of the GNU General Public License
* along with Rudder.  If not, see <http://www.gnu.org/licenses/>.

*
*************************************************************************************
*/

package com.normation.rudder.services.policies

import scala.Option.option2Iterable
import org.joda.time.DateTime
import com.normation.cfclerk.domain.Technique
import com.normation.cfclerk.domain.TrackerVariable
import com.normation.cfclerk.domain.Variable
import com.normation.inventory.domain.NodeId
import com.normation.rudder.domain.Constants
import com.normation.rudder.domain.nodes.NodeInfo
import com.normation.rudder.domain.parameters.GlobalParameter
import com.normation.rudder.domain.parameters.ParameterName
import com.normation.rudder.domain.policies._
import com.normation.rudder.repository._
import com.normation.rudder.services.eventlog.HistorizationService
import com.normation.rudder.services.nodes.NodeInfoService
import com.normation.rudder.services.policies.nodeconfig.NodeConfiguration
import com.normation.rudder.services.policies.nodeconfig.NodeConfigurationHash
import com.normation.rudder.services.policies.nodeconfig.NodeConfigurationService
import com.normation.rudder.services.policies.nodeconfig.ParameterForConfiguration
import com.normation.rudder.services.reports.ReportingService
import com.normation.utils.Control._
import com.normation.utils.HashcodeCaching
import net.liftweb.common._
import com.normation.rudder.domain.parameters.GlobalParameter
import scala.collection.immutable.TreeMap
import com.normation.inventory.services.core.ReadOnlyFullInventoryRepository
import com.normation.inventory.domain.NodeInventory
import com.normation.inventory.domain.AcceptedInventory
import com.normation.inventory.domain.NodeInventory
import com.normation.rudder.domain.parameters.GlobalParameter
import com.normation.rudder.services.policies.nodeconfig.NodeConfiguration
import com.normation.rudder.domain.reports.NodeAndConfigId
import com.normation.rudder.domain.reports.NodeExpectedReports
import com.normation.inventory.domain.NodeId
import com.normation.rudder.domain.reports.NodeConfigId
import com.normation.rudder.reports.ComplianceMode
import com.normation.rudder.reports.ComplianceModeService
import com.normation.rudder.reports.AgentRunIntervalService
import com.normation.rudder.reports.AgentRunInterval
import com.normation.rudder.domain.logger.ComplianceDebugLogger
import com.normation.rudder.services.reports.CachedFindRuleNodeStatusReports
import com.normation.rudder.services.policies.write.Cf3PromisesFileWriterService
import com.normation.rudder.services.policies.write.Cf3PolicyDraft
import com.normation.rudder.services.policies.write.Cf3PolicyDraftId
import com.normation.rudder.reports.GlobalComplianceMode
import com.normation.rudder.domain.licenses.NovaLicense
import javax.script.ScriptEngine
import javax.script.ScriptEngineManager
import com.normation.rudder.domain.appconfig.FeatureSwitch
import com.normation.inventory.domain.AixOS
<<<<<<< HEAD
import com.normation.rudder.domain.reports.NodeModeConfig
import com.normation.rudder.reports.HeartbeatConfiguration
import org.joda.time.format.DateTimeFormatter
=======
import scala.concurrent.Future
>>>>>>> bedd2e3b

/**
 * The main service which deploy modified rules and
 * their dependencies.
 */
trait PromiseGenerationService extends Loggable {

  /**
   * All mighy method that take all modified rules, find their
   * dependencies, proccess ${vars}, build the list of node to update,
   * update nodes.
   *
   * Return the list of node IDs actually updated.
   *
   */
  def deploy() : Box[Set[NodeId]] = {
    logger.info("Start policy generation, checking updated rules")

    val initialTime = System.currentTimeMillis

    val generationTime = new DateTime(initialTime)
    val rootNodeId = Constants.ROOT_POLICY_SERVER_ID

    val result = for {
      //fetch all - yep, memory is cheap... (TODO: size of that for 1000 nodes, 100 rules, 100 directives, 100 groups ?)

      allRules            <- findDependantRules() ?~! "Could not find dependant rules"
      fetch1Time          =  System.currentTimeMillis
      _                   =  logger.trace(s"Fetched rules in ${fetch1Time-initialTime} ms")
      allNodeInfos        <- getAllNodeInfos ?~! "Could not get Node Infos"
      fetch2Time          =  System.currentTimeMillis
      _                   =  logger.trace(s"Fetched node infos in ${fetch2Time-fetch1Time} ms")
      directiveLib        <- getDirectiveLibrary() ?~! "Could not get the directive library"
      fetch3Time          =  System.currentTimeMillis
      _                   =  logger.trace(s"Fetched directives in ${fetch3Time-fetch2Time} ms")
      groupLib            <- getGroupLibrary() ?~! "Could not get the group library"
      fetch4Time          =  System.currentTimeMillis
      _                   =  logger.trace(s"Fetched groups in ${fetch4Time-fetch3Time} ms")
      allParameters       <- getAllGlobalParameters ?~! "Could not get global parameters"
      fetch5Time          =  System.currentTimeMillis
      _                   =  logger.trace(s"Fetched global parameters in ${fetch5Time-fetch4Time} ms")
      globalAgentRun      <- getGlobalAgentRun
      fetch6Time          =  System.currentTimeMillis
      _                   =  logger.trace(s"Fetched run infos in ${fetch6Time-fetch5Time} ms")
      scriptEngineEnabled <- getScriptEngineEnabled() ?~! "Could not get if we should use the script engine to evaluate directive parameters"
      globalComplianceMode <- getGlobalComplianceMode
      globalPolicyMode     <- getGlobalPolicyMode() ?~! "Cannot get the Global Policy Mode (Enforce or Verify)"
      nodeConfigCaches     <- getNodeConfigurationHash() ?~! "Cannot get the Configuration Cache"
      allLicenses          <- getAllLicenses() ?~! "Cannont get licenses information"

      //from here, we can restrain the calcul on two axis:
      // - number of nodes: only node somehow targetted by a rule have to be considered.
      // - number of rules: any rule without target or with only target with no node can be skipped
      activeRuleIds = getAppliedRuleIds(allRules, groupLib, directiveLib, allNodeInfos)
      activeNodeIds = groupLib.getNodeIds(allRules.flatMap(_.targets).toSet, allNodeInfos)

      allNodeModes     =  buildNodeModes(allNodeInfos, globalComplianceMode, globalAgentRun, globalPolicyMode)

      timeFetchAll    =  (System.currentTimeMillis - initialTime)
      _               =  logger.debug(s"All relevant information fetched in ${timeFetchAll} ms, start names historization.")

      nodeContextsTime =  System.currentTimeMillis
      nodeContexts     <- getNodeContexts(activeNodeIds, allNodeInfos, groupLib, allLicenses, allParameters, globalAgentRun, globalComplianceMode) ?~! "Could not get node interpolation context"
      timeNodeContexts =  (System.currentTimeMillis - nodeContextsTime)
      _                =  logger.debug(s"Node contexts built in ${timeNodeContexts} ms, start to build new node configurations.")

      /// end of inputs, all information gathered for promise generation.

      ///// this thing has nothing to do with promise generation and should be
      ///// else where. You can ignore it if you want to understand generation process.
      historizeTime =  System.currentTimeMillis
      historize     <- historizeData(allRules, directiveLib, groupLib, allNodeInfos, globalAgentRun)
      timeHistorize =  (System.currentTimeMillis - historizeTime)
      _             =  logger.debug(s"Historization of names done in ${timeHistorize} ms, start to build rule values.")
      ///// end ignoring

      ruleValTime   =  System.currentTimeMillis
                       //only keep actually applied rules in a format where parameter analysis on directive is done.
      ruleVals      <- buildRuleVals(activeRuleIds, allRules, directiveLib, groupLib, allNodeInfos) ?~! "Cannot build Rule vals"
      timeRuleVal   =  (System.currentTimeMillis - ruleValTime)
      _             =  logger.debug(s"RuleVals built in ${timeRuleVal} ms, start to expand their values.")

      buildConfigTime =  System.currentTimeMillis
      config          <- buildNodeConfigurations(activeNodeIds, ruleVals, nodeContexts, groupLib, directiveLib, allNodeInfos, allNodeModes, scriptEngineEnabled) ?~! "Cannot build target configuration node"
      timeBuildConfig =  (System.currentTimeMillis - buildConfigTime)
      _               =  logger.debug(s"Node's target configuration built in ${timeBuildConfig} ms, start to update rule values.")

      sanitizeTime        =  System.currentTimeMillis
      _                   <- forgetOtherNodeConfigurationState(config.map(_.nodeInfo.id).toSet) ?~! "Cannot clean the configuration cache"
      sanitizedNodeConfig <- sanitize(config) ?~! "Cannot set target configuration node"
      timeSanitize        =  (System.currentTimeMillis - sanitizeTime)
      _                   =  logger.debug(s"RuleVals updated in ${timeSanitize} ms, start to detect changes in node configuration.")

      beginTime                =  System.currentTimeMillis
      //that's the first time we actually output something : new serial for updated rules
      (updatedCrs, deletedCrs) <- detectUpdatesAndIncrementRuleSerial(sanitizedNodeConfig.values.toSeq, nodeConfigCaches, allRules.map(x => (x.id, x)).toMap)?~!
                                  "Cannot detect the updates in the NodeConfiguration"
      uptodateSerialNodeconfig =  updateSerialNumber(sanitizedNodeConfig, updatedCrs.toMap)
      // Update the serial of ruleVals when there were modifications on Rules values
      // replace variables with what is really applied
      timeIncrementRuleSerial  =  (System.currentTimeMillis - beginTime)
      _                        =  logger.debug(s"Checked node configuration updates leading to rules serial number updates and serial number updated in ${timeIncrementRuleSerial} ms")

      writeTime             =  System.currentTimeMillis
      updatedNodeConfigs    =  getNodesConfigVersion(uptodateSerialNodeconfig, nodeConfigCaches, generationTime)
      //second time we write something in repos: updated node configuration
      writtenNodeConfigs    <- writeNodeConfigurations(rootNodeId, updatedNodeConfigs, uptodateSerialNodeconfig, allLicenses, globalPolicyMode, generationTime) ?~!
                               "Cannot write configuration node"
      timeWriteNodeConfig   =  (System.currentTimeMillis - writeTime)
      _                     =  logger.debug(s"Node configuration written in ${timeWriteNodeConfig} ms, start to update expected reports.")

      reportTime            =  System.currentTimeMillis
      // need to update this part as well
      expectedReports       <- setExpectedReports(ruleVals, writtenNodeConfigs.toSeq, updatedNodeConfigs, updatedCrs.toMap, deletedCrs, generationTime, allNodeModes)  ?~!
                               "Cannot build expected reports"
      // now, invalidate cache
<<<<<<< HEAD
      _                     =  invalidateComplianceCache(updatedNodeConfigs.keySet)
=======
>>>>>>> bedd2e3b
      timeSetExpectedReport =  (System.currentTimeMillis - reportTime)
      _                     =  logger.debug(s"Reports updated in ${timeSetExpectedReport} ms")

    } yield {
      //invalidate compliance may be very very long - make it async
      import scala.concurrent.ExecutionContext.Implicits.global
      Future { invalidateComplianceCache(updatedNodeConfig) }

      logger.debug("Timing summary:")
      logger.debug("Fetch all information     : %10s ms".format(timeFetchAll))
      logger.debug("Historize names           : %10s ms".format(timeHistorize))
      logger.debug("Build current rule values : %10s ms".format(timeRuleVal))
      logger.debug("Build target configuration: %10s ms".format(timeBuildConfig))
      logger.debug("Update rule vals          : %10s ms".format(timeSanitize))
      logger.debug("Increment rule serials    : %10s ms".format(timeIncrementRuleSerial))
      logger.debug("Write node configurations : %10s ms".format(timeWriteNodeConfig))
      logger.debug("Save expected reports     : %10s ms".format(timeSetExpectedReport))

      writtenNodeConfigs.map( _.nodeInfo.id )
    }

    logger.debug("Policy generation completed in %d ms".format((System.currentTimeMillis - initialTime)))
    result
  }

  /**
   * Snapshot all information needed:
   * - node infos
   * - rules
   * - directives library
   * - groups library
   */
  def getAllNodeInfos(): Box[Map[NodeId, NodeInfo]]
  def getDirectiveLibrary(): Box[FullActiveTechniqueCategory]
  def getGroupLibrary(): Box[FullNodeGroupCategory]
  def getAllGlobalParameters: Box[Seq[GlobalParameter]]
  def getAllInventories(): Box[Map[NodeId, NodeInventory]]
  def getGlobalComplianceMode(): Box[GlobalComplianceMode]
  def getGlobalAgentRun() : Box[AgentRunInterval]
  def getAllLicenses(): Box[Map[NodeId, NovaLicense]]
  def getAgentRunInterval    : () => Box[Int]
  def getAgentRunSplaytime   : () => Box[Int]
  def getAgentRunStartHour   : () => Box[Int]
  def getAgentRunStartMinute : () => Box[Int]
  def getScriptEngineEnabled : () => Box[FeatureSwitch]
  def getGlobalPolicyMode    : () => Box[GlobalPolicyMode]


  /*
   * From global configuration and node modes, build node modes
   */
  def buildNodeModes(nodes: Map[NodeId, NodeInfo], globalComplianceMode: GlobalComplianceMode, globalAgentRun: AgentRunInterval, globalPolicyMode: GlobalPolicyMode) = {
    nodes.map { case (id, info) =>
      (id, NodeModeConfig(
          globalComplianceMode
        , info.nodeReportingConfiguration.heartbeatConfiguration match {
            case Some(HeartbeatConfiguration(true, i)) => Some(i)
            case _                                     => None
          }
        , globalAgentRun
        , info.nodeReportingConfiguration.agentRunInterval
        , globalPolicyMode
        , info.policyMode
      ) )
    }.toMap
  }


  def getAppliedRuleIds(rules:Seq[Rule], groupLib: FullNodeGroupCategory, directiveLib: FullActiveTechniqueCategory, allNodeInfos: Map[NodeId, NodeInfo]): Set[RuleId]

  /**
   * Find all modified rules.
   * For them, find all directives with variables
   * referencing these rules.
   * Add them to the set of rules to return, and
   * recurse.
   * Stop when convergence is reached
   *
   * No modification on back-end are performed
   * (perhaps safe setting the "isModified" value to "true" for
   * all dependent CR).
   *
   */
  def findDependantRules() : Box[Seq[Rule]]

  /**
   * Rule vals are just rules with a analysis of parameter
   * on directive done, so that we will be able to bind them
   * to a context latter.
   */
  def buildRuleVals(activesRules: Set[RuleId], rules: Seq[Rule], directiveLib: FullActiveTechniqueCategory, groupLib: FullNodeGroupCategory, allNodeInfos: Map[NodeId, NodeInfo]) : Box[Seq[RuleVal]]

  def getNodeContexts(
      nodeIds               : Set[NodeId]
    , allNodeInfos          : Map[NodeId, NodeInfo]
    , allGroups             : FullNodeGroupCategory
    , allLicenses           : Map[NodeId, NovaLicense]
    , globalParameters      : Seq[GlobalParameter]
    , globalAgentRun        : AgentRunInterval
    , globalComplianceMode  : ComplianceMode
  ): Box[Map[NodeId, InterpolationContext]]

  /**
   * From a list of ruleVal, find the list of all impacted nodes
   * with the actual Cf3PolicyDraftBean they will have.
   * Replace all ${node.varName} vars.
   */
  def buildNodeConfigurations(
      activeNodeIds: Set[NodeId]
    , ruleVals     : Seq[RuleVal]
    , nodeContexts : Map[NodeId, InterpolationContext]
    , groupLib     : FullNodeGroupCategory
    , directiveLib : FullActiveTechniqueCategory
    , allNodeInfos : Map[NodeId, NodeInfo]
    , allNodeModes : Map[NodeId, NodeModeConfig]
    , scriptEngineEnabled : FeatureSwitch
  ) : Box[(Seq[NodeConfiguration])]

  /**
   * Check the consistency of each NodeConfiguration.
   */
  def sanitize(configurations:Seq[NodeConfiguration]) : Box[Map[NodeId, NodeConfiguration]]

  /**
   * Forget all other node configuration state.
   * If passed with an empty set, actually forget all node configuration.
   */
  def forgetOtherNodeConfigurationState(keep: Set[NodeId]) : Box[Set[NodeId]]

  /**
   * Get the actual cached values for NodeConfiguration
   */
  def getNodeConfigurationHash(): Box[Map[NodeId, NodeConfigurationHash]]

  /**
   * Detect changes in the NodeConfiguration, to trigger an increment in the related CR
   * The CR are updated in the LDAP
   * Must have all the NodeConfiguration in nodes
   * Returns two seq : the updated rule, and the deleted rule
   */
  def detectUpdatesAndIncrementRuleSerial(nodes : Seq[NodeConfiguration], cache: Map[NodeId, NodeConfigurationHash], rules: Map[RuleId, Rule]) : Box[(Map[RuleId,Int], Seq[RuleId])]

  /**
   * Set all the serial number when needed (a change in CR)
   * Must have all the NodeConfiguration in nodes
   */
  def updateSerialNumber(nodes : Map[NodeId, NodeConfiguration], rules : Map[RuleId, Int]) :  Map[NodeId, NodeConfiguration]


  /**
   * For each nodeConfiguration, check if the config is updated.
   * If so, update the return the new configId.
   */
  def getNodesConfigVersion(allNodeConfigs: Map[NodeId, NodeConfiguration], hashes: Map[NodeId, NodeConfigurationHash], generationTime: DateTime): Map[NodeId, NodeConfigId]

  /**
   * Actually  write the new configuration for the list of given node.
   * If the node target configuration is the same as the actual, nothing is done.
   * Else, promises are generated;
   * Return the list of configuration successfully written.
   */
  def writeNodeConfigurations(
      rootNodeId      : NodeId
    , updated         : Map[NodeId, NodeConfigId]
    , allNodeConfig   : Map[NodeId, NodeConfiguration]
    , allLicenses     : Map[NodeId, NovaLicense]
    , globalPolicyMode: GlobalPolicyMode
    , generationTime  : DateTime
  ) : Box[Set[NodeConfiguration]]

  /**
   * Set the expected reports for the rule
   * Caution : we can't handle deletion with this
   * @param ruleVal
   * @return
   */
  def setExpectedReports(
      ruleVal          : Seq[RuleVal]
    , nodeConfigs      : Seq[NodeConfiguration]
    , versions         : Map[NodeId, NodeConfigId]
    , updateCrs        : Map[RuleId, Int]
    , deletedCrs       : Seq[RuleId]
    , generationTime   : DateTime
    , allNodeModes     : Map[NodeId, NodeModeConfig]
  ) : Box[Seq[NodeExpectedReports]]

  /**
   * After updates of everything, notify compliace cache
   * that it should forbid what it knows about the updated nodes
   */
  def invalidateComplianceCache(nodeIds: Set[NodeId]): Unit

  /**
   * Store groups and directive in the database
   */
  def historizeData(
      rules            : Seq[Rule]
    , directiveLib     : FullActiveTechniqueCategory
    , groupLib         : FullNodeGroupCategory
    , allNodeInfos     : Map[NodeId, NodeInfo]
    , globalAgentRun   : AgentRunInterval
  ) : Box[Unit]

}

///////////////////////////////////////////////////////////////////////////////////////////////////////////////////////
//  Implémentation
///////////////////////////////////////////////////////////////////////////////////////////////////////////////////////

class PromiseGenerationServiceImpl (
    override val roRuleRepo: RoRuleRepository
  , override val woRuleRepo: WoRuleRepository
  , override val ruleValService : RuleValService
  , override val systemVarService: SystemVariableService
  , override val nodeConfigurationService : NodeConfigurationService
  , override val nodeInfoService : NodeInfoService
  , override val licenseRepository: LicenseRepository
  , override val reportingService : ExpectedReportsUpdate
  , override val historizationService : HistorizationService
  , override val roNodeGroupRepository: RoNodeGroupRepository
  , override val roDirectiveRepository: RoDirectiveRepository
  , override val ruleApplicationStatusService: RuleApplicationStatusService
  , override val parameterService : RoParameterService
  , override val interpolatedValueCompiler:InterpolatedValueCompiler
  , override val roInventoryRepository: ReadOnlyFullInventoryRepository
  , override val complianceModeService : ComplianceModeService
  , override val agentRunService : AgentRunIntervalService
  , override val complianceCache  : CachedFindRuleNodeStatusReports
  , override val promisesFileWriterService: Cf3PromisesFileWriterService
  , override val getAgentRunInterval: () => Box[Int]
  , override val getAgentRunSplaytime: () => Box[Int]
  , override val getAgentRunStartHour: () => Box[Int]
  , override val getAgentRunStartMinute: () => Box[Int]
  , override val getScriptEngineEnabled: () => Box[FeatureSwitch]
  , override val getGlobalPolicyMode: () => Box[GlobalPolicyMode]
) extends PromiseGenerationService with
  PromiseGeneration_performeIO with
  PromiseGeneration_buildRuleVals with
  PromiseGeneration_buildNodeConfigurations with
  PromiseGeneration_updateAndWriteRule with
  PromiseGeneration_setExpectedReports with
  PromiseGeneration_historization

///////////////////////////////////////////////////////////////////////////////////////////////////////////////////////
// Follows: traits implementing each part of the deployment service
///////////////////////////////////////////////////////////////////////////////////////////////////////////////////////

/**
 * So. There is a lot of "hidden" dependencies,
 * so for now, we just return *ALL* rule.
 *
 * It might not scale very well.
 *
 * Latter (3 years): in fact, perhaps most of the
 * time, being too smart is much more slow.
 *
 */
trait PromiseGeneration_performeIO extends PromiseGenerationService {
  def roRuleRepo : RoRuleRepository
  def nodeInfoService: NodeInfoService
  def roNodeGroupRepository: RoNodeGroupRepository
  def roDirectiveRepository: RoDirectiveRepository
  def parameterService : RoParameterService
  def roInventoryRepository: ReadOnlyFullInventoryRepository
  def complianceModeService : ComplianceModeService
  def agentRunService : AgentRunIntervalService

  def interpolatedValueCompiler:InterpolatedValueCompiler
  def systemVarService: SystemVariableService
  def ruleApplicationStatusService: RuleApplicationStatusService

  def licenseRepository: LicenseRepository

  def getGlobalPolicyMode: () => Box[GlobalPolicyMode]

  override def findDependantRules() : Box[Seq[Rule]] = roRuleRepo.getAll(true)
  override def getAllNodeInfos(): Box[Map[NodeId, NodeInfo]] = nodeInfoService.getAll
  override def getDirectiveLibrary(): Box[FullActiveTechniqueCategory] = roDirectiveRepository.getFullDirectiveLibrary()
  override def getGroupLibrary(): Box[FullNodeGroupCategory] = roNodeGroupRepository.getFullGroupLibrary()
  override def getAllGlobalParameters: Box[Seq[GlobalParameter]] = parameterService.getAllGlobalParameters()
  override def getAllInventories(): Box[Map[NodeId, NodeInventory]] = roInventoryRepository.getAllNodeInventories(AcceptedInventory)
  override def getGlobalComplianceMode(): Box[GlobalComplianceMode] = complianceModeService.getGlobalComplianceMode
  override def getGlobalAgentRun(): Box[AgentRunInterval] = agentRunService.getGlobalAgentRun()
  override def getAllLicenses(): Box[Map[NodeId, NovaLicense]] = licenseRepository.getAllLicense()
  override def getAppliedRuleIds(rules:Seq[Rule], groupLib: FullNodeGroupCategory, directiveLib: FullActiveTechniqueCategory, allNodeInfos: Map[NodeId, NodeInfo]): Set[RuleId] = {
     rules.filter(r => ruleApplicationStatusService.isApplied(r, groupLib, directiveLib, allNodeInfos) match {
      case _:AppliedStatus => true
      case _ => false
    }).map(_.id).toSet

  }

  /**
   * Build interpolation contexts.
   *
   * An interpolation context is a node-dependant
   * context for resolving ("expdanding", "binding")
   * interpolation variable in directive values.
   *
   * It's also the place where parameters are looked for
   * local overrides.
   */
  override def getNodeContexts(
      nodeIds               : Set[NodeId]
    , allNodeInfos          : Map[NodeId, NodeInfo]
    , allGroups             : FullNodeGroupCategory
    , allLicenses           : Map[NodeId, NovaLicense]
    , globalParameters      : Seq[GlobalParameter]
    , globalAgentRun        : AgentRunInterval
    , globalComplianceMode  : ComplianceMode
  ): Box[Map[NodeId, InterpolationContext]] = {

    /*
     * parameters have to be taken appart:
     *
     * - they can be overriden by node - not handled here, it will be in the resolution of node
     *   when implemented. Most likelly, we will have the information in the node info. And
     *   in that case, we could just use an interpolation variable
     *
     * - they can be plain string => nothing to do
     * - they can contains interpolated strings:
     *   - to node info parameters: ok
     *   - to parameters : hello loops!
     */
    def buildParams(parameters: Seq[GlobalParameter]): Box[Map[ParameterName, InterpolationContext => Box[String]]] = {
      bestEffort(parameters) { param =>
        for {
          p <- interpolatedValueCompiler.compile(param.value) ?~! s"Error when looking for interpolation variable in global parameter '${param.name}'"
        } yield {
          (param.name, p)
        }
      }.map( _.toMap)
    }

    for {
      globalSystemVariables <- systemVarService.getGlobalSystemVariables(globalAgentRun)
      parameters            <-  buildParams(globalParameters) ?~! "Can not parsed global parameter (looking for interpolated variables)"
    } yield {
      (nodeIds.flatMap { nodeId:NodeId =>
        (for {
          nodeInfo     <- Box(allNodeInfos.get(nodeId)) ?~! s"Node with ID ${nodeId.value} was not found"
          policyServer <- Box(allNodeInfos.get(nodeInfo.policyServerId)) ?~! s"Node with ID ${nodeId.value} was not found"

          nodeContext  <- systemVarService.getSystemVariables(nodeInfo, allNodeInfos, allGroups, allLicenses, globalSystemVariables, globalAgentRun, globalComplianceMode  : ComplianceMode)
        } yield {
          (nodeId, InterpolationContext(
                        nodeInfo
                      , policyServer
                      , nodeContext
                      , parameters
                    )
          )
        }) match {
          case eb:EmptyBox =>
            val e = eb ?~! s"Error while building target configuration node for node ${nodeId.value} which is one of the target of rules. Ignoring it for the rest of the process"
            logger.error(e.messageChain)
            None

          case x => x
        }
      }).toMap
    }
  }

}

///////////////////////////////////////////////////////////////////////////////////////////////////////////////////////

trait PromiseGeneration_buildRuleVals extends PromiseGenerationService {

  def ruleValService              : RuleValService

  override def buildRuleVals(activeRuleIds: Set[RuleId], rules:Seq[Rule], directiveLib: FullActiveTechniqueCategory, groupLib: FullNodeGroupCategory, allNodeInfos: Map[NodeId, NodeInfo]) : Box[Seq[RuleVal]] = {
    val appliedRules = rules.filter(r => activeRuleIds.contains(r.id))

    for {
      rawRuleVals <- bestEffort(appliedRules) { rule => ruleValService.buildRuleVal(rule, directiveLib) } ?~! "Could not find configuration vals"
    } yield rawRuleVals
  }

}

///////////////////////////////////////////////////////////////////////////////////////////////////////////////////////

trait PromiseGeneration_buildNodeConfigurations extends PromiseGenerationService with Loggable {
  def roNodeGroupRepository: RoNodeGroupRepository

  /**
   * This is the draft of the policy, not yet a cfengine policy, but a level of abstraction between both
   */
   private[this] case class PolicyDraft(
      ruleId         : RuleId
    , directiveId    : DirectiveId
    , technique      : Technique
    , variableMap    : InterpolationContext => Box[Map[String, Variable]]
    , trackerVariable: TrackerVariable
    , priority       : Int
    , isSystem       : Boolean
    , policyMode     : Option[PolicyMode]
    , serial         : Int
    , ruleOrder      : BundleOrder
    , directiveOrder : BundleOrder
  ) extends HashcodeCaching

   /**
   * From a list of ruleVal, find the list of all impacted nodes
   * with the actual Cf3PolicyDraft they will have.
   * Replace all ${rudder.node.varName} vars, returns the nodes ready to be configured, and expanded RuleVal
   * allNodeInfos *must* contains the nodes info of every nodes
   */
  override def buildNodeConfigurations(
      activeNodeIds: Set[NodeId]
    , ruleVals     : Seq[RuleVal]
    , nodeContexts : Map[NodeId, InterpolationContext]
    , groupLib     : FullNodeGroupCategory
    , directiveLib : FullActiveTechniqueCategory
    , allNodeInfos : Map[NodeId, NodeInfo]
    , allNodeModes : Map[NodeId, NodeModeConfig]
    , scriptEngineEnabled  : FeatureSwitch
  ) : Box[Seq[NodeConfiguration]] = {

    //step 1: from RuleVals to expanded rules vals
    //1.1: group by nodes (because parameter expansion is node sensitive
    //1.3: build node config, binding ${rudder.parameters} parameters

    //1.1: group by nodes

    val seqOfMapOfPolicyDraftByNodeId = ruleVals.map { ruleVal =>

      val wantedNodeIds = groupLib.getNodeIds(ruleVal.targets, allNodeInfos)

      val nodeIds = wantedNodeIds.intersect(allNodeInfos.keySet)
      if(nodeIds.size != wantedNodeIds.size) {
        logger.error(s"Some nodes are in the target of rule ${ruleVal.ruleId.value} but are not present " +
            s"in the system. It looks like an inconsistency error. Ignored nodes: ${(wantedNodeIds -- nodeIds).map( _.value).mkString(", ")}")
      }

      val drafts: Seq[PolicyDraft] = ruleVal.directiveVals.map { directive =>
        PolicyDraft(
            ruleId         = ruleVal.ruleId
          , directiveId    = directive.directiveId
          , technique      = directive.technique
          , variableMap    = directive.variables
          , trackerVariable= directive.trackerVariable
          , priority       = directive.priority
          , isSystem       = directive.isSystem
          , policyMode     = directive.policyMode
          , serial         = ruleVal.serial
          , ruleOrder      = ruleVal.ruleOrder
          , directiveOrder = directive.directiveOrder
        )
      }

      nodeIds.map(id => (id, drafts)).toMap
    }

    //now, actually group by node
    //no consistancy / unicity check is done here, it will be done
    //in an other phase. We are just switching to a node-first view.
    val policyDraftByNode: Map[NodeId, Seq[PolicyDraft]] = {

      (Map.empty[NodeId, Seq[PolicyDraft]]/:seqOfMapOfPolicyDraftByNodeId){ case (global, newMap) =>
        val g = global.map{ case (nodeId, seq) => (nodeId, seq ++ newMap.getOrElse(nodeId, Seq()))}
        //add node not yet in global
        val keys = newMap.keySet -- global.keySet
        val missing = newMap.filterKeys(k => keys.contains(k))
        g ++ missing
      }

    }

    /*
     * Utility class that helps deduplicate same failures in a chain
     * of failure when using bestEffort.
     */
    implicit class DedupFailure[T](box: Box[T]) {
      def dedupFailures(failure: String, transform: String => String = identity) = {
        box match { //dedup error messages
            case Full(res)   => Full(res)
            case eb:EmptyBox =>
              val msg = eb match {
                case Empty      => ""
                case f: Failure => //here, dedup
                  ": " + f.failureChain.map(m => transform(m.msg).trim).toSet.mkString("; ")
              }
              Failure(failure + msg)
        }
      }
    }

    //1.3: build node config, binding ${rudder./node.properties} parameters
    // open a scope for the JsEngine, because its init is long.
    JsEngineProvider.withNewEngine(scriptEngineEnabled) { jsEngine =>

      val nodeConfigs = bestEffort(nodeContexts.toSeq) { case (nodeId, context) =>

          (for {
            drafts          <- Box(policyDraftByNode.get(nodeId)) ?~! "Promise generation algorithme error: cannot find back the configuration information for a node"
            /*
             * Clearly, here, we are evaluating parameters, and we are not using that just after in the
             * variable expansion, which mean that we are doing the same work again and again and again.
             * Moreover, we also are evaluating again and again parameters whose context ONLY depends
             * on other parameter, and not node config at all. Bad bad bad bad.
             * TODO: two stages parameter evaluation
             *  - global
             *  - by node
             *  + use them in variable expansion (the variable expansion should have a fully evaluated InterpolationContext)
             */
            parameters      <- bestEffort(context.parameters.toSeq) { case (name, param) =>
                                 for {
                                   p <- param(context)
                                 } yield {
                                   (name, p)
                                 }
                               }
            cf3PolicyDrafts <- bestEffort(drafts) { draft =>
                                  (for {
                                    //bind variables with interpolated context
                                    expandedVariables <- draft.variableMap(context)
                                    // And now, for each variable, eval - if needed - the result
                                    evaluatedVars     <- bestEffort(expandedVariables.toSeq) { case (k, v) =>
                                                            //js lib is specific to the node os, bind here to not leak eval between vars
                                                            val jsLib = context.nodeInfo.osDetails.os match {
                                                             case AixOS => JsRudderLibBinding.Aix
                                                             case _     => JsRudderLibBinding.Crypt
                                                           }
                                                           jsEngine.eval(v, jsLib).map( x => (k, x) )
                                                         }
                                  } yield {

                                    Cf3PolicyDraft(
                                        id = Cf3PolicyDraftId(draft.ruleId, draft.directiveId)
                                      , technique = draft.technique
                                        // if the technique don't have an acceptation date time, this is bad. Use "now",
                                        // which mean that it will be considered as new every time.
                                      , techniqueUpdateTime = directiveLib.allTechniques.get(draft.technique.id).flatMap( _._2 ).getOrElse(DateTime.now)
                                      , variableMap = evaluatedVars.toMap
                                      , trackerVariable = draft.trackerVariable
                                      , priority = draft.priority
                                      , isSystem = draft.isSystem
                                      , policyMode = draft.policyMode
                                      , serial = draft.serial
                                      , ruleOrder = draft.ruleOrder
                                      , directiveOrder = draft.directiveOrder
                                      , overrides = Set()
                                    )
                                  }).dedupFailures(s"When processing directive '${draft.directiveOrder.value}'")
                                }
          } yield {
            NodeConfiguration(
                nodeInfo = context.nodeInfo
              , modesConfig = allNodeModes(context.nodeInfo.id)
              , policyDrafts = cf3PolicyDrafts.toSet
              , nodeContext = context.nodeContext
              , parameters = parameters.map { case (k,v) => ParameterForConfiguration(k, v) }.toSet
              , isRootServer = context.nodeInfo.id == context.policyServerInfo.id
            )
          }).dedupFailures(
                s"Error with parameters expansion for node '${context.nodeInfo.hostname}' (${context.nodeInfo.id.value})"
              , _.replaceAll("on node .*", "")
            )
      }
    nodeConfigs
    }
  }

}

///////////////////////////////////////////////////////////////////////////////////////////////////////////////////////

trait PromiseGeneration_updateAndWriteRule extends PromiseGenerationService {

  def nodeConfigurationService : NodeConfigurationService
  def woRuleRepo: WoRuleRepository
  def promisesFileWriterService: Cf3PromisesFileWriterService

  /**
   * That methode remove node configurations for nodes not in allNodes.
   * Corresponding nodes are deleted from the repository of node configurations.
   * Return the updated map of all node configurations (really present).
   */
  def purgeDeletedNodes(allNodes: Set[NodeId], allNodeConfigs: Map[NodeId, NodeConfiguration]) : Box[Map[NodeId, NodeConfiguration]] = {
    val nodesToDelete = allNodeConfigs.keySet -- allNodes
    for {
      deleted <- nodeConfigurationService.deleteNodeConfigurations(nodesToDelete)
    } yield {
      allNodeConfigs -- nodesToDelete
    }
  }

   /**
   * Check the consistency of each NodeConfiguration.
   */
  def sanitize(targetConfigurations:Seq[NodeConfiguration]) : Box[Map[NodeId, NodeConfiguration]] = {
    nodeConfigurationService.sanitize(targetConfigurations)
  }

  def forgetOtherNodeConfigurationState(keep: Set[NodeId]) : Box[Set[NodeId]] = {
    nodeConfigurationService.onlyKeepNodeConfiguration(keep)
  }

  def getNodeConfigurationHash(): Box[Map[NodeId, NodeConfigurationHash]] = nodeConfigurationService.getNodeConfigurationHash()

  /**
   * Detect changes in rules and update their serial
   * Returns two seq : the updated rules, and the deleted rules
   */
  def detectUpdatesAndIncrementRuleSerial(
      nodes       : Seq[NodeConfiguration]
    , cache       : Map[NodeId, NodeConfigurationHash]
    , allRules    : Map[RuleId, Rule]
  ) : Box[(Map[RuleId,Int], Seq[RuleId])] = {
    val firstElt = (Map[RuleId,Int](), Seq[RuleId]())
    // First, fetch the updated CRs (which are either updated or deleted)
    val res = (( Full(firstElt) )/:(nodeConfigurationService.detectSerialIncrementRequest(nodes, cache.isEmpty)) ) { case (Full((updated, deleted)), ruleId) => {
      allRules.get(ruleId) match {
        case Some(rule) =>
          woRuleRepo.incrementSerial(rule.id) match {
            case Full(newSerial) =>
              logger.trace("Updating rule %s to serial %d".format(rule.id.value, newSerial))
              Full( (updated + (rule.id -> newSerial), deleted) )
            case f : EmptyBox =>
              //early stop
              return f
          }
        case None =>
          Full((updated.toMap, (deleted :+ ruleId)))
      }
    } }

    res.foreach { case (updated, deleted) =>
      if(updated.nonEmpty) {
        ComplianceDebugLogger.debug(s"Updated rules:${ updated.map { case (id, serial) =>
          s"[${id.value}->${serial}]"
        }.mkString("") }")
      }
      if(deleted.nonEmpty) {
        ComplianceDebugLogger.debug(s"Deleted rules:${ deleted.map { id =>
          s"[${id.value}]"
        }.mkString("") }")
      }
    }
    res
   }

  /**
   * Increment the serial number of the CR. Must have ALL NODES as inputs
   */
  def updateSerialNumber(allConfigs : Map[NodeId, NodeConfiguration], rules: Map[RuleId, Int]) : Map[NodeId, NodeConfiguration] = {
    allConfigs.map { case (id, config) => (id, config.setSerial(rules)) }.toMap
  }

  /**
   * For each nodeConfiguration, get the corresponding node config version.
   * Either get it from cache or create a new one depending if the node configuration was updated
   * or not.
   */
  def getNodesConfigVersion(allNodeConfigs: Map[NodeId, NodeConfiguration], hashes: Map[NodeId, NodeConfigurationHash], generationTime: DateTime): Map[NodeId, NodeConfigId] = {

    /*
     * Several steps heres:
     * - look what node configuration are updated (based on their cache ?)
     * - write these node configuration
     * - update caches
     */
    val updatedNodes = nodeConfigurationService.selectUpdatedNodeConfiguration(allNodeConfigs, hashes)

    /*
     * The hash is directly the NodeConfigHash.hashCode, because we want it to be
     * unique to a given generation and the "writtenDate" is part of NodeConfigurationHash.
     * IE, even if we have the same nodeConfig than a
     * previous one, but the expected node config was closed, we want to get a new
     * node config id.
     */
    def hash(h: NodeConfigurationHash): String = {
      //we always set date = 0, so we have the possibility to see with
      //our eyes (and perhaps some SQL) two identicals node config diverging
      //only by the date of generation
      h.writtenDate.toString("YYYYMMdd-HHmmss")+"-"+h.copy(writtenDate = new DateTime(0)).hashCode.toHexString
    }

    /*
     * calcul new nodeConfigId for the updated configuration
     * The filterKey in place of a updatedNode.map(id => allNodeConfigs.get(id)
     * is to be sure to have the NodeConfiguration. There is 0 reason
     * to not have it, but it simplifie case.
     *
     */
    val nodeConfigIds = allNodeConfigs.filterKeys(updatedNodes.contains).values.map { nodeConfig =>
      (nodeConfig.nodeInfo.id, NodeConfigId(hash(NodeConfigurationHash(nodeConfig, generationTime))))
    }.toMap

    ComplianceDebugLogger.debug(s"Updated node configuration ids: ${nodeConfigIds.map {case (id, nodeConfigId) =>
      s"[${id.value}:${ hashes.get(id).fold("???")(x => hash(x)) }->${ nodeConfigId.value }]"
    }.mkString("") }")

    //return update nodeId with their config
    nodeConfigIds
  }


  /**
   * Actually  write the new configuration for the list of given node.
   * If the node target configuration is the same as the actual, nothing is done.
   * Else, promises are generated;
   * Return the list of configuration successfully written.
   */
  def writeNodeConfigurations(
      rootNodeId      : NodeId
    , updated         : Map[NodeId, NodeConfigId]
    , allNodeConfigs  : Map[NodeId, NodeConfiguration]
    , allLicenses     : Map[NodeId, NovaLicense]
    , globalPolicyMode: GlobalPolicyMode
    , generationTime  : DateTime
  ) : Box[Set[NodeConfiguration]] = {

    val fsWrite0   =  System.currentTimeMillis

    for {
      written    <- promisesFileWriterService.writeTemplate(rootNodeId, updated.keySet, allNodeConfigs, updated, allLicenses, globalPolicyMode)
      ldapWrite0 =  DateTime.now.getMillis
      fsWrite1   =  (ldapWrite0 - fsWrite0)
      _          =  logger.debug(s"Node configuration written on filesystem in ${fsWrite1} ms")
      //update the hash for the updated node configuration for that generation
      toCache    =  allNodeConfigs.filterKeys(updated.contains(_)).values.toSet
      cached     <- nodeConfigurationService.cacheNodeConfiguration(toCache, generationTime)
      ldapWrite1 =  (DateTime.now.getMillis - ldapWrite0)
      _          =  logger.debug(s"Node configuration cached in LDAP in ${ldapWrite1} ms")
    } yield {
      written.toSet
    }
  }

}

///////////////////////////////////////////////////////////////////////////////////////////////////////////////////////

trait PromiseGeneration_setExpectedReports extends PromiseGenerationService {
  def reportingService : ExpectedReportsUpdate
  def complianceCache  : CachedFindRuleNodeStatusReports

   /**
   * Update the serials in the rule vals based on the updated rule (which may be empty if nothing is updated)
   * Goal : actually set the right serial in them, as well as the correct variable
   * So we can have several rule with different subset of values
   */
  private[this] def updateRuleVal(
      rulesVal: Seq[ExpandedRuleVal]
    , rules   : Map[RuleId,Int]
  ) : Seq[ExpandedRuleVal] = {
    rulesVal.map(ruleVal => {
      rules.find { case(id,serial) => id == ruleVal.ruleId } match {
        case Some((id,serial)) =>
          ruleVal.copy(serial = serial)
        case _ => ruleVal
      }
    })
  }

  private[this] def getExpandedRuleVal(
      ruleVals   :Seq[RuleVal]
    , nodeConfigs: Seq[NodeConfiguration]
    , versions   : Map[NodeId, NodeConfigId]
  ) : Seq[ExpandedRuleVal]= {
    ruleVals map { rule =>

      val directives = (nodeConfigs.flatMap { nodeConfig =>
        val expectedDirectiveValsForNode = nodeConfig.policyDrafts.filter( x => x.id.ruleId == rule.ruleId) match {
            case drafts if drafts.size > 0 =>
              val directives = drafts.map { draft =>
                rule.directiveVals.find( _.directiveId == draft.id.directiveId) match {
                  case None =>
                    logger.error("Inconsistency in promise generation algorithme: missing original directive for a node configuration,"+
                        s"please report this message. Directive with id '${draft.id.directiveId.value}' in rule '${rule.ruleId.value}' will be ignored")
                    None
                  case Some(directiveVal) =>
                    Some(draft.toDirectiveVal(directiveVal.originalVariables))
                }
              }.flatten

              if(directives.size > 0) Some(directives) else None

            case _ => None
        }

        expectedDirectiveValsForNode.map(d => NodeAndConfigId(nodeConfig.nodeInfo.id, versions(nodeConfig.nodeInfo.id)) -> d.toSeq)
      })

      ExpandedRuleVal(
          rule.ruleId
        , rule.serial
        , directives.toMap
      )
    }
  }

  override def setExpectedReports(
      ruleVal          : Seq[RuleVal]
    , configs          : Seq[NodeConfiguration]
    , updatedNodes     : Map[NodeId, NodeConfigId]
    , updatedCrs       : Map[RuleId, Int]
    , deletedCrs       : Seq[RuleId]
    , generationTime   : DateTime
    , allNodeModes     : Map[NodeId, NodeModeConfig]
  ) : Box[Seq[NodeExpectedReports]] = {

    val expandedRuleVal = getExpandedRuleVal(ruleVal, configs, updatedNodes)
    val updatedRuleVal = updateRuleVal(expandedRuleVal, updatedCrs)

    //we also want to build the list of overriden directive based on unique techniques.
    val overriden = configs.flatMap { nodeConfig =>
      nodeConfig.policyDrafts.flatMap( x => x.overrides.map { case (ruleId, directiveId) =>
        UniqueOverrides(nodeConfig.nodeInfo.id, ruleId, directiveId, x.id)
      })
    }.toSet

    reportingService.updateExpectedReports(updatedRuleVal, deletedCrs, updatedNodes, generationTime, overriden, allNodeModes)
  }

  override def invalidateComplianceCache(nodeIds: Set[NodeId]): Unit = {
    complianceCache.invalidate(nodeIds)
  }
}

trait PromiseGeneration_historization extends PromiseGenerationService {
  def historizationService : HistorizationService

  def historizeData(
        rules            : Seq[Rule]
      , directiveLib     : FullActiveTechniqueCategory
      , groupLib         : FullNodeGroupCategory
      , allNodeInfos     : Map[NodeId, NodeInfo]
      , globalAgentRun   : AgentRunInterval
    ) : Box[Unit] = {
    for {
      _ <- historizationService.updateNodes(allNodeInfos.values.toSet)
      _ <- historizationService.updateGroups(groupLib)
      _ <- historizationService.updateDirectiveNames(directiveLib)
      _ <- historizationService.updatesRuleNames(rules)
      _ <- historizationService.updateGlobalSchedule(globalAgentRun.interval, globalAgentRun.splaytime, globalAgentRun.startHour, globalAgentRun.startMinute)
    } yield {
      () // unit is expected
    }
  }

}<|MERGE_RESOLUTION|>--- conflicted
+++ resolved
@@ -86,13 +86,10 @@
 import javax.script.ScriptEngineManager
 import com.normation.rudder.domain.appconfig.FeatureSwitch
 import com.normation.inventory.domain.AixOS
-<<<<<<< HEAD
 import com.normation.rudder.domain.reports.NodeModeConfig
 import com.normation.rudder.reports.HeartbeatConfiguration
 import org.joda.time.format.DateTimeFormatter
-=======
 import scala.concurrent.Future
->>>>>>> bedd2e3b
 
 /**
  * The main service which deploy modified rules and
@@ -209,17 +206,13 @@
       expectedReports       <- setExpectedReports(ruleVals, writtenNodeConfigs.toSeq, updatedNodeConfigs, updatedCrs.toMap, deletedCrs, generationTime, allNodeModes)  ?~!
                                "Cannot build expected reports"
       // now, invalidate cache
-<<<<<<< HEAD
-      _                     =  invalidateComplianceCache(updatedNodeConfigs.keySet)
-=======
->>>>>>> bedd2e3b
       timeSetExpectedReport =  (System.currentTimeMillis - reportTime)
       _                     =  logger.debug(s"Reports updated in ${timeSetExpectedReport} ms")
 
     } yield {
       //invalidate compliance may be very very long - make it async
       import scala.concurrent.ExecutionContext.Implicits.global
-      Future { invalidateComplianceCache(updatedNodeConfig) }
+      Future { invalidateComplianceCache(updatedNodeConfigs.keySet) }
 
       logger.debug("Timing summary:")
       logger.debug("Fetch all information     : %10s ms".format(timeFetchAll))
