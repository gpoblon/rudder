--- conflicted
+++ resolved
@@ -518,16 +518,9 @@
 
     (nodeIds.flatMap { nodeId:NodeId =>
       (for {
-<<<<<<< HEAD
-        nodeInfo     <- Box(allNodeInfos.get(nodeId)) ?~! s"Node with ID ${nodeId.value} was not found"
-        policyServer <- Box(allNodeInfos.get(nodeInfo.policyServerId)) ?~! s"Node with ID ${nodeId.value} was not found"
-
+        nodeInfo     <- Box(allNodeInfos.get(nodeId)) ?~! s"Node with ID '${nodeId.value}' was not found in the list of known nodes"
+        policyServer <- Box(allNodeInfos.get(nodeInfo.policyServerId)) ?~! s"Policy server with ID '${nodeInfo.policyServerId.value}' was not found (mandatory for building promises for the node)"
         nodeContext  <- systemVarService.getSystemVariables(nodeInfo, allNodeInfos, globalSystemVariables, globalAgentRun, globalComplianceMode  : ComplianceMode)
-=======
-        nodeInfo <- Box(allNodeInfos.get(nodeId)) ?~! s"Node with ID '${nodeId.value}' was not found in the list of known nodes"
-        policyServer <- Box(allNodeInfos.get(nodeInfo.policyServerId)) ?~! s"Policy server with ID '${nodeInfo.policyServerId.value}' was not found (mandatory for building promises for the node)"
-        nodeContext <- systemVarService.getSystemVariables(nodeInfo, allNodeInfos, globalSystemVariables)
->>>>>>> a1e20901
       } yield {
         (nodeId, InterpolationContext(
                       nodeInfo
