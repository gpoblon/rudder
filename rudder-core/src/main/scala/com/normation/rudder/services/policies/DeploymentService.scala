--- conflicted
+++ resolved
@@ -110,27 +110,6 @@
     val result = for {
       //fetch all - yep, memory is cheap... (TODO: size of that for 1000 nodes, 100 rules, 100 directives, 100 groups ?)
 
-<<<<<<< HEAD
-      allRules             <- findDependantRules() ?~! "Could not find dependant rules"
-      fetch1Time           =  System.currentTimeMillis
-      _                    =  logger.trace(s"Fetched rules in ${fetch1Time-initialTime} ms")
-      allNodeInfos         <- getAllNodeInfos ?~! "Could not get Node Infos"
-      fetch2Time           =  System.currentTimeMillis
-      _                    =  logger.trace(s"Fetched node infos in ${fetch2Time-fetch1Time} ms")
-      directiveLib         <- getDirectiveLibrary() ?~! "Could not get the directive library"
-      fetch3Time           =  System.currentTimeMillis
-      _                    =  logger.trace(s"Fetched directives in ${fetch3Time-fetch2Time} ms")
-      groupLib             <- getGroupLibrary() ?~! "Could not get the group library"
-      fetch4Time           =  System.currentTimeMillis
-      _                    =  logger.trace(s"Fetched groups in ${fetch4Time-fetch3Time} ms")
-      allParameters        <- getAllGlobalParameters ?~! "Could not get global parameters"
-      fetch5Time           =  System.currentTimeMillis
-      _                    =  logger.trace(s"Fetched global parameters in ${fetch5Time-fetch4Time} ms")
-      globalAgentRun       <- getGlobalAgentRun
-      fetch6Time           =  System.currentTimeMillis
-      _                    =  logger.trace(s"Fetched run infos in ${fetch6Time-fetch5Time} ms")
-      scriptEngineEnabled  <- getScriptEngineEnabled() ?~! "Could not get if we should use the script engine to evaluate directive parameters"
-=======
       allRules            <- findDependantRules() ?~! "Could not find dependant rules"
       fetch1Time          =  System.currentTimeMillis
       _                   =  logger.trace(s"Fetched rules in ${fetch1Time-initialTime} ms")
@@ -151,7 +130,6 @@
       _                   =  logger.trace(s"Fetched run infos in ${fetch6Time-fetch5Time} ms")
       scriptEngineEnabled <- getScriptEngineEnabled() ?~! "Could not get if we should use the script engine to evaluate directive parameters"
       nodePropFeature     <- getNodePropEnabled() ?~! "Could not get if we should allow ${node.properties[key]} in directive parameters"
->>>>>>> 4320ca8b
       globalComplianceMode <- getGlobalComplianceMode
       globalPolicyMode     <- getGlobalPolicyMode() ?~! "Cannot get the Global Policy Mode (Enforce or Verify)"
       nodeConfigCaches     <- getNodeConfigurationCache() ?~! "Cannot get the Configuration Cache"
@@ -260,11 +238,8 @@
   def getAgentRunStartHour   : () => Box[Int]
   def getAgentRunStartMinute : () => Box[Int]
   def getScriptEngineEnabled : () => Box[FeatureSwitch]
-<<<<<<< HEAD
   def getGlobalPolicyMode    : () => Box[GlobalPolicyMode]
-=======
   def getNodePropEnabled     : () => Box[FeatureSwitch]
->>>>>>> 4320ca8b
 
   def getAppliedRuleIds(rules:Seq[Rule], groupLib: FullNodeGroupCategory, directiveLib: FullActiveTechniqueCategory, allNodeInfos: Map[NodeId, NodeInfo]): Set[RuleId]
 
@@ -431,11 +406,8 @@
   , override val getAgentRunStartHour: () => Box[Int]
   , override val getAgentRunStartMinute: () => Box[Int]
   , override val getScriptEngineEnabled: () => Box[FeatureSwitch]
-<<<<<<< HEAD
   , override val getGlobalPolicyMode: () => Box[GlobalPolicyMode]
-=======
   , override val getNodePropEnabled    : () => Box[FeatureSwitch]
->>>>>>> 4320ca8b
 ) extends PromiseGenerationService with
   PromiseGeneration_performeIO with
   PromiseGeneration_buildRuleVals with
@@ -690,65 +662,6 @@
       }
     }
 
-<<<<<<< HEAD
-        for {
-          drafts <- Box(policyDraftByNode.get(nodeId)) ?~! "Promise generation algorithme error: cannot find back the configuration information for a node"
-          /*
-           * Clearly, here, we are evaluating parameters, and we are not using that just after in the
-           * variable expansion, which mean that we are doing the same work again and again and again.
-           * Moreover, we also are evaluating again and again parameters whose context ONLY depends
-           * on other parameter, and not node config at all. Bad bad bad bad.
-           * TODO: two stages parameter evaluation
-           *  - global
-           *  - by node
-           *  + use them in variable expansion (the variable expansion should have a fully evaluated InterpolationContext)
-           */
-          parameters <- sequence(context.parameters.toSeq) { case (name, param) =>
-                          for {
-                            p <- param(context)
-                          } yield {
-                            (name, p)
-                          }
-                        }
-          cf3PolicyDrafts <- sequence(drafts) { draft =>
-                               for {
-                                 //bind variables with interpolated context
-                                 expandedVariables <- draft.variableMap(context)
-                                 // And now, for each variable, eval - if needed - the result
-                                 evaluatedVars     <- sequence(expandedVariables.toSeq) { case (k, v) =>
-                                                        //js lib is specific to the node os, bind here to not leak eval between vars
-                                                        val jsLib = context.nodeInfo.osDetails.os match {
-                                                          case AixOS => JsRudderLibBinding.Aix
-                                                          case _     => JsRudderLibBinding.Crypt
-                                                        }
-                                                        jsEngine.eval(v, jsLib).map( x => (k, x) )
-                                                      }
-                               } yield {
-
-                                 Cf3PolicyDraft(
-                                     id              = Cf3PolicyDraftId(draft.ruleId, draft.directiveId)
-                                   , technique       = draft.technique
-                                   , variableMap     = evaluatedVars.toMap
-                                   , trackerVariable = draft.trackerVariable
-                                   , priority        = draft.priority
-                                   , serial          = draft.serial
-                                   , ruleOrder       = draft.ruleOrder
-                                   , directiveOrder  = draft.directiveOrder
-                                   , overrides       = Set()
-                                   , policyMode      = draft.policyMode
-                                 )
-                               }
-                             }
-        } yield {
-          NodeConfiguration(
-              nodeInfo     = context.nodeInfo
-            , policyDrafts = cf3PolicyDrafts.toSet
-            , nodeContext  = context.nodeContext
-            , parameters   = parameters.map { case (k,v) => ParameterForConfiguration(k, v) }.toSet
-            , isRootServer = context.nodeInfo.id == context.policyServerInfo.id
-          )
-        }
-=======
     //1.3: build node config, binding ${rudder./node.properties} parameters
     // open a scope for the JsEngine, because its init is long.
     JsEngineProvider.withNewEngine(scriptEngineEnabled) { jsEngine =>
@@ -799,6 +712,7 @@
                                       , ruleOrder = draft.ruleOrder
                                       , directiveOrder = draft.directiveOrder
                                       , overrides = Set()
+                                      , policyMode = draft.policyMode
                                     )
                                   }).dedupFailures(s"When processing directive '${draft.directiveOrder.value}'")
                                 }
@@ -814,7 +728,6 @@
                 s"Error with parameters expansion for node '${context.nodeInfo.hostname}' (${context.nodeInfo.id.value})"
               , _.replaceAll("on node .*", "")
             )
->>>>>>> 4320ca8b
       }
     nodeConfigs
     }
