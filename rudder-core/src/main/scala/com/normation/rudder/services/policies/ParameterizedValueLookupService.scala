--- conflicted
+++ resolved
@@ -47,39 +47,39 @@
 
 /**
  * A service that handle parameterized value of
- * directive variables. 
- * 
+ * directive variables.
+ *
  * The parameterization is to be taken in the context of
  * a rule (i.e, a directive applied to
  * a target), and in the scope of one node of the target
  * (as if you were processing one node at a time).
- * 
+ *
  * The general parameterized value are of the form:
  * ${...}
  * were "..." is the parameter to lookup.
- * 
+ *
  * We handle 2 kinds of parameterizations:
  * 1/ ${CONFIG_RULE_ID.ACCESSOR}
  *    where:
  *    - CONFIG_RULE_ID is a valid id of a rule in the system
  *    - ACCESSOR is an accessor for that rule, explained below.
  * 2/ ${node.ACCESSOR}
- *    where: 
+ *    where:
  *    - "node" is a keyword ;
  *    - ACCESSOR is an accessor for that node, explained below.
  *
- * Accessor are keywords which allows to reach value in a context, exactly like 
- * properties in object oriented programming. 
+ * Accessor are keywords which allows to reach value in a context, exactly like
+ * properties in object oriented programming.
  *
  * Accessors for node
  * ------------------
  *   ${node.id} : internal ID of the node (generally an UUID)
  *   ${node.hostname} : hostname of the node
- *   ${node.admin} : login (or username) of the node administrator, or root, or at least 
+ *   ${node.admin} : login (or username) of the node administrator, or root, or at least
  *                   the login to use to run the agent
  *   ${node.policyserver.ACCESSOR} : information about the policyserver of the node.
  *                                    ACCESSORs are the same than for ${node}
- * 
+ *
  * Accessors for rule
  * --------------------------------
  * Accessor for rule are of two forms:
@@ -87,69 +87,69 @@
  *   where VAR_NAME is the name of a variable of the technique implemented
  *   by the directive referenced by the given rule ;
  *   The following constraint are applied on a VAR_NAME accessor:
- *   - if the variable is monovalued, the targeted variable must have only one value 
+ *   - if the variable is monovalued, the targeted variable must have only one value
  *     (the target variable may be multivalued with exaclty one value) ;
- *   - if the variable is multivalued and is not part of a group, 
+ *   - if the variable is multivalued and is not part of a group,
  *     there is no constraints on the target ;
  *   - if the variable is mutlivalued and is part of group, there is no constraints
  *     on the target **BUT** if other members of the group don't have the same
- *     cardinality than the result of the lookup, you will have problems. 
- *   
+ *     cardinality than the result of the lookup, you will have problems.
+ *
  * - ${CONFIG_RULE_ID.target.ACCESSOR}
  *   - where "target" is an accessor which change the context of following
  *     accessors to the target of the rule (group, etc)
  *     Target Accessor are the same as node accessors, but are multivalued.
- * 
+ *
  * Important notice:
  * -----------------
- * For a given rule, ALL parameterized value are processed in the 
+ * For a given rule, ALL parameterized value are processed in the
  * same order, and order is kept.
- * 
+ *
  * That means  (for example) that if a parameterized value references two target accessors,
  * information regarding the same node will be put at the same index.
- * 
+ *
  */
 trait ParameterizedValueLookupService {
 
   /**
-   * Replace all parameterization of the form ${node.XXX} 
+   * Replace all parameterization of the form ${node.XXX}
    * by their values
-   * 
+   *
    * We are in the context of a node, given by the id.
    * We can provide a NodeInfo as cache for the node.
-   * 
+   *
    */
   def lookupNodeParameterization(nodeId:NodeId, variables:Seq[Variable]) : Box[Seq[Variable]]
 
   /**
    * Replace all parameterization of the form
    * ${CONFGIGURATION_RULE_ID.XXX} by their values
-   * 
+   *
    * TODO: handle cache !!
-   * 
+   *
    */
   def lookupRuleParameterization(variables:Seq[Variable]) : Box[Seq[Variable]]
-  
-  
-  
+
+
+
   sealed abstract class AccessorName(val value:String)
   case object ID extends AccessorName("id")
   case object HOSTNAME extends AccessorName("hostname")
   case object ADMIN extends AccessorName("admin")
-  
+
   def isValidAccessorName(accessor:String) : Boolean = accessor.toLowerCase match {
     case ID.value | HOSTNAME.value | ADMIN.value => true
     case _ => false
   }
 
-  
-  sealed trait Parametrization 
-
-  case class BadParametrization(value:String) extends Parametrization with HashcodeCaching 
-  
+
+  sealed trait Parametrization
+
+  case class BadParametrization(value:String) extends Parametrization with HashcodeCaching
+
   abstract class NodeParametrization extends Parametrization
 
-  abstract class NodePsParametrization extends Parametrization 
+  abstract class NodePsParametrization extends Parametrization
   object NodePsParametrization {
     def r = """\$\{node\.policyserver\..*\}""".r
   }
@@ -171,27 +171,27 @@
   case object ParamNodePsAdmin extends NodeParametrization {
     def r = """\$\{node\.policyserver\.admin\}""".r
   }
-  
+
   case object NodeParam extends NodeParametrization
-  case class BadNodeParam(value:String) extends NodeParametrization with HashcodeCaching 
-
-  abstract class CrParametrization extends Parametrization 
-
-  case class CrVarParametrization(crName:String, accessor:String) extends CrParametrization with HashcodeCaching 
-  case class CrTargetParametrization(crName:String, accessor:String) extends CrParametrization with HashcodeCaching 
+  case class BadNodeParam(value:String) extends NodeParametrization with HashcodeCaching
+
+  abstract class CrParametrization extends Parametrization
+
+  case class CrVarParametrization(crName:String, accessor:String) extends CrParametrization with HashcodeCaching
+  case class CrTargetParametrization(crName:String, accessor:String) extends CrParametrization with HashcodeCaching
   object CrTargetParametrization {
     def r = """\$\{([\-_a-zA-Z0-9]+)\.target\.([\-_a-zA-Z0-9]+)\}""".r
   }
 
-  
+
 
   object Parametrization {
     def r = """\$\{(.*)\}""".r
-  }  
-  
+  }
+
   object CrParametrization {
     def r = """\$\{([\-_a-zA-Z0-9]+)\.([\-_a-zA-Z0-9]+)\}""".r
-    
+
     def unapply(value:String) : Option[Parametrization] = {
         //start by the most specific and go up
         value.toLowerCase match {
@@ -203,10 +203,10 @@
         }
     }
   }
-  
+
   object NodeParametrization {
     def r = """\$\{node\..*\}""".r
-    
+
     def unapply(value:String) : Option[Parametrization] = {
         //start by the most specific and go up
         value.toLowerCase match {
@@ -229,9 +229,9 @@
     override val directiveTargetService : RuleTargetService,
     override val ruleRepo : RuleRepository,
     override val ruleValService : RuleValService
-) extends ParameterizedValueLookupService with 
-  ParameterizedValueLookupService_lookupNodeParameterization with 
-  ParameterizedValueLookupService_lookupRuleParameterization 
+) extends ParameterizedValueLookupService with
+  ParameterizedValueLookupService_lookupNodeParameterization with
+  ParameterizedValueLookupService_lookupRuleParameterization
 
 ////////////////////////////////////////////////////////////////////////////////////////////////////
 
@@ -239,7 +239,7 @@
 trait ParameterizedValueLookupService_lookupNodeParameterization extends ParameterizedValueLookupService {
 
   def nodeInfoService : NodeInfoService
-  
+
   private[this] def lookupNodeVariable(nodeInfo : NodeInfo, policyServerInfo: => Box[NodeInfo], value:String) : Box[String] = {
     value match {
       case NodeParametrization(ParamNodeId) => Full(nodeInfo.id.value)
@@ -251,9 +251,9 @@
       case NodeParametrization(BadParametrization(value)) => Failure("Unknow parameterized value: ${%s}".format(value))
       case _ => Full(value) //nothing to replace
     }
-  }   
-  
-  
+  }
+
+
   override def lookupNodeParameterization(nodeId:NodeId, variables:Seq[Variable]) : Box[Seq[Variable]] = {
     for {
       nodeInfo <- nodeInfoService.getNodeInfo(nodeId)
@@ -272,13 +272,13 @@
 
 
 trait ParameterizedValueLookupService_lookupRuleParameterization extends ParameterizedValueLookupService with Loggable {
-  
-   
+
+
   def directiveTargetService : RuleTargetService
   def nodeInfoService : NodeInfoService
   def ruleRepo : RuleRepository
   def ruleValService : RuleValService
-  
+
   /**
    * Replace all parameterization of the form
    * ${CONFGIGURATION_RULE_ID.XXX} by their values
@@ -306,10 +306,10 @@
        ).map {seq => logger.debug("setted variable values are %s %s".format(variable.spec.name, seq.flatten));Variable.matchCopy(variable, seq.flatten) }
      }
   }
-  
-  
-
- 
+
+
+
+
    /**
     * Lookup the variable with name varName in RuleVal.id in crv.
     * Try to first lookup the values in cache, and if it is not yet present,
@@ -322,10 +322,10 @@
     * @return
     */
   private[this] def lookupTargetParameter(
-    sourceVariableSpec:VariableSpec, 
-    targetConfiguRuleId:RuleId, 
+    sourceVariableSpec:VariableSpec,
+    targetConfiguRuleId:RuleId,
     targetAccessorName:String) : Box[Seq[String]] = {
-    
+
     if(isValidAccessorName(targetAccessorName)) {
       for {
         rule <- ruleRepo.get(targetConfiguRuleId)
@@ -342,8 +342,8 @@
           nodeInfoService.getNodeInfo(nodeId)
         }
         cf2 = logger.trace("Fetched nodes infos : %s".format(nodeInfos))
-        cardinalityOk <- { 
-          if(!sourceVariableSpec.multivalued && nodeInfos.size != 1) 
+        cardinalityOk <- {
+          if(!sourceVariableSpec.multivalued && nodeInfos.size != 1)
             Failure("The parameterized value returned a list value not compatible with variable spec for %s (monovalued)"
                 .format(sourceVariableSpec.name))
           else Full("OK")
@@ -360,8 +360,8 @@
       Failure("Unknown accessor name: %s".format(targetAccessorName))
     }
   }
-   
-  
+
+
 
    /**
     * Lookup the variable with name varName in RuleVal.id in crv.
@@ -376,49 +376,34 @@
     */
   private[this] def lookupVariableParameter(sourceVariableSpec:VariableSpec, targetConfiguRuleId:RuleId, varAccessorName:String) : Box[Seq[String]] = {
      for {
-<<<<<<< HEAD
        crv <- ruleValService.findRuleVal(targetConfiguRuleId)
-       variables = crv.directiveVals.map(x => x.variables.get(varAccessorName)).filter(x => x != None).flatten
+       variables = crv.directiveVals.map(x => x.variables.map { case (name, variable) =>
+                       ( name.toLowerCase, variable) // need to lower the variable i'm looking for
+                     }.get(varAccessorName)).filter(x => x != None).flatten
        exists <- {
-         if(variables.size == 0) Failure("Can not lookup variable %s for rule %s.".format(
-                                                      varAccessorName, crv.ruleId))
-         else Full("OK")   
-=======
-       crv <- configurationRuleValService.findConfigurationRuleVal(targetConfiguRuleId)
-       variables = crv.policies.map{ x =>
-                     x.variables.map { case (name, variable) =>
-                       ( name.toLowerCase, variable) // need to lower the variable i'm looking for
-                     }.get(varAccessorName)
-                  }.filter(x => x != None).flatten
-       exists <- {
-         if(variables.size == 0) {
-           logger.error("Can not lookup variable %s for configuration rule %s.".format(
-                                                      varAccessorName, crv.configurationRuleId))
-           Failure("Can not lookup variable %s for configuration rule %s.".format(
-                                                      varAccessorName, crv.configurationRuleId))
-         } else {
-           Full("OK") 
-         }  
->>>>>>> c7b81117
+         if(variables.size == 0){
+           logger.error("Can not lookup variable %s for configuration rule %s.".format(varAccessorName, crv.ruleId))
+           Failure("Can not lookup variable %s for rule %s.".format(varAccessorName, crv.ruleId))
+         } else Full("OK")
        }
-       values <- Full(variables.flatten(x => x.values)) 
-       
+       values <- Full(variables.flatten(x => x.values))
+
        okMonovalued <- {
          if(!sourceVariableSpec.multivalued && values.size != 1) Failure("More than one value looked-up for parameterized variable %s".format(sourceVariableSpec.name))
          else Full("OK")
        }
        okNoParameterizedVariables <- {
          if(containsParameterizedValue(values)) Failure("A parameterized value for variable %s in rule %s is parameterized and is used as a target of another rule. That is not supported".format(sourceVariableSpec.name, crv.ruleId))
-         else Full("OK") 
+         else Full("OK")
        }
      } yield {
        values
      }
   }
-  
+
   private[this] def containsParameterizedValue(values:Seq[String]) : Boolean = {
     val regex = """\$\{*\}""".r
-    values.foreach { 
+    values.foreach {
       case regex() => return true
       case _ => //continue
     }
