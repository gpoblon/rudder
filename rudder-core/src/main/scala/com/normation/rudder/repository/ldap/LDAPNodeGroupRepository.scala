--- conflicted
+++ resolved
@@ -201,11 +201,16 @@
     } 
   }
   
-<<<<<<< HEAD
-  def update(nodeGroup:NodeGroup, actor:EventActor, reason:Option[String]): Box[Option[ModifyNodeGroupDiff]] = {
+  private[this] def internalUpdate(nodeGroup:NodeGroup, actor:EventActor, reason:Option[String], systemCall:Boolean): Box[Option[ModifyNodeGroupDiff]] = { 
     for {
       con          <- ldap
       existing     <- getSGEntry(con, nodeGroup.id) ?~! "Error when trying to check for existence of group with id %s. Can not update".format(nodeGroup.id)
+      oldGroup     <- mapper.entry2NodeGroup(existing) ?~! "Error when trying to check for the group %s".format(nodeGroup.id.value)
+      systemCheck  <- (oldGroup.isSystem, systemCall) match {
+                          case (true, false) => Failure("System group '%s' (%s) can not be modified".format(oldGroup.name, oldGroup.id.value))
+                          case (false, true) => Failure("You can not modify a non system group (%s) with that method".format(oldGroup.name))
+                          case _ => Full(oldGroup)
+                        } 
       exists       <- if (nodeGroupExists(con, nodeGroup.name, nodeGroup.id)) Failure("Cannot change the group name to %s : there is already a group with the same name".format(nodeGroup.name))
                       else Full(Unit)
       entry        =  rudderDit.GROUP.groupModel(
@@ -237,6 +242,15 @@
     } 
   }
 
+    
+  def update(nodeGroup:NodeGroup, actor:EventActor, reason:Option[String]): Box[Option[ModifyNodeGroupDiff]] = {
+    internalUpdate(nodeGroup, actor, reason, false) 
+  }
+  
+  def updateSystemGroup(nodeGroup:NodeGroup, actor:EventActor, reason:Option[String]) : Box[Option[ModifyNodeGroupDiff]] = {
+    internalUpdate(nodeGroup, actor, reason, true)
+  }
+  
   def move(nodeGroup:NodeGroup, containerId : NodeGroupCategoryId, actor:EventActor, reason:Option[String]): Box[Option[ModifyNodeGroupDiff]] = {
     for {
       con          <- ldap
@@ -247,6 +261,9 @@
                         } yield (parent::parents).map( _.id )
                       } else Full(Nil)
       existing     <- getSGEntry(con, nodeGroup.id) ?~! "Error when trying to check for existence of group with id %s. Can not update".format(nodeGroup.id)
+      oldGroup     <- mapper.entry2NodeGroup(existing) ?~! "Error when trying to get the existing group with id %s".format(nodeGroup.id.value)
+      systemCheck  <- if(oldGroup.isSystem) Failure("You can not move system group") else Full("OK")
+ 
       groupRDN     <- Box(existing.rdn) ?~! "Error when retrieving RDN for an exising group - seems like a bug"
       exists       <- if (nodeGroupExists(con, nodeGroup.name, nodeGroup.id)) Failure("Cannot change the group name to %s : there is already a group with the same name".format(nodeGroup.name))
                         else Full(Unit)
@@ -271,71 +288,6 @@
     } yield {
       optDiff
     }
-=======
-  private[this] def internalUpdate(nodeGroup:NodeGroup, actor:EventActor, systemCall:Boolean): Box[Option[ModifyNodeGroupDiff]] = {
-    repo.synchronized {
-      for {
-        con <- ldap
-        existing <- getSGEntry(con, nodeGroup.id) ?~! "Error when trying to check for existence of group with id %s. Can not update".format(nodeGroup.id)
-        oldGroup <- mapper.entry2NodeGroup(existing) ?~! "Error when trying to check for the group %s".format(nodeGroup.id.value)
-        systemCheck <- (oldGroup.isSystem, systemCall) match {
-                          case (true, false) => Failure("System group '%s' (%s) can not be modified".format(oldGroup.name, oldGroup.id.value))
-                          case (false, true) => Failure("You can not modify a non system group (%s) with that method".format(oldGroup.name))
-                          case _ => Full(oldGroup)
-                        }
-        exists <- if (nodeGroupExists(con, nodeGroup.name, nodeGroup.id)) Failure("Cannot change the group name to %s : there is already a group with the same name".format(nodeGroup.name))
-                  else Full(Unit)
-        entry = rudderDit.GROUP.groupModel(
-                                  nodeGroup.id.value,
-                                  existing.dn.getParent,
-                                  nodeGroup.name,
-                                  nodeGroup.description,
-                                  nodeGroup.query,
-                                  nodeGroup.isDynamic,
-                                  nodeGroup.serverList,
-                                  nodeGroup.isActivated,
-                                  nodeGroup.isSystem)
-        result <- con.save(entry, true) ?~! "Error when saving entry: %s".format(entry)
-        optDiff <- diffMapper.modChangeRecords2NodeGroupDiff(existing, result) ?~! "Error when mapping change record to a diff object: %s".format(result)
-        loggedAction <- optDiff match {
-          case None => Full("OK")
-          case Some(diff) => actionLogger.saveEventLog(ModifyNodeGroup.fromDiff(principal = actor, modifyDiff = diff)) ?~! "Error when logging modification as an event"
-        }
-      } yield {
-        optDiff
-    } }
-  }
-
-  def update(group:NodeGroup, actor:EventActor) : Box[Option[ModifyNodeGroupDiff]] = {
-    internalUpdate(group, actor, false)
-  }
-
-
-  def updateSystemGroup(group:NodeGroup, actor:EventActor) : Box[Option[ModifyNodeGroupDiff]] = {
-    internalUpdate(group, actor, true)
-  }
-
-  def move(nodeGroup:NodeGroup, containerId : NodeGroupCategoryId, actor:EventActor): Box[Option[ModifyNodeGroupDiff]] = {
-    repo.synchronized {
-      for {
-        con <- ldap
-        existing <- getSGEntry(con, nodeGroup.id) ?~! "Error when trying to check for existence of group with id %s. Can not update".format(nodeGroup.id)
-        oldGroup <- mapper.entry2NodeGroup(existing) ?~! "Error when trying to get the existing group with id %s".format(nodeGroup.id.value)
-        systemCheck <- if(oldGroup.isSystem) Failure("You can not move system group") else Full("OK")
-        groupRDN <- Box(existing.rdn) ?~! "Error when retrieving RDN for an exising group - seems like a bug"
-        exists <- if (nodeGroupExists(con, nodeGroup.name, nodeGroup.id)) Failure("Cannot change the group name to %s : there is already a group with the same name".format(nodeGroup.name))
-                  else Full(Unit)
-        newParentDn <-  getContainerDn(con, containerId) ?~! "Couldn't find the new parent category when updating group %s".format(nodeGroup.name)
-        result <-con.move(existing.dn, newParentDn)
-        optDiff <- diffMapper.modChangeRecords2NodeGroupDiff(existing, result)
-        loggedAction <- optDiff match {
-          case None => Full("OK")
-          case Some(diff) => actionLogger.saveEventLog(ModifyNodeGroup.fromDiff(principal = actor, modifyDiff = diff ))
-        }
-      } yield {
-        optDiff
-    } }
->>>>>>> 762be111
   }
   
   /**
