/*
*************************************************************************************
* Copyright 2011 Normation SAS
*************************************************************************************
*
* This file is part of Rudder.
*
* Rudder is free software: you can redistribute it and/or modify
* it under the terms of the GNU General Public License as published by
* the Free Software Foundation, either version 3 of the License, or
* (at your option) any later version.
*
* In accordance with the terms of section 7 (7. Additional Terms.) of
* the GNU General Public License version 3, the copyright holders add
* the following Additional permissions:
* Notwithstanding to the terms of section 5 (5. Conveying Modified Source
* Versions) and 6 (6. Conveying Non-Source Forms.) of the GNU General
* Public License version 3, when you create a Related Module, this
* Related Module is not considered as a part of the work and may be
* distributed under the license agreement of your choice.
* A "Related Module" means a set of sources files including their
* documentation that, without modification of the Source Code, enables
* supplementary functions or services in addition to those offered by
* the Software.
*
* Rudder is distributed in the hope that it will be useful,
* but WITHOUT ANY WARRANTY; without even the implied warranty of
* MERCHANTABILITY or FITNESS FOR A PARTICULAR PURPOSE.  See the
* GNU General Public License for more details.
*
* You should have received a copy of the GNU General Public License
* along with Rudder.  If not, see <http://www.gnu.org/licenses/>.

*
*************************************************************************************
*/

package com.normation.rudder.repository.jdbc

import com.normation.inventory.domain.NodeId
import com.normation.rudder.domain.policies._
import com.normation.rudder.domain.reports._
import com.normation.rudder.repository.UpdateExpectedReportsRepository
import com.normation.rudder.repository.FindExpectedReportRepository
import com.normation.utils.HashcodeCaching
import com.normation.utils.Control.sequence
import net.liftweb.common._
import net.liftweb.json._
import org.joda.time.DateTime
import org.joda.time.format.ISODateTimeFormat
import com.normation.rudder.domain.logger.TimingDebugLogger
<<<<<<< HEAD
import com.normation.rudder.db.Doobie
import com.normation.rudder.db.Doobie._
import scalaz.{Failure => _, _}, Scalaz._
import doobie.imports._
import scalaz.concurrent.Task
import doobie.contrib.postgresql.pgtypes._
import com.normation.rudder.db.DB
import com.normation.rudder.repository.FullActiveTechniqueCategory
=======
import com.normation.rudder.domain.logger.PolicyLogger
>>>>>>> 36d82ab7


class PostgresqlInClause(
    //max number of element to switch from in (...) to in(values(...)) clause
    // Postgres guru seems to indicate 70 is a good value
    // see link below
    val inClauseMaxNbElt: Int
) {
  /*
   * Build a clause to match if the given attribute is in the given list of values.
   *
   * Try to be as efficient as possible for postgres. TODO: check VALUES; ARRAY
   *
   * http://postgres.cz/wiki/PostgreSQL_SQL_Tricks_I#Predicate_IN_optimalization
   *
   * Does not build anything is the list of values is empty
   *
   *
   * NOTE: do not use that on arrays with "generate_subscripts", this is highly inefficient.
   * See http://www.rudder-project.org/redmine/issues/8057 for details.
   *
   */
  def in(attribute: String, values: Iterable[String]): String = {
    //with values, we need more ()
    if(values.isEmpty) ""
    else if(values.size < inClauseMaxNbElt) s"${attribute} IN (${values.mkString("'", "','", "'")})"
    //use IN ( VALUES (), (), ... )
    else s"${attribute} IN(VALUES ${values.mkString("('","'),('","')")})"
  }

  def inNumber(attribute: String, values: Iterable[AnyVal]): String = {
    //with values, we need more ()
    if(values.isEmpty) ""
    else if(values.size < inClauseMaxNbElt) s"${attribute} IN (${values.mkString("", ",", "")})"
    //use IN ( VALUES (), (), ... )
    else s"${attribute} IN(VALUES ${values.mkString("(","),(",")")})"
  }
}


class FindExpectedReportsJdbcRepository(
    doobie    : Doobie
  , pgInClause: PostgresqlInClause
) extends FindExpectedReportRepository with Loggable {

  import pgInClause._
  import doobie._


  /*
   * Retrieve the expected reports by config version of the nodes.
   *
   * The property "returnedMap.keySet == nodeConfigIds" holds.
   */
  override def getExpectedReports(
      nodeConfigIds: Set[NodeAndConfigId]
  ): Box[Map[NodeAndConfigId, Option[NodeExpectedReports]]] = {

    nodeConfigIds.toList match { //"in" param can't be empty
      case Nil        => Full(Map())
      case nodeAndIds =>

        (for {
          configs <- query[\/[(NodeId, NodeConfigId, DateTime), NodeExpectedReports]](s"""
                       select nodeid, nodeconfigid, begindate, enddate, configuration
                       from nodeconfigurations
                       where (nodeid, nodeconfigid) in (${nodeAndIds.map(x => s"('${x.nodeId.value}','${x.version.value}')").mkString(",")} )
                     """).vector
        }yield {
          val configsMap = (configs.flatMap {
            case -\/((id, c, _)) =>
              logger.error(s"Error when deserializing JSON for expected node configuration ${id.value} (${c.value})")
              None
            case \/-(x) => Some((NodeAndConfigId(x.nodeId, x.nodeConfigId), x))
          }).toMap
          nodeConfigIds.map(id => (id, configsMap.get(id))).toMap
        }).attempt.transact(xa).run
    }
  }

  /*
   * Retrieve the current expected report for the list of nodes.
   *
   * The property "returnedMam.keySet = nodeIds" holds.
   */
  override def getCurrentExpectedsReports(nodeIds: Set[NodeId]): Box[Map[NodeId, Option[NodeExpectedReports]]] = {
    nodeIds.toList.toNel match {
      case None => Full(Map())
      case Some(ids) =>

        implicit val idsParam = Param.many(ids)
        val t0 = System.currentTimeMillis
        (for {
          configs <- sql"""
                       select nodeid, nodeconfigid, begindate, enddate, configuration
                       from nodeconfigurations
                       where enddate is null and nodeid in (${ids: ids.type})
                     """.query[\/[(NodeId, NodeConfigId, DateTime), NodeExpectedReports]].vector
        } yield {
          val t1 =  System.currentTimeMillis
          TimingDebugLogger.trace(s"Compliance: query to get current expected reports: ${t1-t0}ms")
          val configsMap = (configs.flatMap {
            case -\/((id, c, _)) =>
              logger.error(s"Error when deserializing JSON for expected node configuration ${id.value} (${c.value})")
              None
            case \/-(x) => Some((x.nodeId, x))
          }).toMap
          nodeIds.map(id => (id, configsMap.get(id))).toMap
        }).attempt.transact(xa).run
    }
  }


<<<<<<< HEAD
  override def findCurrentNodeIds(ruleId : RuleId) : Box[Set[NodeId]] = {
    sql"""
      select distinct nodeid from nodeconfigurations
      where enddate is null and configuration like ${"%"+ruleId.value+"%"}
    """.query[NodeId].to[Set].attempt.transact(xa).run
=======
  /**
   * Return current expected reports (the one still pending) for this Rule
   *
   * Only used in UpdateExpectedReportsJdbcRepository
   */
  private[jdbc] def findCurrentExpectedReports(ruleId : RuleId) : Box[Option[RuleExpectedReports]] = {
    getRuleExpectedReports("where enddate is null and ruleid = ?", Array[AnyRef](ruleId.value))  match {
        case Empty => Empty
        case f:Failure =>
          PolicyLogger.expectedReports.error(s"Error when getting expected report: ${f.messageChain}")
          f
        case Full(seq) =>
          seq.size match {
            case 0 => Full(None)
            case 1 => Full(Some(seq.head))
            case _ => Failure(s"Inconsistency in the database, too many expected reports for a rule")
          }
      }
>>>>>>> 36d82ab7
  }


  /*
   * Retrieve the list of node config ids
   */
  override def getNodeConfigIdInfos(nodeIds: Set[NodeId]): Box[Map[NodeId, Option[Vector[NodeConfigIdInfo]]]] = {
    if(nodeIds.isEmpty) Full(Map.empty[NodeId, Option[Vector[NodeConfigIdInfo]]])
    else {
      (for {
        entries <-query[(NodeId, String)](s"""select node_id, config_ids from nodes_info
                                              where ${in("node_id", nodeIds.map(_.value))}""").vector
      } yield {
        val res = entries.map{ case(nodeId, config) => (nodeId, NodeConfigIdSerializer.unserialize(config)) }.toMap
        nodeIds.map(n => (n, res.get(n))).toMap
      }).attempt.transact(xa).run
    }
  }
}




class UpdateExpectedReportsJdbcRepository(
    doobie     : Doobie
  , pgInClause: PostgresqlInClause
) extends UpdateExpectedReportsRepository with Loggable {

  import doobie._
  import pgInClause._
  import Doobie._

  override def closeNodeConfigurations(nodeId: NodeId): Box[NodeId] = {
    sql"""
      update nodeconfigurations set enddate = ${DateTime.now} where nodeid = ${nodeId} and enddate is null
    """.update.run.attempt.transact(xa).run.map( _ => nodeId )
  }


  def saveNodeExpectedReports(configs: List[NodeExpectedReports]): Box[List[NodeExpectedReports]] = {

    configs.map(_.nodeId).toNel match {
      case None          => Full(Nil)
      case Some(nodeIds) =>

        implicit val nodeIdsParam = Param.many(nodeIds)

        type A = \/[(NodeId, NodeConfigId, DateTime), NodeExpectedReports]
        val getConfigs: \/[Throwable, List[A]] = sql"""
                           select nodeid, nodeconfigid, begindate, enddate, configuration
                           from nodeconfigurations
                           where nodeid in (${nodeIds: nodeIds.type}) and enddate is NULL
                        """.query[A].list.attempt.transact(xa).run

        type B = (NodeId, Vector[NodeConfigIdInfo])
        val getInfos: \/[Throwable, List[B]] = sql"""
                            select node_id, config_ids from nodes_info where node_id in (${nodeIds: nodeIds.type})
                          """.query[B].list.attempt.transact(xa).run

<<<<<<< HEAD
        // common part: find old configs and node config info for all config to update
        val time_0 = System.currentTimeMillis
        for {
          oldConfigs  <- getConfigs
          time_1      =  System.currentTimeMillis
          _           =  TimingDebugLogger.debug(s"saveNodeExpectedReports: find old nodes config in ${time_1-time_0}ms")
          configInfos <- getInfos
          time_2      =  System.currentTimeMillis
          _           =  TimingDebugLogger.debug(s"saveNodeExpectedReports: find old config info ${time_2-time_1}ms")
          updated     <- doUpdateNodeExpectedReports(configs, oldConfigs, configInfos.toMap)
          time_3      =  System.currentTimeMillis
          _           =  TimingDebugLogger.debug(s"saveNodeExpectedReports: save configs etc in ${time_3-time_2}ms")
        } yield {
          configs
=======
  /**
   * Delete all expected reports closed before a date
   */
  override def deleteExpectedReports(date: DateTime) : Box[Int] = {
    // Find all nodejoinkey that have expected reports closed more before date
    transactionTemplate.execute(new TransactionCallback[Box[Int]]() {
        def doInTransaction(status: TransactionStatus): Box[Int] = {
          tryo {
            val deletedExpectedReports = jdbcTemplate.update("DELETE FROM expectedreports where coalesce(endDate, ?) < ?"
                                , new Timestamp(date.getMillis), new Timestamp(date.getMillis)
                              )

            if (deletedExpectedReports == 0) {
              0
            } else {
              PolicyLogger.expectedReports.debug(s"Deleted ${deletedExpectedReports} expected reports closed before ${date}")
              val deletedExpectedReportsNode = jdbcTemplate.update("delete from expectedreportsnodes where nodejoinkey not in (select nodejoinkey from expectedreports)")
              PolicyLogger.expectedReports.debug(s"Deleted ${deletedExpectedReportsNode} expected reports node")
              deletedExpectedReports
            }
          }
>>>>>>> 36d82ab7
        }
    }
  }

  /*
   * Save a nodeExpectedReport, closing the previous one is
   * opened for that node (and a different nodeConfigId)
   */
  def doUpdateNodeExpectedReports(
      configs    : List[NodeExpectedReports]
    , oldConfigs : List[\/[(NodeId, NodeConfigId, DateTime), NodeExpectedReports]]
    , configInfos: Map[NodeId, Vector[NodeConfigIdInfo]]
  ): \/[Throwable, List[NodeExpectedReports]] = {

    import com.normation.rudder.domain.reports.ExpectedReportsSerialisation._
    import Doobie._
    import doobie.xa

    val currentConfigs = configs.map( c => (c.nodeId, (c.nodeConfigId, c.beginDate)) ).toMap


    // we want to close all error nodeexpectedreports, and all non current
    // we keep valid current identified by nodeId, we won't have to save them afterward.
    val (toClose, okConfigs) = ( (List[(DateTime, NodeId, NodeConfigId, DateTime)](), List[NodeId]() ) /: oldConfigs) { case ((nok, ok), next) =>
      next match {
        case -\/(n) => ((currentConfigs(n._1)._2, n._1, n._2, n._3)::nok, ok)
        case \/-(r) =>
          if(currentConfigs(r.nodeId)._1 == r.nodeConfigId) { //config didn't change
            (nok, r.nodeId :: ok)
          } else { // config changed, we need to close it
            ( (currentConfigs(r.nodeId)._2, r.nodeId, r.nodeConfigId, r.beginDate) :: nok, ok)
          }
      }
    }

    //same reasoning for config info: only update the ones for witch the last id is not the correct one
    //we use configs because we must know if a nodeInfo is completly missing and add it
    type T = (Vector[NodeConfigIdInfo], NodeId)
    val (toAdd, toUpdate, okInfos) = ( (List[T](), List[T](), List[NodeId]() ) /: configs ) { case ((add, update, ok), next) =>
      configInfos.get(next.nodeId) match {
        case None => // add it
          ( (Vector(NodeConfigIdInfo(next.nodeConfigId, next.beginDate, None)), next.nodeId) :: add, update, ok)
        case Some(infos) =>
          infos.find(i => i.configId == next.nodeConfigId && i.endOfLife.isEmpty) match {
            case Some(info) => //no update
              (add, update, next.nodeId :: ok)
            case None => // update
              (add, (NodeConfigIdInfo(next.nodeConfigId, next.beginDate, None)+: infos, next.nodeId) :: update, ok)
          }
      }
    }


    // filter out node expected reports up to date
    val toSave = configs.filterNot(c => okConfigs.contains(c.nodeId))

<<<<<<< HEAD
    logger.trace(s"Nodes with up-to-date expected configuration: [${okConfigs.sortBy(_.value).map(r => s"${r.value}").mkString("][")}]")
    logger.debug(s"Closing out of date expected node's configuration: [${toClose.sortBy(_._2.value).map(r => s"${r._2.value} : ${r._3.value}").mkString("][")}]")
    logger.debug(s"Saving new expected node's configuration: [${toSave.sortBy(_.nodeId.value).map(r => s"${r.nodeId.value} : ${r.nodeConfigId.value}]").mkString("][")}]")
    logger.trace(s"Adding node configuration timeline info: [${toAdd.sortBy(_._2.value).map{ case(i,n) => s"${n.value}:${i.map(_.configId.value).sorted.mkString(",")}"}.mkString("][")}]")
    logger.trace(s"Updating node configuration timeline info: [${toUpdate.sortBy(_._2.value).map{ case(i,n) => s"${n.value}(${i.size} entries):${i.map(_.configId.value).sorted.mkString(",")}"}.mkString("][")}]")
=======
  }
  override def findAllCurrentExpectedReportsWithNodesAndSerial(): Map[RuleId, (Int, Int, Map[NodeId, NodeConfigVersions])] = {
    logger.debug(s"Getting all currect expected reports")
    val composite = jdbcTemplate.query("select distinct ruleid, serial, nodejoinkey from expectedreports where enddate is null", RuleIdSerialNodeJoinKeyMapper)
>>>>>>> 36d82ab7

    //now, mass update
    (for {
<<<<<<< HEAD
      closedConfigs <- Update[(DateTime, NodeId, NodeConfigId, DateTime)]("""
                          update nodeconfigurations set enddate = ?
                          where nodeid = ? and nodeconfigid = ? and begindate = ?
                       """).updateMany(toClose)
      savedConfigs  <- Update[NodeExpectedReports]("""
                         insert into nodeconfigurations (nodeid, nodeconfigid, begindate, enddate, configuration)
                         values ( ?, ?, ?, ?, ? )
                       """).updateMany(toSave)
      updatedInfo   <- Update[(Vector[NodeConfigIdInfo], NodeId)]("""
                         update nodes_info set config_ids = ? where node_id = ?
                       """).updateMany(toUpdate)
      addedInfo     <- Update[(Vector[NodeConfigIdInfo], NodeId)]("""
                         insert into nodes_info (config_ids, node_id) values (?, ?)
                       """).updateMany(toAdd)
    } yield {
      configs
    }).attempt.transact(xa).run
  }


  override def archiveNodeConfigurations(date:DateTime) : Box[Int] = {
    val dateAt_0000 = date.toString("yyyy-MM-dd")
    val copy = s"""
      insert into archivednodeconfigurations
        (nodeid, nodeconfigid, begindate, enddate, configuration)
        (select nodeid, nodeconfigid, begindate, enddate, configuration
           from nodeconfigurations
           where coalesce(endDate, '${dateAt_0000}') < '${dateAt_0000}'
=======
      (ruleId, serial, nodeJoin) <- composite.asScala
      t0                         =  System.currentTimeMillis
      nodeList                   <- getNodes(Set(nodeJoin))
    } yield {
      val t1 = System.currentTimeMillis
      TimingDebugLogger.debug(s"Get node list for of expected reports of rule id ${ruleId.value}: ${t1-t0}ms")
      (ruleId, (serial, nodeJoin, nodeList(nodeJoin).map{case(nodeId, versions) => (nodeId, NodeConfigVersions(nodeId, versions))}.toMap ))
    }).toMap

  }


  /**
   * Simply set the endDate for the expected report for this conf rule
   * @param ruleId
   */
  override def closeExpectedReport(ruleId : RuleId, generationTime: DateTime) : Box[Unit] = {
    PolicyLogger.expectedReports.debug(s"Closing expected report for rules '${ruleId.value}'")
    findReports.findCurrentExpectedReports(ruleId) match {
      case e:EmptyBox => e
      case Full(None) =>
            logger.warn(s"Cannot close a non existing entry '${ruleId.value}'")
            Full({})
      case Full(Some(entry)) =>
        jdbcTemplate.update("update expectedreports  set enddate = ? where serial = ? and ruleId = ?",
          new Timestamp(DateTime.now().getMillis), new java.lang.Integer(entry.serial), entry.ruleId.value
>>>>>>> 36d82ab7
        )
        """
    val delete = s"""
      delete from nodeconfigurations where coalesce(endDate, '${dateAt_0000}') < '${dateAt_0000}'
    """

    logger.debug(s"""Archiving NodeConfigurations with SQL query: [[
                 | ${copy}
                 |]] and: [[
                 | ${delete}
                 |]]""".stripMargin)

<<<<<<< HEAD
    (for {
       i <- (copy :: delete :: Nil).traverse(q => Update0(q, None).run).attempt.transact(xa).run
    } yield {
       i
    }) match {
      case -\/(ex) =>
        val msg ="Could not archive NodeConfigurations in the database, cause is " + ex.getMessage()
        logger.error(msg)
        Failure(msg, Full(ex), Empty)
      case \/-(i)  => Full(i.sum)
     }
  }

  /**
   * Delete all NodeConfigurations closed before a date
   */
  override def deleteNodeConfigurations(date: DateTime) : Box[Int] = {
=======
  /**
   * Insert new expectedReports in base.
   *
   */
  override def saveExpectedReports(
      ruleId                  : RuleId
    , serial                  : Int
    , generationTime          : DateTime
    , directiveExpectedReports: Seq[DirectiveExpectedReports]
    , nodeConfigIds           : Seq[NodeAndConfigId]
  ) : Box[RuleExpectedReports] = {
     PolicyLogger.expectedReports.trace(s"Saving expected report for rule '${ruleId.value}'")
// TODO : store also the unexpanded
     findReports.findCurrentExpectedReports(ruleId) match {
       case e: EmptyBox => e
       case Full(Some(x)) =>
         // I need to check I'm not having duplicates
         // easiest way : unfold all, and check intersect
         val toInsert = directiveExpectedReports.flatMap { case DirectiveExpectedReports(dir, comp) =>
           comp.map(x => (dir, x.componentName))
         }.flatMap { case (dir, compName) =>
           nodeConfigIds.map(id => Comparator((id.nodeId, Some(id.version)), dir, compName))
         }

         val comparator = x.directivesOnNodes.flatMap { case DirectivesOnNodes(_, configs, dirExp) =>
           dirExp.flatMap { case DirectiveExpectedReports(dir, comp) =>
             comp.map(x => (dir, x.componentName))
           }.flatMap { case (dir, compName) =>
             configs.map(id => Comparator(id, dir, compName))
           }
         }

         toInsert.intersect(comparator) match {
           case seq if seq.size > 0 =>
             val msg = s"Inconsistency in the database : cannot save an already existing expected report for rule '${ruleId.value}'"
             logger.error(msg)
             PolicyLogger.expectedReports.debug("Intersecting values are " + seq)
             Failure(msg)

           case _ => // Ok
             createExpectedReports(ruleId, serial, generationTime, directiveExpectedReports, nodeConfigIds)
         }

      case Full(None) =>
          createExpectedReports(ruleId, serial, generationTime, directiveExpectedReports, nodeConfigIds)
     }
  }

  private[this] def createExpectedReports(
      ruleId                  : RuleId
    , serial                  : Int
    , generationTime          : DateTime
    , directiveExpectedReports: Seq[DirectiveExpectedReports]
    , nodeConfigIds           : Seq[NodeAndConfigId]
  ) : Box[RuleExpectedReports] = {

    PolicyLogger.expectedReports.trace(s"Creating the expected reports for rule ${ruleId.value}")
    val generationTimestamp = new Timestamp(generationTime.getMillis)
>>>>>>> 36d82ab7

    val dateAt_0000 = date.toString("yyyy-MM-dd")
    val d1 = s"delete from archivednodeconfigurations where coalesce(endDate, '${dateAt_0000}') < '${dateAt_0000}'"
    val d2 = s"delete from nodeconfigurations where coalesce(endDate, '${dateAt_0000}') < '${dateAt_0000}'"

    logger.debug(s"""Deleting NodeConfigurations with SQL query: [[
                   | ${d1}
                   |]] and: [[
                   | ${d2}
                   |]]""".stripMargin)

<<<<<<< HEAD
    (for {
      i <- (d1 :: d2 :: Nil).traverse(q => Update0(q, None).run).attempt.transact(xa).run
    } yield {
      i
    }) match  {
      case -\/(ex) =>
        val msg ="Could not delete NodeConfigurations in the database, cause is " + ex.getMessage()
        logger.error(msg)
        Failure(msg, Full(ex), Empty)
      case \/-(i)  => Full(i.sum)
    }
  }

=======
        // Create the lines for the mapping
        val list = for {
          policy    <- directiveExpectedReports
          component <- policy.components
        } yield {
          jdbcTemplate.update("""insert into expectedreports (
                nodejoinkey, ruleid, serial, directiveid, component, cardinality, componentsValues, unexpandedComponentsValues, begindate
              ) values (?,?,?,?,?,?,?,?,?)"""
            , new java.lang.Integer(nodeJoinKey), ruleId.value, new java.lang.Integer(serial), policy.directiveId.value
            , component.componentName,  new java.lang.Integer(component.cardinality), ComponentsValuesSerialiser.serializeComponents(component.componentsValues)
            , ComponentsValuesSerialiser.serializeComponents(component.unexpandedComponentsValues), generationTimestamp
          )
        }

        PolicyLogger.expectedReports.trace(s"Saved into expectedreports table for rule ${ruleId.value}")

        // save new nodeconfiguration - no need to check for existing version for them
        for (config <- nodeConfigIds) {
          jdbcTemplate.update(new PreparedStatementCreator() {
            override def createPreparedStatement(con: Connection): PreparedStatement = {
              val ps = con.prepareStatement("insert into expectedreportsnodes ( nodejoinkey, nodeid, nodeconfigids) values (?,?,?)")
              ps.setInt(1, nodeJoinKey)
              ps.setString(2, config.nodeId.value)
              ps.setArray(3, con.createArrayOf("text", NodeConfigVersionsSerializer.serialize(List(config.version))))
              ps
            }
          })
        }

        PolicyLogger.expectedReports.trace(s"Saved into expectedreportsnodes table for rule ${ruleId.value}")

        findReports.findCurrentExpectedReports(ruleId) match {
          case Full(Some(x)) => Full(x)
          case Full(None)    => Failure("Could not fetch the freshly saved expected report for rule %s".format(ruleId.value))
          case eb: EmptyBox  => eb
        }
      }
    })
>>>>>>> 36d82ab7


  /**
   * Delete all NodeConfigId that finished before date (meaning: all NodeConfigId that have one created before date)
   * This must be transactionnal to avoid conflict with other potential updates
   */
  override def deleteNodeConfigIdInfo(date:DateTime) : Box[Int] = {
    (for {
      allNodeConfigId       <- sql"""select node_id, config_ids from nodes_info""".query[(NodeId, String)].vector
      mapOfBeforeAfter      = allNodeConfigId.map { case (nodeId, nodeConfigIds) =>
                                ( nodeId
                                , NodeConfigIdSerializer.unserialize(nodeConfigIds).partition(config =>
                                   config.endOfLife.map( x => x.isBefore(date)).getOrElse(false))
                                )
                               }.toMap
      update                <- updateNodeConfigIdInfo(mapOfBeforeAfter.map{ case (nodeId, (old, current)) => (nodeId, current)})
    } yield {
      update.size
    }).attempt.transact(xa).run
  }


  private[this] def updateNodeConfigIdInfo(configInfos: Map[NodeId, Vector[NodeConfigIdInfo]]): ConnectionIO[Set[NodeId]] = {
    if(configInfos.isEmpty) {
      Set.empty[NodeId].point[ConnectionIO]
    } else {
      val params = configInfos.map { case (node, configs) =>
        (NodeConfigIdSerializer.serialize(configs), node.value)
      }.toList

      Update[(String, String)]("""
        update nodes_info set config_ids = ? where node_id = ?
      """).updateMany(params).map(_ => configInfos.keySet)
    }
  }

}

case class ReportAndNodeMapping(
    val pkId                : Long
  , val nodeJoinKey         : Long
  , val ruleId              : RuleId
  , val serial              : Int
  , val directiveId         : DirectiveId
  , val component           : String
  , val cardinality         : Int
  , val componentsValues    : Seq[String]
  , val unexpandedCptsValues: Seq[String]
  , val beginDate           : DateTime = DateTime.now()
  , val endDate             : Option[DateTime] = None
  , val nodeId              : NodeId
  , val nodeConfigVersions  : List[NodeConfigId]
) extends HashcodeCaching

case class ReportMapping(
    val pkId                : Int
  , val nodeJoinKey         : Int
  , val ruleId              : RuleId
  , val serial              : Int
  , val directiveId         : DirectiveId
  , val component           : String
  , val cardinality         : Int
  , val componentsValues    : Seq[String]
  , val unexpandedCptsValues: Seq[String]
  , val beginDate           : DateTime = DateTime.now()
  , val endDate             : Option[DateTime] = None
) extends HashcodeCaching

object ComponentsValuesSerialiser {

  def serializeComponents(ids:Seq[String]) : String = {
    implicit val formats = Serialization.formats(NoTypeHints)
    Serialization.write(ids)
  }
  /*
   * from a JSON array: [ "id1", "id2", ...], get the list of
   * components values Ids.
   * Never fails, but returned an empty list.
   */
  def unserializeComponents(ids:String) : List[String] = {
    if(null == ids || ids.trim == "") List()
    else {
      implicit val formats = DefaultFormats
      parse(ids).extract[List[String]]
    }
 }
}

object NodeConfigVersionsSerializer {

  def serialize(versions: List[NodeConfigId]): Array[Object] = {
      versions.map(_.value.trim).toArray
  }

  def unserialize(versions: java.sql.Array): List[NodeConfigId] = {
    if(null == versions) Nil
    else {
      versions.getArray.asInstanceOf[Array[String]].toList.map(NodeConfigId(_))
    }
  }
}
<|MERGE_RESOLUTION|>--- conflicted
+++ resolved
@@ -49,7 +49,6 @@
 import org.joda.time.DateTime
 import org.joda.time.format.ISODateTimeFormat
 import com.normation.rudder.domain.logger.TimingDebugLogger
-<<<<<<< HEAD
 import com.normation.rudder.db.Doobie
 import com.normation.rudder.db.Doobie._
 import scalaz.{Failure => _, _}, Scalaz._
@@ -58,9 +57,7 @@
 import doobie.contrib.postgresql.pgtypes._
 import com.normation.rudder.db.DB
 import com.normation.rudder.repository.FullActiveTechniqueCategory
-=======
 import com.normation.rudder.domain.logger.PolicyLogger
->>>>>>> 36d82ab7
 
 
 class PostgresqlInClause(
@@ -174,32 +171,11 @@
   }
 
 
-<<<<<<< HEAD
   override def findCurrentNodeIds(ruleId : RuleId) : Box[Set[NodeId]] = {
     sql"""
       select distinct nodeid from nodeconfigurations
       where enddate is null and configuration like ${"%"+ruleId.value+"%"}
     """.query[NodeId].to[Set].attempt.transact(xa).run
-=======
-  /**
-   * Return current expected reports (the one still pending) for this Rule
-   *
-   * Only used in UpdateExpectedReportsJdbcRepository
-   */
-  private[jdbc] def findCurrentExpectedReports(ruleId : RuleId) : Box[Option[RuleExpectedReports]] = {
-    getRuleExpectedReports("where enddate is null and ruleid = ?", Array[AnyRef](ruleId.value))  match {
-        case Empty => Empty
-        case f:Failure =>
-          PolicyLogger.expectedReports.error(s"Error when getting expected report: ${f.messageChain}")
-          f
-        case Full(seq) =>
-          seq.size match {
-            case 0 => Full(None)
-            case 1 => Full(Some(seq.head))
-            case _ => Failure(s"Inconsistency in the database, too many expected reports for a rule")
-          }
-      }
->>>>>>> 36d82ab7
   }
 
 
@@ -241,6 +217,7 @@
 
   def saveNodeExpectedReports(configs: List[NodeExpectedReports]): Box[List[NodeExpectedReports]] = {
 
+    PolicyLogger.expectedReports.debug(s"Saving ${configs.size} nodes expected reports")
     configs.map(_.nodeId).toNel match {
       case None          => Full(Nil)
       case Some(nodeIds) =>
@@ -259,7 +236,6 @@
                             select node_id, config_ids from nodes_info where node_id in (${nodeIds: nodeIds.type})
                           """.query[B].list.attempt.transact(xa).run
 
-<<<<<<< HEAD
         // common part: find old configs and node config info for all config to update
         val time_0 = System.currentTimeMillis
         for {
@@ -274,29 +250,6 @@
           _           =  TimingDebugLogger.debug(s"saveNodeExpectedReports: save configs etc in ${time_3-time_2}ms")
         } yield {
           configs
-=======
-  /**
-   * Delete all expected reports closed before a date
-   */
-  override def deleteExpectedReports(date: DateTime) : Box[Int] = {
-    // Find all nodejoinkey that have expected reports closed more before date
-    transactionTemplate.execute(new TransactionCallback[Box[Int]]() {
-        def doInTransaction(status: TransactionStatus): Box[Int] = {
-          tryo {
-            val deletedExpectedReports = jdbcTemplate.update("DELETE FROM expectedreports where coalesce(endDate, ?) < ?"
-                                , new Timestamp(date.getMillis), new Timestamp(date.getMillis)
-                              )
-
-            if (deletedExpectedReports == 0) {
-              0
-            } else {
-              PolicyLogger.expectedReports.debug(s"Deleted ${deletedExpectedReports} expected reports closed before ${date}")
-              val deletedExpectedReportsNode = jdbcTemplate.update("delete from expectedreportsnodes where nodejoinkey not in (select nodejoinkey from expectedreports)")
-              PolicyLogger.expectedReports.debug(s"Deleted ${deletedExpectedReportsNode} expected reports node")
-              deletedExpectedReports
-            }
-          }
->>>>>>> 36d82ab7
         }
     }
   }
@@ -353,22 +306,14 @@
     // filter out node expected reports up to date
     val toSave = configs.filterNot(c => okConfigs.contains(c.nodeId))
 
-<<<<<<< HEAD
-    logger.trace(s"Nodes with up-to-date expected configuration: [${okConfigs.sortBy(_.value).map(r => s"${r.value}").mkString("][")}]")
-    logger.debug(s"Closing out of date expected node's configuration: [${toClose.sortBy(_._2.value).map(r => s"${r._2.value} : ${r._3.value}").mkString("][")}]")
-    logger.debug(s"Saving new expected node's configuration: [${toSave.sortBy(_.nodeId.value).map(r => s"${r.nodeId.value} : ${r.nodeConfigId.value}]").mkString("][")}]")
-    logger.trace(s"Adding node configuration timeline info: [${toAdd.sortBy(_._2.value).map{ case(i,n) => s"${n.value}:${i.map(_.configId.value).sorted.mkString(",")}"}.mkString("][")}]")
-    logger.trace(s"Updating node configuration timeline info: [${toUpdate.sortBy(_._2.value).map{ case(i,n) => s"${n.value}(${i.size} entries):${i.map(_.configId.value).sorted.mkString(",")}"}.mkString("][")}]")
-=======
-  }
-  override def findAllCurrentExpectedReportsWithNodesAndSerial(): Map[RuleId, (Int, Int, Map[NodeId, NodeConfigVersions])] = {
-    logger.debug(s"Getting all currect expected reports")
-    val composite = jdbcTemplate.query("select distinct ruleid, serial, nodejoinkey from expectedreports where enddate is null", RuleIdSerialNodeJoinKeyMapper)
->>>>>>> 36d82ab7
+    PolicyLogger.expectedReports.trace(s"Nodes with up-to-date expected configuration: [${okConfigs.sortBy(_.value).map(r => s"${r.value}").mkString("][")}]")
+    PolicyLogger.expectedReports.debug(s"Closing out of date expected node's configuration: [${toClose.sortBy(_._2.value).map(r => s"${r._2.value} : ${r._3.value}").mkString("][")}]")
+    PolicyLogger.expectedReports.debug(s"Saving new expected node's configuration: [${toSave.sortBy(_.nodeId.value).map(r => s"${r.nodeId.value} : ${r.nodeConfigId.value}]").mkString("][")}]")
+    PolicyLogger.expectedReports.trace(s"Adding node configuration timeline info: [${toAdd.sortBy(_._2.value).map{ case(i,n) => s"${n.value}:${i.map(_.configId.value).sorted.mkString(",")}"}.mkString("][")}]")
+    PolicyLogger.expectedReports.trace(s"Updating node configuration timeline info: [${toUpdate.sortBy(_._2.value).map{ case(i,n) => s"${n.value}(${i.size} entries):${i.map(_.configId.value).sorted.mkString(",")}"}.mkString("][")}]")
 
     //now, mass update
     (for {
-<<<<<<< HEAD
       closedConfigs <- Update[(DateTime, NodeId, NodeConfigId, DateTime)]("""
                           update nodeconfigurations set enddate = ?
                           where nodeid = ? and nodeconfigid = ? and begindate = ?
@@ -397,34 +342,6 @@
         (select nodeid, nodeconfigid, begindate, enddate, configuration
            from nodeconfigurations
            where coalesce(endDate, '${dateAt_0000}') < '${dateAt_0000}'
-=======
-      (ruleId, serial, nodeJoin) <- composite.asScala
-      t0                         =  System.currentTimeMillis
-      nodeList                   <- getNodes(Set(nodeJoin))
-    } yield {
-      val t1 = System.currentTimeMillis
-      TimingDebugLogger.debug(s"Get node list for of expected reports of rule id ${ruleId.value}: ${t1-t0}ms")
-      (ruleId, (serial, nodeJoin, nodeList(nodeJoin).map{case(nodeId, versions) => (nodeId, NodeConfigVersions(nodeId, versions))}.toMap ))
-    }).toMap
-
-  }
-
-
-  /**
-   * Simply set the endDate for the expected report for this conf rule
-   * @param ruleId
-   */
-  override def closeExpectedReport(ruleId : RuleId, generationTime: DateTime) : Box[Unit] = {
-    PolicyLogger.expectedReports.debug(s"Closing expected report for rules '${ruleId.value}'")
-    findReports.findCurrentExpectedReports(ruleId) match {
-      case e:EmptyBox => e
-      case Full(None) =>
-            logger.warn(s"Cannot close a non existing entry '${ruleId.value}'")
-            Full({})
-      case Full(Some(entry)) =>
-        jdbcTemplate.update("update expectedreports  set enddate = ? where serial = ? and ruleId = ?",
-          new Timestamp(DateTime.now().getMillis), new java.lang.Integer(entry.serial), entry.ruleId.value
->>>>>>> 36d82ab7
         )
         """
     val delete = s"""
@@ -437,7 +354,6 @@
                  | ${delete}
                  |]]""".stripMargin)
 
-<<<<<<< HEAD
     (for {
        i <- (copy :: delete :: Nil).traverse(q => Update0(q, None).run).attempt.transact(xa).run
     } yield {
@@ -455,66 +371,6 @@
    * Delete all NodeConfigurations closed before a date
    */
   override def deleteNodeConfigurations(date: DateTime) : Box[Int] = {
-=======
-  /**
-   * Insert new expectedReports in base.
-   *
-   */
-  override def saveExpectedReports(
-      ruleId                  : RuleId
-    , serial                  : Int
-    , generationTime          : DateTime
-    , directiveExpectedReports: Seq[DirectiveExpectedReports]
-    , nodeConfigIds           : Seq[NodeAndConfigId]
-  ) : Box[RuleExpectedReports] = {
-     PolicyLogger.expectedReports.trace(s"Saving expected report for rule '${ruleId.value}'")
-// TODO : store also the unexpanded
-     findReports.findCurrentExpectedReports(ruleId) match {
-       case e: EmptyBox => e
-       case Full(Some(x)) =>
-         // I need to check I'm not having duplicates
-         // easiest way : unfold all, and check intersect
-         val toInsert = directiveExpectedReports.flatMap { case DirectiveExpectedReports(dir, comp) =>
-           comp.map(x => (dir, x.componentName))
-         }.flatMap { case (dir, compName) =>
-           nodeConfigIds.map(id => Comparator((id.nodeId, Some(id.version)), dir, compName))
-         }
-
-         val comparator = x.directivesOnNodes.flatMap { case DirectivesOnNodes(_, configs, dirExp) =>
-           dirExp.flatMap { case DirectiveExpectedReports(dir, comp) =>
-             comp.map(x => (dir, x.componentName))
-           }.flatMap { case (dir, compName) =>
-             configs.map(id => Comparator(id, dir, compName))
-           }
-         }
-
-         toInsert.intersect(comparator) match {
-           case seq if seq.size > 0 =>
-             val msg = s"Inconsistency in the database : cannot save an already existing expected report for rule '${ruleId.value}'"
-             logger.error(msg)
-             PolicyLogger.expectedReports.debug("Intersecting values are " + seq)
-             Failure(msg)
-
-           case _ => // Ok
-             createExpectedReports(ruleId, serial, generationTime, directiveExpectedReports, nodeConfigIds)
-         }
-
-      case Full(None) =>
-          createExpectedReports(ruleId, serial, generationTime, directiveExpectedReports, nodeConfigIds)
-     }
-  }
-
-  private[this] def createExpectedReports(
-      ruleId                  : RuleId
-    , serial                  : Int
-    , generationTime          : DateTime
-    , directiveExpectedReports: Seq[DirectiveExpectedReports]
-    , nodeConfigIds           : Seq[NodeAndConfigId]
-  ) : Box[RuleExpectedReports] = {
-
-    PolicyLogger.expectedReports.trace(s"Creating the expected reports for rule ${ruleId.value}")
-    val generationTimestamp = new Timestamp(generationTime.getMillis)
->>>>>>> 36d82ab7
 
     val dateAt_0000 = date.toString("yyyy-MM-dd")
     val d1 = s"delete from archivednodeconfigurations where coalesce(endDate, '${dateAt_0000}') < '${dateAt_0000}'"
@@ -526,7 +382,6 @@
                    | ${d2}
                    |]]""".stripMargin)
 
-<<<<<<< HEAD
     (for {
       i <- (d1 :: d2 :: Nil).traverse(q => Update0(q, None).run).attempt.transact(xa).run
     } yield {
@@ -539,48 +394,6 @@
       case \/-(i)  => Full(i.sum)
     }
   }
-
-=======
-        // Create the lines for the mapping
-        val list = for {
-          policy    <- directiveExpectedReports
-          component <- policy.components
-        } yield {
-          jdbcTemplate.update("""insert into expectedreports (
-                nodejoinkey, ruleid, serial, directiveid, component, cardinality, componentsValues, unexpandedComponentsValues, begindate
-              ) values (?,?,?,?,?,?,?,?,?)"""
-            , new java.lang.Integer(nodeJoinKey), ruleId.value, new java.lang.Integer(serial), policy.directiveId.value
-            , component.componentName,  new java.lang.Integer(component.cardinality), ComponentsValuesSerialiser.serializeComponents(component.componentsValues)
-            , ComponentsValuesSerialiser.serializeComponents(component.unexpandedComponentsValues), generationTimestamp
-          )
-        }
-
-        PolicyLogger.expectedReports.trace(s"Saved into expectedreports table for rule ${ruleId.value}")
-
-        // save new nodeconfiguration - no need to check for existing version for them
-        for (config <- nodeConfigIds) {
-          jdbcTemplate.update(new PreparedStatementCreator() {
-            override def createPreparedStatement(con: Connection): PreparedStatement = {
-              val ps = con.prepareStatement("insert into expectedreportsnodes ( nodejoinkey, nodeid, nodeconfigids) values (?,?,?)")
-              ps.setInt(1, nodeJoinKey)
-              ps.setString(2, config.nodeId.value)
-              ps.setArray(3, con.createArrayOf("text", NodeConfigVersionsSerializer.serialize(List(config.version))))
-              ps
-            }
-          })
-        }
-
-        PolicyLogger.expectedReports.trace(s"Saved into expectedreportsnodes table for rule ${ruleId.value}")
-
-        findReports.findCurrentExpectedReports(ruleId) match {
-          case Full(Some(x)) => Full(x)
-          case Full(None)    => Failure("Could not fetch the freshly saved expected report for rule %s".format(ruleId.value))
-          case eb: EmptyBox  => eb
-        }
-      }
-    })
->>>>>>> 36d82ab7
-
 
   /**
    * Delete all NodeConfigId that finished before date (meaning: all NodeConfigId that have one created before date)
