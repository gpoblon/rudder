--- conflicted
+++ resolved
@@ -59,13 +59,8 @@
   def getReportLoggerLastId: Box[Long] = {
 
     val sql = sql"select value from rudderproperties where name=${PROP_REPORT_LAST_ID}".query[Long].option
-<<<<<<< HEAD
-    sql.attempt.transact(xa).unsafeRunSync match {
+    sql.transact(xa).attempt.unsafeRunSync match {
       case Right(None) =>
-=======
-    sql.transact(xa).attempt.unsafePerformSync match {
-      case \/-(None) =>
->>>>>>> 47b15b15
           Empty
       case Right(Some(x)) =>
         try {
@@ -107,16 +102,9 @@
     }
 
 
-<<<<<<< HEAD
-    sql.attempt.transact(xa).unsafeRunSync match {
+    sql.transact(xa).attempt.unsafeRunSync match {
       case Right(x)  => Full(newId)
       case Left(ex) => Failure(s"could not update lastId from database, cause is: ${ex.getMessage}", Full(ex), Empty)
-=======
-    sql.transact(xa).attempt.unsafePerformSync match {
-      case \/-(x)  => Full(newId)
-      case -\/(ex) => Failure(s"could not update lastId from database, cause is: ${ex.getMessage}", Full(ex), Empty)
->>>>>>> 47b15b15
     }
   }
-
 }