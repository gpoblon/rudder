/*
*************************************************************************************
* Copyright 2011 Normation SAS
*************************************************************************************
*
* This program is free software: you can redistribute it and/or modify
* it under the terms of the GNU Affero General Public License as
* published by the Free Software Foundation, either version 3 of the
* License, or (at your option) any later version.
*
* In accordance with the terms of section 7 (7. Additional Terms.) of
* the GNU Affero GPL v3, the copyright holders add the following
* Additional permissions:
* Notwithstanding to the terms of section 5 (5. Conveying Modified Source
* Versions) and 6 (6. Conveying Non-Source Forms.) of the GNU Affero GPL v3
* licence, when you create a Related Module, this Related Module is
* not considered as a part of the work and may be distributed under the
* license agreement of your choice.
* A "Related Module" means a set of sources files including their
* documentation that, without modification of the Source Code, enables
* supplementary functions or services in addition to those offered by
* the Software.
*
* This program is distributed in the hope that it will be useful,
* but WITHOUT ANY WARRANTY; without even the implied warranty of
* MERCHANTABILITY or FITNESS FOR A PARTICULAR PURPOSE. See the
* GNU Affero General Public License for more details.
*
* You should have received a copy of the GNU Affero General Public License
* along with this program. If not, see <http://www.gnu.org/licenses/agpl.html>.
*
*************************************************************************************
*/

package com.normation.rudder.repository
package ldap


import com.normation.rudder.domain.nodes.NodeGroupId
import org.joda.time.DateTime
import com.normation.rudder.domain.policies._
import com.normation.inventory.domain.NodeId
import com.normation.inventory.ldap.core.LDAPConstants.{A_OC, A_NAME}
import com.unboundid.ldap.sdk.{DN,Filter}
import com.normation.ldap.sdk._
import BuildFilter._
import com.normation.rudder.domain.{RudderDit,RudderLDAPConstants}
import RudderLDAPConstants._
import net.liftweb.common._
import com.normation.utils.Control.sequence
import com.normation.cfclerk.domain.TechniqueId
import com.normation.eventlog.EventActor
import com.normation.rudder.domain.eventlog.{
  DeleteRule, AddRule, ModifyRule
}
import org.joda.time.format.ISODateTimeFormat
import com.normation.rudder.domain.archives.RuleArchiveId
import com.unboundid.ldif.LDIFChangeRecord
import com.normation.rudder.services.user.PersonIdentService
import com.normation.eventlog.ModificationId


class RoLDAPRuleRepository(
    val rudderDit: RudderDit
  , val ldap     : LDAPConnectionProvider[RoLDAPConnection]
  , val mapper   : LDAPEntityMapper
) extends RoRuleRepository with Loggable {
  repo =>

  /**
   * Try to find the rule with the given ID.
   * Empty: no directive with such ID
   * Full((parent,directive)) : found the directive (directive.id == directiveId) in given parent
   * Failure => an error happened.
   */
  def get(id:RuleId) : Box[Rule]  = {
    for {
      con     <- ldap
      crEntry <- con.get(rudderDit.RULES.configRuleDN(id.value))
      rule    <- mapper.entry2Rule(crEntry) ?~! "Error when transforming LDAP entry into a rule for id %s. Entry: %s".format(id, crEntry)
    } yield {
      rule
    }
  }


  /**
   * Return all activated rule.
   * A rule is activated if 
   * - its attribute "isEnabled" is set to true ;
   * - its referenced group is defined and Activated, or it reference a special target
   * - its referenced directive is defined and activated (what means that the 
   *   referenced active technique is activated)
   * @return
   */
  def getAllEnabled() : Box[Seq[Rule]] = {
    // First fetch the activated groups
    val groupsId = (
      for {
        con             <- ldap
        activatedGroups =  con.searchSub(rudderDit.GROUP.dn, AND(IS(OC_RUDDER_NODE_GROUP), EQ(A_IS_ENABLED, true.toLDAPString)), "1.1")
        groupIds        <- sequence(activatedGroups) { entry =>
                          rudderDit.GROUP.getGroupId(entry.dn)
                        }
      } yield {
        groupIds 
      })
    
    logger.debug("Activated groups are %s".format(groupsId.mkString(";")))
    (for {
      con                <- ldap
      activatedUPT_entry =  con.searchSub(rudderDit.ACTIVE_TECHNIQUES_LIB.dn, AND(IS(OC_ACTIVE_TECHNIQUE), EQ(A_IS_ENABLED, true.toLDAPString)), "1.1")
      activatedPI_DNs    =  activatedUPT_entry.flatMap { entry =>
                              con.searchOne(entry.dn, AND(IS(OC_DIRECTIVE), EQ(A_IS_ENABLED, true.toLDAPString)), "1.1").map( _.dn)
                            }
      activatedPI_ids    <- sequence(activatedPI_DNs) { dn =>
                              rudderDit.ACTIVE_TECHNIQUES_LIB.getLDAPRuleID(dn)
                            }
     configRules         <- sequence(con.searchSub(rudderDit.RULES.dn, 
                             //group is activated and directive is activated and config rule is activated !
                             AND(IS(OC_RULE),
                               EQ(A_IS_ENABLED, true.toLDAPString),
                               HAS(A_RULE_TARGET),
                               HAS(A_DIRECTIVE_UUID),
                               OR(activatedPI_ids.map(id =>  EQ(A_DIRECTIVE_UUID, id)):_*)
                             )
                           )) { entry => 
                             mapper.entry2Rule(entry) 
                           }
    } yield {
      configRules
    } ) match {
      case Full(list) =>
        // a config rule activated point to an activated group, or to a special target
        Full(list.filter{ rule => 
          rule.isEnabled &&
          ((rule.targets, rule.directiveIds) match {
            case (targets, directives) if !directives.isEmpty && !targets.isEmpty => //should be the case, given the request
              targets.exists( _ match {
                  case GroupTarget(group) =>
                    logger.debug("Checking activation of group %s for the target of rule %s"
                        .format(group.value, rule.id.value))
                    groupsId.openOr(Seq()).contains(group.value)
                  case _ => true
                }
              )
            case _ => false
          } ) })
      case f : EmptyBox => f
    }
  }

  
  def getAll(includeSystem:Boolean = false) : Box[Seq[Rule]] = {
    val filter = if(includeSystem) IS(OC_RULE) else AND(IS(OC_RULE), EQ(A_IS_SYSTEM,false.toLDAPString))
    for {
      con   <- ldap
      rules <- sequence(con.searchOne(rudderDit.RULES.dn, filter)) { crEntry =>
                 mapper.entry2Rule(crEntry) ?~! "Error when transforming LDAP entry into a rule. Entry: %s".format(crEntry)
               }
    } yield {
      rules
    }
  }
      
}

class WoLDAPRuleRepository(
    roLDAPRuleRepository: RoLDAPRuleRepository
  , ldap                : LDAPConnectionProvider[RwLDAPConnection]
  , diffMapper          : LDAPDiffMapper
  , groupRepository     : RoNodeGroupRepository
  , actionLogger        : EventLogRepository
  , gitCrArchiver       : GitRuleArchiver
  , personIdentService  : PersonIdentService
  , autoExportOnModify  : Boolean
) extends WoRuleRepository with Loggable {
  repo => 
    
  
  import roLDAPRuleRepository.{ ldap => roLdap, _ }

  /**
   * Check if a configuration exist with the given name, and another id
   */
  private[this] def nodeRuleNameExists(con:RoLDAPConnection, name : String, id:RuleId) : Boolean = {
    val filter = AND(AND(IS(OC_RULE), EQ(A_NAME,name), NOT(EQ(A_RULE_UUID, id.value))))
    con.searchSub(rudderDit.RULES.dn, filter).size match {
      case 0 => false
      case 1 => true
      case _ => logger.error("More than one rule has %s name".format(name)); true
    }
  }
  
  def delete(id:RuleId, modId: ModificationId, actor:EventActor, reason:Option[String]) : Box[DeleteRuleDiff] = {
    for {
      con          <- ldap
      entry        <- con.get(rudderDit.RULES.configRuleDN(id.value)) ?~! "rule with ID '%s' is not present".format(id.value)
      oldCr        <- mapper.entry2Rule(entry) ?~! "Error when transforming LDAP entry into a rule for id %s. Entry: %s".format(id, entry)
      isSytem      <- if(oldCr.isSystem) Failure("Deleting system rule '%s (%s)' is forbiden".format(oldCr.name, oldCr.id.value)) else Full("OK") 
      deleted      <- con.delete(rudderDit.RULES.configRuleDN(id.value)) ?~! "Error when deleting rule with ID %s".format(id)
      diff         =  DeleteRuleDiff(oldCr)
      loggedAction <- actionLogger.saveDeleteRule(modId, principal = actor, deleteDiff = diff, reason = reason)
      autoArchive  <- if(autoExportOnModify && deleted.size > 0) {
                        for {
                          commiter <- personIdentService.getPersonIdentOrDefault(actor.name)
                          archive  <- gitCrArchiver.deleteRule(id, Some(modId,commiter, reason))
                        } yield {
                          archive
                        }
                      } else Full("ok")
    } yield {
      diff
    }
  }



  def create(rule:Rule, modId: ModificationId, actor:EventActor, reason:Option[String]) : Box[AddRuleDiff] = {
    repo.synchronized { for {
      con             <- ldap
      idDoesntExist   <- if(con.exists(rudderDit.RULES.configRuleDN(rule.id.value))) {
                           Failure("Cannot create a rule with id %s : there is already a rule with the same id".format(rule.id))
                         } else {
                           Full(Unit)
                         }
      nameIsAvailable <- if (nodeRuleNameExists(con, rule.name, rule.id)) Failure("Cannot create a rule with name %s : there is already a rule with the same name".format(rule.name))
                         else Full(Unit)
      crEntry         =  mapper.rule2Entry(rule)
      result          <- {
                           crEntry +=! (A_SERIAL, "0") //serial must be set to 0
                           con.save(crEntry) ?~! "Error when saving rule entry in repository: %s".format(crEntry)
                         }
      diff            <- diffMapper.addChangeRecords2RuleDiff(crEntry.dn,result)
      loggedAction    <- actionLogger.saveAddRule(modId, principal = actor, addDiff = diff, reason = reason)
      autoArchive     <- if(autoExportOnModify) {
                           for {
                             commiter <- personIdentService.getPersonIdentOrDefault(actor.name)
                             archive  <- gitCrArchiver.archiveRule(rule, Some(modId,commiter, reason))
                           } yield {
                             archive
                           }
                         } else Full("ok")
    } yield {
      diff
    } }
  }

<<<<<<< HEAD

  def update(rule:Rule, modId: ModificationId, actor:EventActor, reason:Option[String]) : Box[Option[ModifyRuleDiff]] = {
    repo.synchronized { for {
      con             <- ldap
      existingEntry   <- con.get(rudderDit.RULES.configRuleDN(rule.id.value)) ?~! "Cannot update rule with id %s : there is no rule with that id".format(rule.id.value)
      nameIsAvailable <- if (nodeRuleNameExists(con, rule.name, rule.id))
=======
  private[this] def internalUpdate(rule:Rule, modId: ModificationId, actor:EventActor, reason:Option[String], systemCall:Boolean) : Box[Option[ModifyRuleDiff]] = {
    repo.synchronized { for {
      con           <- ldap
      existingEntry <- con.get(rudderDit.RULES.configRuleDN(rule.id.value)) ?~! "Cannot update rule with id %s : there is no rule with that id".format(rule.id.value)
      oldRule       <- mapper.entry2Rule(existingEntry) ?~! "Error when transforming LDAP entry into a Rule for id %s. Entry: %s".format(rule.id, existingEntry)
      systemCheck   <- (oldRule.isSystem, systemCall) match {
                       case (true, false) => Failure("System rule '%s' (%s) can not be modified".format(oldRule.name, oldRule.id.value))
                       case (false, true) => Failure("You can't modify a non-system rule with updateSystem method")
                       case _ => Full("OK")
                     }
      nameIsAvailable <- if (nodeRuleNameExists(con, rule.name, rule.id)) 
>>>>>>> 5bba1b6f
                           Failure("Cannot update rule with name \"%s\" : this name is already in use.".format(rule.name))
                         else Full(Unit)
      crEntry         =  mapper.rule2Entry(rule)
      result          <- con.save(crEntry, true, Seq(A_SERIAL)) ?~! "Error when saving rule entry in repository: %s".format(crEntry)
      optDiff         <- diffMapper.modChangeRecords2RuleDiff(existingEntry,result) ?~! "Error when mapping rule '%s' update to an diff: %s".format(rule.id.value, result)
      loggedAction    <- optDiff match {
                           case None => Full("OK")
                           case Some(diff) => actionLogger.saveModifyRule(modId, principal = actor, modifyDiff = diff, reason = reason)
                         }
      autoArchive     <- if(autoExportOnModify && optDiff.isDefined) {
                         for {
                           commiter <- personIdentService.getPersonIdentOrDefault(actor.name)
                           archive  <- gitCrArchiver.archiveRule(rule, Some(modId,commiter, reason))
                         } yield {
                           archive
                         }
                       } else Full("ok")
    } yield {
      optDiff
    } }
  }
<<<<<<< HEAD
=======
  
  def update(rule:Rule, modId: ModificationId, actor:EventActor, reason:Option[String]) : Box[Option[ModifyRuleDiff]] = {
    internalUpdate(rule, modId, actor, reason, false) 
  }
  
  def updateSystem(rule:Rule, modId: ModificationId, actor:EventActor, reason:Option[String]) : Box[Option[ModifyRuleDiff]] = {
    internalUpdate(rule, modId, actor, reason, true)
  }
>>>>>>> 5bba1b6f

  def incrementSerial(id:RuleId) : Box[Int] = {
    repo.synchronized {
      for {
        con             <- ldap
        entryWithSerial <-  con.get(rudderDit.RULES.configRuleDN(id.value), A_SERIAL)
        serial          <- Box(entryWithSerial.getAsInt(A_SERIAL)) ?~! "Missing Int attribute '%s' in entry, cannot update".format(A_SERIAL)
        result          <- {
                          entryWithSerial +=! (A_SERIAL, (serial + 1).toString)
                          con.save(entryWithSerial) ?~! "Error when saving rule entry in repository: %s".format(entryWithSerial)
                        }
      } yield {
        serial + 1
      }
    }
  }

  /**
   * Implementation logic:
   * - lock LDAP for other writes (more precisely, only that repos, with
   *   synchronized method),
   * - create a ou=Rules-YYYY-MM-DD_HH-mm in the "archive" branche
   * - move ALL (included system) current rules in the previous 'ou'
   * - save newCr, filtering out system ones if includeSystem is false
   * - if includeSystem is false, copy back save system CR into rule branch
   * - release lock
   *
   * If something goes wrong, try to restore.
   */
  def swapRules(newCrs:Seq[Rule], includeSystem:Boolean = false) : Box[RuleArchiveId] = {
    //merge imported rules and existing one, taking care of serial value
    def mergeCrs(importedCrs:Seq[Rule], existingCrs:Seq[Rule]) = {
      importedCrs.map { rule =>
        existingCrs.find(other => other.id == rule.id) match {
          //keep and increment serial
          case Some(existingCr) => rule.copy(serial = existingCr.serial + 1)
          //set serial to 0
          case None => rule.copy(serial = 0)
        }
      }
    }
    //save rules, taking care of serial value
    def saveCR(con:RwLDAPConnection, rule:Rule) : Box[LDIFChangeRecord] = {
      val entry = mapper.rule2Entry(rule)
      entry +=! (A_SERIAL, rule.serial.toString)
      con.save(entry)
    }
    //restore the archive in case of error
    //that method will be hard to achieve out of here due to serial
    def restore(con:RwLDAPConnection, previousCRs:Seq[Rule], includeSystem:Boolean) = {
      for {
        deleteCR  <- con.delete(rudderDit.RULES.dn)
        savedBack <- sequence(previousCRs) { rule =>
                       saveCR(con,rule)
                     }
      } yield {
        savedBack
      }
    }

    ///// actual code for swapRules /////

    val id = RuleArchiveId((DateTime.now()).toString(ISODateTimeFormat.dateTime))
    val ou = rudderDit.ARCHIVES.ruleModel(id)
    //filter systemCr if they are not included, so that merge does not have to deal with that.
    val importedCrs = if(includeSystem) newCrs else newCrs.filter( rule => !rule.isSystem)

    repo.synchronized {

      for {
        existingCrs <- getAll(true)
        crToImport  =  mergeCrs(importedCrs, existingCrs)
        con         <- ldap
        //ok, now that's the dangerous part
        swapCr      <- (for {
                         //move old rule to archive branch
                         renamed     <- con.move(rudderDit.RULES.dn, ou.dn.getParent, Some(ou.dn.getRDN))
                         //now, create back config rule branch and save rules
                         crOu        <- con.save(rudderDit.RULES.model)
                         savedCrs    <- sequence(newCrs) { rule =>
                                        saveCR(con, rule)
                                     }
                         //if include system is false, copy back system rule
                         copyBack    <- if(!includeSystem) {
                                          sequence(existingCrs.filter( _.isSystem)) { syscr =>
                                           saveCR(con, syscr)
                                          }
                                        } else {
                                          Full("ok")
                                        }
                       } yield {
                         id
                       }) match {
                         case ok:Full[_] => ok
                         case eb:EmptyBox => //ok, so there, we have a problem
                           val e = eb ?~! "Error when importing CRs, trying to restore old CR"
                           logger.error(eb)
                           restore(con, existingCrs, includeSystem) match {
                             case _:Full[_] =>
                               logger.info("Rollback rules")
                               eb ?~! "Rollbacked imported rules to previous state"
                             case x:EmptyBox =>
                               val m = "Error when rollbacking corrupted import for rules, expect other errors. Archive ID: '%s'".format(id.value)
                               eb ?~! m
                           }

                       }
      } yield {
        id
      }
    }
  }

  def deleteSavedRuleArchiveId(archiveId:RuleArchiveId) : Box[Unit] = {
    repo.synchronized {
      for {
        con     <- ldap
        deleted <- con.delete(rudderDit.ARCHIVES.ruleModel(archiveId).dn)
      } yield {
        {}
      }
    }
  }


}<|MERGE_RESOLUTION|>--- conflicted
+++ resolved
@@ -86,10 +86,10 @@
 
   /**
    * Return all activated rule.
-   * A rule is activated if 
+   * A rule is activated if
    * - its attribute "isEnabled" is set to true ;
    * - its referenced group is defined and Activated, or it reference a special target
-   * - its referenced directive is defined and activated (what means that the 
+   * - its referenced directive is defined and activated (what means that the
    *   referenced active technique is activated)
    * @return
    */
@@ -103,9 +103,9 @@
                           rudderDit.GROUP.getGroupId(entry.dn)
                         }
       } yield {
-        groupIds 
+        groupIds
       })
-    
+
     logger.debug("Activated groups are %s".format(groupsId.mkString(";")))
     (for {
       con                <- ldap
@@ -116,7 +116,7 @@
       activatedPI_ids    <- sequence(activatedPI_DNs) { dn =>
                               rudderDit.ACTIVE_TECHNIQUES_LIB.getLDAPRuleID(dn)
                             }
-     configRules         <- sequence(con.searchSub(rudderDit.RULES.dn, 
+     configRules         <- sequence(con.searchSub(rudderDit.RULES.dn,
                              //group is activated and directive is activated and config rule is activated !
                              AND(IS(OC_RULE),
                                EQ(A_IS_ENABLED, true.toLDAPString),
@@ -124,15 +124,15 @@
                                HAS(A_DIRECTIVE_UUID),
                                OR(activatedPI_ids.map(id =>  EQ(A_DIRECTIVE_UUID, id)):_*)
                              )
-                           )) { entry => 
-                             mapper.entry2Rule(entry) 
+                           )) { entry =>
+                             mapper.entry2Rule(entry)
                            }
     } yield {
       configRules
     } ) match {
       case Full(list) =>
         // a config rule activated point to an activated group, or to a special target
-        Full(list.filter{ rule => 
+        Full(list.filter{ rule =>
           rule.isEnabled &&
           ((rule.targets, rule.directiveIds) match {
             case (targets, directives) if !directives.isEmpty && !targets.isEmpty => //should be the case, given the request
@@ -150,7 +150,7 @@
     }
   }
 
-  
+
   def getAll(includeSystem:Boolean = false) : Box[Seq[Rule]] = {
     val filter = if(includeSystem) IS(OC_RULE) else AND(IS(OC_RULE), EQ(A_IS_SYSTEM,false.toLDAPString))
     for {
@@ -162,7 +162,7 @@
       rules
     }
   }
-      
+
 }
 
 class WoLDAPRuleRepository(
@@ -175,9 +175,9 @@
   , personIdentService  : PersonIdentService
   , autoExportOnModify  : Boolean
 ) extends WoRuleRepository with Loggable {
-  repo => 
-    
-  
+  repo =>
+
+
   import roLDAPRuleRepository.{ ldap => roLdap, _ }
 
   /**
@@ -191,13 +191,13 @@
       case _ => logger.error("More than one rule has %s name".format(name)); true
     }
   }
-  
+
   def delete(id:RuleId, modId: ModificationId, actor:EventActor, reason:Option[String]) : Box[DeleteRuleDiff] = {
     for {
       con          <- ldap
       entry        <- con.get(rudderDit.RULES.configRuleDN(id.value)) ?~! "rule with ID '%s' is not present".format(id.value)
       oldCr        <- mapper.entry2Rule(entry) ?~! "Error when transforming LDAP entry into a rule for id %s. Entry: %s".format(id, entry)
-      isSytem      <- if(oldCr.isSystem) Failure("Deleting system rule '%s (%s)' is forbiden".format(oldCr.name, oldCr.id.value)) else Full("OK") 
+      isSytem      <- if(oldCr.isSystem) Failure("Deleting system rule '%s (%s)' is forbiden".format(oldCr.name, oldCr.id.value)) else Full("OK")
       deleted      <- con.delete(rudderDit.RULES.configRuleDN(id.value)) ?~! "Error when deleting rule with ID %s".format(id)
       diff         =  DeleteRuleDiff(oldCr)
       loggedAction <- actionLogger.saveDeleteRule(modId, principal = actor, deleteDiff = diff, reason = reason)
@@ -246,26 +246,17 @@
     } }
   }
 
-<<<<<<< HEAD
-
-  def update(rule:Rule, modId: ModificationId, actor:EventActor, reason:Option[String]) : Box[Option[ModifyRuleDiff]] = {
-    repo.synchronized { for {
-      con             <- ldap
-      existingEntry   <- con.get(rudderDit.RULES.configRuleDN(rule.id.value)) ?~! "Cannot update rule with id %s : there is no rule with that id".format(rule.id.value)
-      nameIsAvailable <- if (nodeRuleNameExists(con, rule.name, rule.id))
-=======
   private[this] def internalUpdate(rule:Rule, modId: ModificationId, actor:EventActor, reason:Option[String], systemCall:Boolean) : Box[Option[ModifyRuleDiff]] = {
     repo.synchronized { for {
       con           <- ldap
-      existingEntry <- con.get(rudderDit.RULES.configRuleDN(rule.id.value)) ?~! "Cannot update rule with id %s : there is no rule with that id".format(rule.id.value)
-      oldRule       <- mapper.entry2Rule(existingEntry) ?~! "Error when transforming LDAP entry into a Rule for id %s. Entry: %s".format(rule.id, existingEntry)
+      existingEntry <- con.get(rudderDit.RULES.configRuleDN(rule.id.value)) ?~! s"Cannot update rule with id ${rule.id.value} : there is no rule with that id"
+      oldRule       <- mapper.entry2Rule(existingEntry) ?~! s"Error when transforming LDAP entry into a Rule for id ${rule.id.value}. Entry: ${existingEntry}"
       systemCheck   <- (oldRule.isSystem, systemCall) match {
-                       case (true, false) => Failure("System rule '%s' (%s) can not be modified".format(oldRule.name, oldRule.id.value))
+                       case (true, false) => Failure(s"System rule '${oldRule.name}' (${oldRule.id.value}) can not be modified")
                        case (false, true) => Failure("You can't modify a non-system rule with updateSystem method")
                        case _ => Full("OK")
                      }
-      nameIsAvailable <- if (nodeRuleNameExists(con, rule.name, rule.id)) 
->>>>>>> 5bba1b6f
+      nameIsAvailable <- if (nodeRuleNameExists(con, rule.name, rule.id))
                            Failure("Cannot update rule with name \"%s\" : this name is already in use.".format(rule.name))
                          else Full(Unit)
       crEntry         =  mapper.rule2Entry(rule)
@@ -287,17 +278,14 @@
       optDiff
     } }
   }
-<<<<<<< HEAD
-=======
-  
+
   def update(rule:Rule, modId: ModificationId, actor:EventActor, reason:Option[String]) : Box[Option[ModifyRuleDiff]] = {
-    internalUpdate(rule, modId, actor, reason, false) 
-  }
-  
+    internalUpdate(rule, modId, actor, reason, false)
+  }
+
   def updateSystem(rule:Rule, modId: ModificationId, actor:EventActor, reason:Option[String]) : Box[Option[ModifyRuleDiff]] = {
     internalUpdate(rule, modId, actor, reason, true)
   }
->>>>>>> 5bba1b6f
 
   def incrementSerial(id:RuleId) : Box[Int] = {
     repo.synchronized {
