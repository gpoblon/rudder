--- conflicted
+++ resolved
@@ -61,11 +61,8 @@
 import com.normation.rudder.rule.category.GitRuleCategoryArchiver
 import java.io.File
 import com.normation.rudder.rule.category.ImportRuleCategoryLibrary
-<<<<<<< HEAD
 import com.normation.rudder.repository.EventLogRepository
-=======
 import com.normation.rudder.batch.UpdateDynamicGroups
->>>>>>> f562f1a2
 
 class ItemArchiveManagerImpl(
     roRuleRepository                  : RoRuleRepository
