/*
*************************************************************************************
* Copyright 2011 Normation SAS
*************************************************************************************
*
* This program is free software: you can redistribute it and/or modify
* it under the terms of the GNU Affero General Public License as
* published by the Free Software Foundation, either version 3 of the
* License, or (at your option) any later version.
*
* In accordance with the terms of section 7 (7. Additional Terms.) of
* the GNU Affero GPL v3, the copyright holders add the following
* Additional permissions:
* Notwithstanding to the terms of section 5 (5. Conveying Modified Source
* Versions) and 6 (6. Conveying Non-Source Forms.) of the GNU Affero GPL v3
* licence, when you create a Related Module, this Related Module is
* not considered as a part of the work and may be distributed under the
* license agreement of your choice.
* A "Related Module" means a set of sources files including their
* documentation that, without modification of the Source Code, enables
* supplementary functions or services in addition to those offered by
* the Software.
*
* This program is distributed in the hope that it will be useful,
* but WITHOUT ANY WARRANTY; without even the implied warranty of
* MERCHANTABILITY or FITNESS FOR A PARTICULAR PURPOSE. See the
* GNU Affero General Public License for more details.
*
* You should have received a copy of the GNU Affero General Public License
* along with this program. If not, see <http://www.gnu.org/licenses/agpl.html>.
*
*************************************************************************************
*/

package com.normation.rudder.repository.xml

import org.apache.commons.io.FileUtils
import com.normation.rudder.repository._
import com.normation.utils.Control._
import net.liftweb.common._
import net.liftweb.util.Helpers.tryo
import com.normation.cfclerk.services.GitRepositoryProvider
import com.normation.rudder.domain.Constants.FULL_ARCHIVE_TAG
import org.eclipse.jgit.revwalk.RevTag
import org.joda.time.DateTime
import org.eclipse.jgit.lib.PersonIdent
import com.normation.cfclerk.services.GitRevisionProvider
import com.normation.eventlog.EventActor
import com.normation.rudder.domain.eventlog._
import com.normation.rudder.batch.AsyncDeploymentAgent
import com.normation.rudder.batch.AutomaticStartDeployment
import com.normation.rudder.domain.policies.ActiveTechniqueCategoryId
import com.normation.rudder.domain.policies.ActiveTechniqueId
import org.eclipse.jgit.api._
import com.normation.eventlog.ModificationId
import com.normation.eventlog.EventLog

class ItemArchiveManagerImpl(
    roRuleRepository                  : RoRuleRepository
  , woRuleRepository                  : WoRuleRepository
  , uptRepository                     : RoDirectiveRepository
  , groupRepository                   : RoNodeGroupRepository
  , roParameterRepository             : RoParameterRepository
  , woParameterRepository             : WoParameterRepository
  , override val gitRepo              : GitRepositoryProvider
  , revisionProvider                  : GitRevisionProvider
  , gitRuleArchiver                   : GitRuleArchiver
  , gitActiveTechniqueCategoryArchiver: GitActiveTechniqueCategoryArchiver
  , gitActiveTechniqueArchiver        : GitActiveTechniqueArchiver
  , gitNodeGroupArchiver              : GitNodeGroupArchiver
  , gitParameterArchiver              : GitParameterArchiver
  , parseRules                        : ParseRules
  , parseActiveTechniqueLibrary       : ParseActiveTechniqueLibrary
  , parseGlobalParameters             : ParseGlobalParameters
  , importTechniqueLibrary            : ImportTechniqueLibrary
  , parseGroupLibrary                 : ParseGroupLibrary
  , importGroupLibrary                : ImportGroupLibrary
  , eventLogger                       : EventLogRepository
  , asyncDeploymentAgent              : AsyncDeploymentAgent
  , gitModificationRepo               : GitModificationRepository
) extends
  ItemArchiveManager with
  Loggable with
  GitArchiverFullCommitUtils
{

  override val tagPrefix = "archives/full/"
  override val relativePath = "."
  override val gitModificationRepository = gitModificationRepo
  ///// implementation /////

  override def exportAll(commiter:PersonIdent, modId:ModificationId, actor:EventActor, reason:Option[String], includeSystem:Boolean = false): Box[(GitArchiveId, NotArchivedElements)] = {
    for {
<<<<<<< HEAD
      saveCrs        <- exportRulesAndDeploy(commiter, modId, actor, reason, includeSystem, false)
      saveUserLib    <- exportTechniqueLibraryAndDeploy(commiter, modId, actor, reason, includeSystem, false)
      saveGroups     <- exportGroupLibraryAndDeploy(commiter, modId, actor, reason, includeSystem, false)
      saveParameters <- exportParametersAndDeploy(commiter, modId, actor, reason, includeSystem, false)
=======
      saveCrs     <- exportRules(commiter, modId, actor, reason, includeSystem)
      saveUserLib <- exportTechniqueLibrary(commiter, modId, actor, reason, includeSystem)
      saveGroups  <- exportGroupLibrary(commiter, modId, actor, reason, includeSystem)
>>>>>>> cf515fa1
      msg         =  (  FULL_ARCHIVE_TAG
                      + " Archive and tag groups, technique library, rules and parameters"
                      + (reason match {
                          case None => ""
                          case Some(m) => ", reason: " + m
                        })
                     )
      archiveAll  <- this.commitFullGitPathContentAndTag(commiter, msg)
      eventLogged <- eventLogger.saveEventLog(modId, new ExportFullArchive(actor, archiveAll, reason))
    } yield {
      (archiveAll,saveUserLib._2)
    }
  }


  override def exportRules(commiter:PersonIdent, modId:ModificationId, actor:EventActor, reason:Option[String], includeSystem:Boolean = false): Box[GitArchiveId] = {
    for {
      rules       <- roRuleRepository.getAll(false)
      cleanedRoot <- tryo { FileUtils.cleanDirectory(gitRuleArchiver.getRootDirectory) }
      saved       <- sequence(rules.filterNot(_.isSystem)) { rule =>
                       gitRuleArchiver.archiveRule(rule, None)
                     }
      commitId    <- gitRuleArchiver.commitRules(modId, commiter, reason)
      eventLogged <- eventLogger.saveEventLog(modId, new ExportRulesArchive(actor,commitId, reason))
    } yield {
      commitId
    }
  }

  override def exportTechniqueLibrary(commiter:PersonIdent, modId:ModificationId, actor:EventActor, reason:Option[String], includeSystem:Boolean = false): Box[(GitArchiveId, NotArchivedElements)] = {
    //case class SavedDirective( saved:Seq[String, ])

    for {
      catWithUPT   <- uptRepository.getActiveTechniqueByCategory(includeSystem = true)
      //remove systems categories, we don't want to export them anymore
      okCatWithUPT =  catWithUPT.collect {
                          //always include root category, even if it's a system one
                          case (categories, CategoryWithActiveTechniques(cat, upts)) if(cat.isSystem == false || categories.size <= 1) =>
                            (categories, CategoryWithActiveTechniques(cat, upts.filter( _.isSystem == false )))
                      }
      cleanedRoot <- tryo { FileUtils.cleanDirectory(gitActiveTechniqueCategoryArchiver.getRootDirectory) }

      savedItems  = exportElements(okCatWithUPT.toSeq)

      commitId    <- gitActiveTechniqueCategoryArchiver.commitActiveTechniqueLibrary(modId, commiter, reason)
      eventLogged <- eventLogger.saveEventLog(modId, new ExportTechniqueLibraryArchive(actor,commitId, reason))
    } yield {
      (commitId, savedItems)
    }
  }

  /*
   * strategy here:
   * - if the category archiving fails, we just record that and continue - that's not a big issue
   * - if an active technique fails, we don't go further to directive, and record that failure
   * - if a directive fails, we record that failure.
   * At the end, we can't have total failure for that part, so we don't have a box
   */
  private[this] def exportElements(elements: Seq[(List[ActiveTechniqueCategoryId],CategoryWithActiveTechniques)]) : NotArchivedElements = {
    val byCategories = for {
      (categories, CategoryWithActiveTechniques(cat, activeTechniques)) <- elements
    } yield {
      //we try to save the category, and else record an error. It's a seq with at most one element
      val catInError = gitActiveTechniqueCategoryArchiver.archiveActiveTechniqueCategory(cat,categories.reverse.tail, gitCommit = None) match {
                         case Full(ok) => Seq.empty[CategoryNotArchived]
                         case Empty    => Seq(CategoryNotArchived(cat.id, Failure("No error message were left")))
                         case f:Failure=> Seq(CategoryNotArchived(cat.id, f))
                       }
      //now, we try to save the active techniques - we only
      val activeTechniquesInError = activeTechniques.toSeq.filterNot(_.isSystem).map { activeTechnique =>
                                      gitActiveTechniqueArchiver.archiveActiveTechnique(activeTechnique,categories.reverse, gitCommit = None) match {
                                        case Full((gitPath, directivesNotArchiveds)) => (Seq.empty[ActiveTechniqueNotArchived], directivesNotArchiveds)
                                        case Empty => (Seq(ActiveTechniqueNotArchived(activeTechnique.id, Failure("No error message was left"))), Seq.empty[DirectiveNotArchived])
                                        case f:Failure => (Seq(ActiveTechniqueNotArchived(activeTechnique.id, f)), Seq.empty[DirectiveNotArchived])
                                      }
                                    }
      val (atNotArchived, dirNotArchived) = ( (Seq.empty[ActiveTechniqueNotArchived], Seq.empty[DirectiveNotArchived]) /: activeTechniquesInError) {
        case ( (ats,dirs) , (at,dir)  ) => (ats ++ at, dirs ++ dir)
      }
      (catInError, atNotArchived, dirNotArchived)
    }

    (NotArchivedElements( Seq(), Seq(), Seq()) /: byCategories) {
      case (NotArchivedElements(cats, ats, dirs), (cat,at,dir)) => NotArchivedElements(cats++cat, ats++at, dirs++dir)
    }
  }

  override def exportGroupLibrary(commiter:PersonIdent, modId:ModificationId, actor:EventActor, reason:Option[String], includeSystem:Boolean = false): Box[GitArchiveId] = {
    for {
      catWithGroups   <- groupRepository.getGroupsByCategory(includeSystem = true)
      //remove systems categories, because we don't want them
      okCatWithGroup  =   catWithGroups.collect {
                            //always include root category, even if it's a system one
                            case (categories, CategoryAndNodeGroup(cat, groups)) if(cat.isSystem == false || categories.size <= 1) =>
                              (categories, CategoryAndNodeGroup(cat, groups.filter( _.isSystem == false )))
                         }
      cleanedRoot     <- tryo { FileUtils.cleanDirectory(gitNodeGroupArchiver.getRootDirectory) }
      savedItems      <- sequence(okCatWithGroup.toSeq) { case (categories, CategoryAndNodeGroup(cat, groups)) =>
                           for {
                             //categories.tail is OK, as no category can have an empty path (id)
                             savedCat    <- gitNodeGroupArchiver.archiveNodeGroupCategory(cat,categories.reverse.tail, gitCommit = None)
                             savedgroups <- sequence(groups.toSeq.filterNot(_.isSystem)) { group =>
                                              gitNodeGroupArchiver.archiveNodeGroup(group,categories.reverse, gitCommit = None)
                                            }
                           } yield {
                             "OK"
                           }
                         }
      commitId        <- gitNodeGroupArchiver.commitGroupLibrary(modId, commiter, reason)
      eventLogged     <- eventLogger.saveEventLog(modId, new ExportGroupsArchive(actor,commitId, reason))
    } yield {
      commitId
    }
  }

  override def exportParameters(commiter:PersonIdent, modId: ModificationId, actor:EventActor, reason:Option[String], includeSystem:Boolean = false) : Box[GitArchiveId] =
    exportParametersAndDeploy(commiter, modId, actor, reason, includeSystem)

  private[this] def exportParametersAndDeploy(commiter:PersonIdent, modId:ModificationId, actor:EventActor, reason:Option[String], includeSystem:Boolean = false, deploy:Boolean = true): Box[GitArchiveId] = {
    for {
      parameters  <- roParameterRepository.getAllGlobalParameters()
      cleanedRoot <- tryo { FileUtils.cleanDirectory(gitParameterArchiver.getRootDirectory) }
      saved       <- sequence(parameters) { param =>
                       gitParameterArchiver.archiveParameter(param, None)
                     }
      commitId    <- gitParameterArchiver.commitParameters(modId, commiter, reason)
      eventLogged <- eventLogger.saveEventLog(modId, new ExportParametersArchive(actor,commitId, reason))
    } yield {
      if(deploy) { asyncDeploymentAgent ! AutomaticStartDeployment(modId, actor) }
      commitId
    }
  }
  ////////// Import //////////



  override def importAll(archiveId:GitCommitId, commiter:PersonIdent, modId:ModificationId, actor:EventActor, reason:Option[String], includeSystem:Boolean = false) : Box[GitCommitId] = {
    logger.info("Importing full archive with id '%s'".format(archiveId.value))
    for {
      rules       <- importRulesAndDeploy(archiveId, modId, actor, reason, includeSystem, false)
      userLib     <- importTechniqueLibraryAndDeploy(archiveId, modId, actor, reason, includeSystem, false)
      groupLIb    <- importGroupLibraryAndDeploy(archiveId, modId, actor, reason, includeSystem, false)
      parameters  <- importParametersAndDeploy(archiveId, modId, actor, reason, false)
      eventLogged <- eventLogger.saveEventLog(modId,new ImportFullArchive(actor,archiveId, reason))
      commit      <- restoreCommitAtHead(commiter,"User %s requested full archive restoration to commit %s".format(actor.name,archiveId.value),archiveId,FullArchive,modId)
    } yield {
      asyncDeploymentAgent ! AutomaticStartDeployment(modId, actor)
      archiveId
    }
  }

  override def importRules(archiveId:GitCommitId, commiter:PersonIdent, modId:ModificationId, actor:EventActor, reason:Option[String], includeSystem:Boolean = false) = {
    val commitMsg = "User %s requested rule archive restoration to commit %s".format(actor.name,archiveId.value)
    for {
    rulesArchiveId <- importRulesAndDeploy(archiveId, modId, actor, reason, includeSystem)
    eventLogged    <- eventLogger.saveEventLog(modId,new ImportRulesArchive(actor,archiveId, reason))
    commit         <- restoreCommitAtHead(commiter,commitMsg,archiveId,RuleArchive,modId)
    } yield
      archiveId
  }

  private[this] def importRulesAndDeploy(archiveId:GitCommitId, modId:ModificationId, actor:EventActor, reason:Option[String], includeSystem:Boolean = false, deploy:Boolean = true) : Box[GitCommitId] = {
    logger.info("Importing rules archive with id '%s'".format(archiveId.value))
    for {
      parsed      <- parseRules.getArchive(archiveId)
      imported    <- woRuleRepository.swapRules(parsed)
    } yield {
      //try to clean
      woRuleRepository.deleteSavedRuleArchiveId(imported) match {
        case eb:EmptyBox =>
          val e = eb ?~! ("Error when trying to delete saved archive of old rule: " + imported)
          logger.error(e)
        case _ => //ok
      }
      if(deploy) { asyncDeploymentAgent ! AutomaticStartDeployment(modId, actor) }
      archiveId
    }
  }

  override def importTechniqueLibrary(archiveId:GitCommitId, commiter:PersonIdent, modId:ModificationId, actor:EventActor, reason:Option[String], includeSystem:Boolean) : Box[GitCommitId] = {
    val commitMsg = "User %s requested directive archive restoration to commit %s".format(actor.name,archiveId.value)
    for {
      directivesArchiveId <- importTechniqueLibraryAndDeploy(archiveId, modId, actor, reason, includeSystem)
      eventLogged <- eventLogger.saveEventLog(modId, new ImportTechniqueLibraryArchive(actor,archiveId, reason))
      commit              <- restoreCommitAtHead(commiter,commitMsg,archiveId,TechniqueLibraryArchive,modId)
    } yield
      archiveId
  }
  private[this] def importTechniqueLibraryAndDeploy(archiveId:GitCommitId, modId:ModificationId, actor:EventActor, reason:Option[String], includeSystem:Boolean, deploy:Boolean = true) : Box[GitCommitId] = {
    logger.info("Importing technique library archive with id '%s'".format(archiveId.value))
      for {
        parsed      <- parseActiveTechniqueLibrary.getArchive(archiveId)
        imported    <- importTechniqueLibrary.swapActiveTechniqueLibrary(parsed, includeSystem)
      } yield {
        if(deploy) { asyncDeploymentAgent ! AutomaticStartDeployment(modId, actor) }
        archiveId
      }
  }

  override def importGroupLibrary(archiveId:GitCommitId, commiter:PersonIdent, modId:ModificationId, actor:EventActor, reason:Option[String], includeSystem:Boolean) : Box[GitCommitId] = {
    val commitMsg = "User %s requested group archive restoration to commit %s".format(actor.name,archiveId.value)
    for {
      groupsArchiveId <- importGroupLibraryAndDeploy(archiveId, modId, actor, reason, includeSystem)
      eventLogged     <- eventLogger.saveEventLog(modId, new ImportGroupsArchive(actor,archiveId, reason))
      commit          <- restoreCommitAtHead(commiter,commitMsg,archiveId,GroupArchive,modId)
    } yield
      archiveId
  }

  private[this] def importGroupLibraryAndDeploy(archiveId:GitCommitId, modId:ModificationId, actor:EventActor, reason:Option[String], includeSystem:Boolean, deploy:Boolean = true) : Box[GitCommitId] = {
    logger.info("Importing groups archive with id '%s'".format(archiveId.value))
      for {
        parsed   <- parseGroupLibrary.getArchive(archiveId)
        imported <- importGroupLibrary.swapGroupLibrary(parsed, includeSystem)
      } yield {
        if(deploy) { asyncDeploymentAgent ! AutomaticStartDeployment(modId, actor) }
        archiveId
      }
  }

  override def importParameters(archiveId:GitCommitId, commiter:PersonIdent, modId:ModificationId, actor:EventActor, reason:Option[String], includeSystem:Boolean = false) = {
    val commitMsg = "User %s requested Parameters archive restoration to commit %s".format(actor.name,archiveId.value)
    for {
    parametersArchiveId <- importParametersAndDeploy(archiveId, modId, actor, reason, includeSystem)
    eventLogged    <- eventLogger.saveEventLog(modId,new ImportParametersArchive(actor,archiveId, reason))
    commit         <- restoreCommitAtHead(commiter,commitMsg,archiveId,ParameterArchive,modId)
    } yield
      archiveId
  }

  private[this] def importParametersAndDeploy(archiveId:GitCommitId, modId:ModificationId, actor:EventActor, reason:Option[String], includeSystem:Boolean = false, deploy:Boolean = true) : Box[GitCommitId] = {
    logger.info("Importing Parameters archive with id '%s'".format(archiveId.value))
    for {
      parsed      <- parseGlobalParameters.getArchive(archiveId)
      imported    <- woParameterRepository.swapParameters(parsed)
    } yield {
      //try to clean
      woParameterRepository.deleteSavedParametersArchiveId(imported) match {
        case eb:EmptyBox =>
          val e = eb ?~! ("Error when trying to delete saved archive of old parameters: " + imported)
          logger.error(e)
        case _ => //ok
      }
      if(deploy) { asyncDeploymentAgent ! AutomaticStartDeployment(modId, actor) }
      archiveId
    }
  }

  /*
   * Rollback, it acts like a full archive restoration
   * (restoring rules, groups, directives) but it is based on a git commit
   * linked to a modification made in the rudder UI.
   */

  override def rollback(archiveId:GitCommitId, commiter:PersonIdent, modId:ModificationId, actor:EventActor, reason:Option[String],  rollbackedEvents :Seq[EventLog], target:EventLog, rollbackType:String, includeSystem:Boolean = false) : Box[GitCommitId] = {
    logger.info("Importing full archive with id '%s'".format(archiveId.value))
    for {
      rules       <- importRulesAndDeploy(archiveId, modId, actor, reason, includeSystem, false)
      userLib     <- importTechniqueLibraryAndDeploy(archiveId, modId, actor, reason, includeSystem, false)
      groupLIb    <- importGroupLibraryAndDeploy(archiveId, modId, actor, reason, includeSystem, false)
      parameters  <- importParametersAndDeploy(archiveId, modId, actor, reason, false)
      eventLogged <- eventLogger.saveEventLog(modId,new Rollback(actor,rollbackedEvents, target, rollbackType, reason))
      commit      <- restoreCommitAtHead(commiter,"User %s requested a rollback to a previous configuration : %s".format(actor.name,archiveId.value),archiveId,FullArchive,modId)
    } yield {
      asyncDeploymentAgent ! AutomaticStartDeployment(modId, actor)
      archiveId
    }
  }

  override def getFullArchiveTags : Box[Map[DateTime,GitArchiveId]] = this.getTags()

  // groups, technique library and rules may use
  // their own tag or a global one.

  override def getGroupLibraryTags : Box[Map[DateTime,GitArchiveId]] = {
    for {
      globalTags <- this.getTags()
      groupsTags <- gitNodeGroupArchiver.getTags()
    } yield {
      globalTags ++ groupsTags
    }
  }

  override def getTechniqueLibraryTags : Box[Map[DateTime,GitArchiveId]] = {
    for {
      globalTags    <- this.getTags()
      policyLibTags <- gitActiveTechniqueCategoryArchiver.getTags()
    } yield {
      globalTags ++ policyLibTags
    }
  }

  override def getRulesTags : Box[Map[DateTime,GitArchiveId]] = {
    for {
      globalTags <- this.getTags()
      crTags     <- gitRuleArchiver.getTags()
    } yield {
      globalTags ++ crTags
    }
  }

  override def getParametersTags : Box[Map[DateTime,GitArchiveId]] = {
    for {
      globalTags <- this.getTags()
      crTags     <- gitParameterArchiver.getTags()
    } yield {
      globalTags ++ crTags
    }
  }
}

/*
 * In a near future we should factorise code in archive manager to have only 2
 * implementation (Partial, Full) instead of 4 (All, groups, directives, rules)
 */
trait ArchiveMode {
  def configureRm(rmCmd:RmCommand):RmCommand
  def configureCheckout(coCmd:CheckoutCommand):CheckoutCommand
}
/**
 * Restore a part of the configuration repository
 * the directory is a path from the configuration git, so the path is
 * relative to git directory root.
 * To be counted as a directory the last character have to be a /.
 */
case class PartialArchive(directory:String) extends ArchiveMode {
  def configureRm(rmCmd:RmCommand) = rmCmd.addFilepattern(directory)
  def configureCheckout(coCmd:CheckoutCommand) = coCmd.addPath(directory)
}

object GroupArchive            extends PartialArchive("groups/")
object RuleArchive             extends PartialArchive("rules/")
object TechniqueLibraryArchive extends PartialArchive("directives/")
object ParameterArchive       extends PartialArchive("parameters/")

case object FullArchive extends ArchiveMode {

  def configureRm(rmCmd:RmCommand) =
    TechniqueLibraryArchive.configureRm(
      RuleArchive.configureRm(
        GroupArchive.configureRm(
          ParameterArchive.configureRm(rmCmd)
        )
    ) )

  def configureCheckout(coCmd:CheckoutCommand) =
    TechniqueLibraryArchive.configureCheckout(
      RuleArchive.configureCheckout(
        GroupArchive.configureCheckout(
          ParameterArchive.configureCheckout(coCmd)
        )
    ) )
}<|MERGE_RESOLUTION|>--- conflicted
+++ resolved
@@ -91,17 +91,11 @@
 
   override def exportAll(commiter:PersonIdent, modId:ModificationId, actor:EventActor, reason:Option[String], includeSystem:Boolean = false): Box[(GitArchiveId, NotArchivedElements)] = {
     for {
-<<<<<<< HEAD
-      saveCrs        <- exportRulesAndDeploy(commiter, modId, actor, reason, includeSystem, false)
-      saveUserLib    <- exportTechniqueLibraryAndDeploy(commiter, modId, actor, reason, includeSystem, false)
-      saveGroups     <- exportGroupLibraryAndDeploy(commiter, modId, actor, reason, includeSystem, false)
-      saveParameters <- exportParametersAndDeploy(commiter, modId, actor, reason, includeSystem, false)
-=======
-      saveCrs     <- exportRules(commiter, modId, actor, reason, includeSystem)
-      saveUserLib <- exportTechniqueLibrary(commiter, modId, actor, reason, includeSystem)
-      saveGroups  <- exportGroupLibrary(commiter, modId, actor, reason, includeSystem)
->>>>>>> cf515fa1
-      msg         =  (  FULL_ARCHIVE_TAG
+      saveCrs        <- exportRules(commiter, modId, actor, reason, includeSystem)
+      saveUserLib    <- exportTechniqueLibrary(commiter, modId, actor, reason, includeSystem)
+      saveGroups     <- exportGroupLibrary(commiter, modId, actor, reason, includeSystem)
+      saveParameters <- exportParametersAndDeploy(commiter, modId, actor, reason, includeSystem)
+      msg            =  (  FULL_ARCHIVE_TAG
                       + " Archive and tag groups, technique library, rules and parameters"
                       + (reason match {
                           case None => ""
@@ -219,7 +213,7 @@
   override def exportParameters(commiter:PersonIdent, modId: ModificationId, actor:EventActor, reason:Option[String], includeSystem:Boolean = false) : Box[GitArchiveId] =
     exportParametersAndDeploy(commiter, modId, actor, reason, includeSystem)
 
-  private[this] def exportParametersAndDeploy(commiter:PersonIdent, modId:ModificationId, actor:EventActor, reason:Option[String], includeSystem:Boolean = false, deploy:Boolean = true): Box[GitArchiveId] = {
+  private[this] def exportParametersAndDeploy(commiter:PersonIdent, modId:ModificationId, actor:EventActor, reason:Option[String], includeSystem:Boolean = false): Box[GitArchiveId] = {
     for {
       parameters  <- roParameterRepository.getAllGlobalParameters()
       cleanedRoot <- tryo { FileUtils.cleanDirectory(gitParameterArchiver.getRootDirectory) }
@@ -229,7 +223,6 @@
       commitId    <- gitParameterArchiver.commitParameters(modId, commiter, reason)
       eventLogged <- eventLogger.saveEventLog(modId, new ExportParametersArchive(actor,commitId, reason))
     } yield {
-      if(deploy) { asyncDeploymentAgent ! AutomaticStartDeployment(modId, actor) }
       commitId
     }
   }
