/*
*************************************************************************************
* Copyright 2011 Normation SAS
*************************************************************************************
*
* This program is free software: you can redistribute it and/or modify
* it under the terms of the GNU Affero General Public License as
* published by the Free Software Foundation, either version 3 of the
* License, or (at your option) any later version.
*
* In accordance with the terms of section 7 (7. Additional Terms.) of
* the GNU Affero GPL v3, the copyright holders add the following
* Additional permissions:
* Notwithstanding to the terms of section 5 (5. Conveying Modified Source
* Versions) and 6 (6. Conveying Non-Source Forms.) of the GNU Affero GPL v3
* licence, when you create a Related Module, this Related Module is
* not considered as a part of the work and may be distributed under the
* license agreement of your choice.
* A "Related Module" means a set of sources files including their
* documentation that, without modification of the Source Code, enables
* supplementary functions or services in addition to those offered by
* the Software.
*
* This program is distributed in the hope that it will be useful,
* but WITHOUT ANY WARRANTY; without even the implied warranty of
* MERCHANTABILITY or FITNESS FOR A PARTICULAR PURPOSE. See the
* GNU Affero General Public License for more details.
*
* You should have received a copy of the GNU Affero General Public License
* along with this program. If not, see <http://www.gnu.org/licenses/agpl.html>.
*
*************************************************************************************
*/

package com.normation.rudder.batch

import com.normation.rudder.services.queries._
import com.normation.rudder.domain.nodes.{NodeGroup,NodeGroupId}
import net.liftweb.common._
import net.liftweb.actor._
import org.joda.time._
import com.normation.rudder.domain.eventlog.RudderEventActor
import com.normation.rudder.domain.Constants.DYNGROUP_MINIMUM_UPDATE_INTERVAL
import com.normation.utils.HashcodeCaching
import com.normation.eventlog.ModificationId
import com.normation.utils.StringUuidGenerator

//Message to send to the updater manager to start a new update of all dynamic groups
case object StartUpdate
case object ManualStartUpdate
case object DelayedUpdate

//a container to hold the list of dynamic group to update
case class GroupsToUpdate(ids:Seq[NodeGroupId]) extends HashcodeCaching


sealed trait UpdaterStates //states into wich the updater process can be
//the process is idle
case object IdleUdater extends UpdaterStates
//an update is currently running for the given nodes
case class StartProcessing(id:Long, modId:ModificationId, started: DateTime, groupIds:GroupsToUpdate) extends UpdaterStates with HashcodeCaching
//the process gave a result
case class UpdateResult(id:Long, modId:ModificationId, start: DateTime, end:DateTime, results: Map[NodeGroupId, Box[DynGroupDiff]]) extends UpdaterStates with HashcodeCaching




/**
 * A class that periodically update all dynamic groups to see if
 * they need some update (add / remove nodes)
 *
 * updateInterval has a special semantic:
 * - for 0 or a negative value, does not start the updater
 * - for updateInterval between 1 and a minimum value, use the minimum value
 * - else, use the given value.
 */
class UpdateDynamicGroups(
    dynGroupService       : DynGroupService
  , dynGroupUpdaterService: DynGroupUpdaterService
  , asyncDeploymentAgent  : AsyncDeploymentAgent
  , uuidGen               : StringUuidGenerator
  , updateInterval        : Int // in minutes
) extends Loggable {

  private val propertyName = "rudder.batch.dyngroup.updateInterval"

  private val laUpdateDyngroupManager = new LAUpdateDyngroupManager
  //start batch
  if(updateInterval < 1) {
    logger.info("Disable dynamic group updates since property %s is 0 or negative".format(propertyName))
  } else {
    logger.trace("***** starting Dynamic Group Update batch *****")
    laUpdateDyngroupManager ! StartUpdate
  }


  def startManualUpdate : Unit = {
    laUpdateDyngroupManager ! ManualStartUpdate
  }

  ////////////////////////////////////////////////////////////////
  //////////////////// implementation details ////////////////////
  ////////////////////////////////////////////////////////////////

  /*
   * Two actor utility class: one that manage the status (respond to ping,
   * to status command, etc)
   * one that actually process update.
   */

  private class LAUpdateDyngroupManager extends LiftActor with Loggable {
    updateManager =>

    private var updateId = 0L
    private var currentState: UpdaterStates = IdleUdater
    private var onePending = false
    private[this] val isAutomatic = updateInterval > 0
    private[this] val realUpdateInterval = {
      if (updateInterval < DYNGROUP_MINIMUM_UPDATE_INTERVAL && isAutomatic) {
        logger.warn("Value '%s' for %s is too small, using '%s'".format(
           updateInterval, propertyName, DYNGROUP_MINIMUM_UPDATE_INTERVAL
        ) )
        DYNGROUP_MINIMUM_UPDATE_INTERVAL
      } else {
        updateInterval
      }
    }

<<<<<<< HEAD
=======

>>>>>>> 730846d9
    private[this] def processUpdate = {
        logger.trace("***** Start a new update")
        currentState match {
          case IdleUdater =>
            dynGroupService.getAllDynGroups match {
              case Full(groupIds) =>
                updateId = updateId + 1
                LAUpdateDyngroup ! StartProcessing(updateId, ModificationId(uuidGen.newUuid), DateTime.now, GroupsToUpdate(groupIds))
              case e:EmptyBox =>
<<<<<<< HEAD
                val error = (e?~! "Errro when trying to get the list of dynamic group to update")
=======
                val error = (e?~! "Error when trying to get the list of dynamic group to update")
>>>>>>> 730846d9

            }
          case _:StartProcessing if(!onePending) => onePending = true
          case _ =>
<<<<<<< HEAD
            logger.error("Ignoring start update dynamic group request because one other update still processing".format())
=======
            logger.error("Ignoring start dynamic group update request because another update is in progress")
>>>>>>> 730846d9
        }
    }

    override protected def messageHandler = {

      //
      //Ask for a new dynamic group update
      //
      case StartUpdate =>
<<<<<<< HEAD
        //schedule next update, in minutes
        LAPinger.schedule(this, StartUpdate, realUpdateInterval*1000L*60)
        processUpdate

      case ManualStartUpdate =>
        processUpdate

=======
        if (isAutomatic) {
          // schedule next update, in minutes
          LAPinger.schedule(this, StartUpdate, realUpdateInterval*1000L*60)
        } // no else part as there is nothing to do (would only be Unit)
        processUpdate

      case ManualStartUpdate =>
        processUpdate

      // This case is launched when an update was pending, it only launch the process
      // and it does not schedule a new update.
      case DelayedUpdate =>
        processUpdate
>>>>>>> 730846d9
      //
      //Process a dynamic group update response
      //
      case UpdateResult(id, modId, start,end,results) => //TODO: other log ?
        logger.trace("***** Get result for process: " + id)

        currentState = IdleUdater
        //if one update is pending, immediatly start one other

        if(onePending) {
          onePending = false
          logger.debug("Immediatly start another update process: pending request")
          this ! DelayedUpdate
        }

        //log some information
        val format = "yyyy/MM/dd HH:mm:ss"
        logger.debug("Dynamic group update started at %s, ended at %s".format(start.toString(format), end.toString(format)))
        for {
          (id,boxRes) <- results
        } {
          boxRes match {
            case e:EmptyBox =>
              val error = (e ?~! "Error when updating dynamic group %s:".format(id))
              logger.error(error.messageChain)
            case Full(diff) =>
              logger.debug("Group %s: adding [%s], removing [%s]".format(id,diff.added.map(_.value), diff.removed.map(_.value)))
              //if the diff is not empty, start a new deploy
              if(diff.added.nonEmpty || diff.removed.nonEmpty) {
                logger.info("Dynamic group %s: added node with id: [%s], removed: [%s]".format(id,diff.added.map(_.value), diff.removed.map(_.value)))
                asyncDeploymentAgent ! AutomaticStartDeployment(modId, RudderEventActor)
              }
          }
        }

      //
      //Unexpected messages
      //
      case x => logger.debug("Dynamic group updater can't process this message: '%s'".format(x))
    }


    private[this] object LAUpdateDyngroup extends LiftActor {

      override protected def messageHandler = {
        //
        //Process a dynamic group update
        //
        case StartProcessing(processId, modId, startTime, GroupsToUpdate(dynGroupIds)) => {
          logger.trace("***** Start a new update, id: " + processId)
          try {
            val results = for {
              dynGroupId <- dynGroupIds
            } yield {
              (dynGroupId, dynGroupUpdaterService.update(dynGroupId, modId, RudderEventActor, Some("Update group due to batch update of dynamic groups")))
            }
            updateManager ! UpdateResult(processId, modId, startTime, DateTime.now, results.toMap)
          } catch {
            case e:Exception => updateManager ! UpdateResult(processId, modId, startTime,DateTime.now,
                  dynGroupIds.map(id => (id,Failure("Exception caught during update process.",Full(e), Empty))).toMap)
          }
        }

        //
        //Unexpected messages
        //
        case x => logger.debug("Don't know how to process message: '%s'".format(x))
      }
    }

  }
}<|MERGE_RESOLUTION|>--- conflicted
+++ resolved
@@ -126,10 +126,6 @@
       }
     }
 
-<<<<<<< HEAD
-=======
-
->>>>>>> 730846d9
     private[this] def processUpdate = {
         logger.trace("***** Start a new update")
         currentState match {
@@ -139,20 +135,12 @@
                 updateId = updateId + 1
                 LAUpdateDyngroup ! StartProcessing(updateId, ModificationId(uuidGen.newUuid), DateTime.now, GroupsToUpdate(groupIds))
               case e:EmptyBox =>
-<<<<<<< HEAD
-                val error = (e?~! "Errro when trying to get the list of dynamic group to update")
-=======
                 val error = (e?~! "Error when trying to get the list of dynamic group to update")
->>>>>>> 730846d9
 
             }
           case _:StartProcessing if(!onePending) => onePending = true
           case _ =>
-<<<<<<< HEAD
-            logger.error("Ignoring start update dynamic group request because one other update still processing".format())
-=======
             logger.error("Ignoring start dynamic group update request because another update is in progress")
->>>>>>> 730846d9
         }
     }
 
@@ -162,15 +150,6 @@
       //Ask for a new dynamic group update
       //
       case StartUpdate =>
-<<<<<<< HEAD
-        //schedule next update, in minutes
-        LAPinger.schedule(this, StartUpdate, realUpdateInterval*1000L*60)
-        processUpdate
-
-      case ManualStartUpdate =>
-        processUpdate
-
-=======
         if (isAutomatic) {
           // schedule next update, in minutes
           LAPinger.schedule(this, StartUpdate, realUpdateInterval*1000L*60)
@@ -184,7 +163,6 @@
       // and it does not schedule a new update.
       case DelayedUpdate =>
         processUpdate
->>>>>>> 730846d9
       //
       //Process a dynamic group update response
       //
